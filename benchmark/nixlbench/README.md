<!--
SPDX-FileCopyrightText: Copyright (c) 2025 NVIDIA CORPORATION & AFFILIATES. All rights reserved.
SPDX-License-Identifier: Apache-2.0

Licensed under the Apache License, Version 2.0 (the "License");
you may not use this file except in compliance with the License.
You may obtain a copy of the License at

http://www.apache.org/licenses/LICENSE-2.0

Unless required by applicable law or agreed to in writing, software
distributed under the License is distributed on an "AS IS" BASIS,
WITHOUT WARRANTIES OR CONDITIONS OF ANY KIND, either express or implied.
See the License for the specific language governing permissions and
limitations under the License.
-->

# NIXL Benchmark

A comprehensive benchmarking tool for the NVIDIA Inference Xfer Library (NIXL) that uses ETCD for coordination. NIXLBench provides performance testing across multiple communication backends and storage systems, making it ideal for evaluating high-performance data transfer scenarios in distributed computing environments.

## Table of Contents

1. [Features](#features)
2. [System Requirements](#system-requirements)
3. [Quick Start](#quick-start)
4. [Building](#building)
5. [Usage](#usage)
6. [Backend-Specific Examples](#backend-specific-examples)
7. [Troubleshooting](#troubleshooting)
8. [Support and Resources](#support-and-resources)

## Features

- **Multiple Communication Backends**: UCX, UCX_MO, GPUNETIO, Mooncake, Libfabric for network communication
- **Storage Backend Support**: GDS, GDS_MT, POSIX, HF3FS, OBJ (S3) for storage operations
- **Flexible Communication Patterns**:
  - **Pairwise**: Point-to-point communication between pairs
  - **Many-to-one**: Multiple initiators to single target
  - **One-to-many**: Single initiator to multiple targets
  - **TP (Tensor Parallel)**: Optimized for distributed training workloads
- **Memory Type Support**: Tests both CPU (DRAM) and GPU (VRAM) memory transfers
- **Multiple Worker Types**:
  - **NIXL worker**: Full-featured with all backend support
  - **NVSHMEM worker**: GPU-focused with VRAM-only transfers
- **Cloud-Native Coordination**: Uses ETCD for worker coordination - ideal for containerized environments
- **Performance Features**:
  - Multi-threading support with configurable progress threads
  - VMM memory allocation support for CUDA Fabric
  - Comprehensive performance metrics with latency percentiles
  - Data consistency validation for reliability testing

## System Requirements

### Hardware Requirements
- **CPU**: x86_64 or aarch64 architecture
- **Memory**: Minimum 8GB RAM (16GB+ recommended for compilation)
- **Storage**: At least 20GB free disk space
- **GPU**: NVIDIA GPU with CUDA support (for GPU features)
- **Network**:
  - ***InfiniBand/Ethernet Adapters*** - UCX/GPUNetIO/Mooncake Backends
  - ***Elastic Fabric Adapters (EFA) in AWS*** - UCX/Libfabric Backends

### Software Requirements
- **Operating System**: Ubuntu 22.04/24.04 LTS (recommended) or RHEL-based
- **Docker**: Version 20.10+ (for container builds)
- **Git**: For source code management
- **CUDA Toolkit**: 12.8+ (for GPU features)
- **Python**: 3.12+ (for benchmark utilities)

## Quick Start

### Using Docker (Recommended)

The fastest way to get started is using the pre-built Docker container:

```bash
# Clone the NIXL repository
git clone https://github.com/ai-dynamo/nixl.git
cd nixl/benchmark/nixlbench/contrib

# Build the container with default settings
./build.sh

# Start ETCD server for coordination
docker run -d --name etcd-server \
  -p 2379:2379 -p 2380:2380 \
  quay.io/coreos/etcd:v3.5.18 \
  /usr/local/bin/etcd \
  --data-dir=/etcd-data \
  --listen-client-urls=http://0.0.0.0:2379 \
  --advertise-client-urls=http://0.0.0.0:2379 \
  --listen-peer-urls=http://0.0.0.0:2380 \
  --initial-advertise-peer-urls=http://0.0.0.0:2380 \
  --initial-cluster=default=http://0.0.0.0:2380

# Run a basic benchmark
docker run -it --gpus all --network host nixlbench:latest \
  nixlbench --etcd_endpoints http://localhost:2379 --backend UCX
```

### Native Installation

For development or when Docker is not available:

```bash
# Install system dependencies (Ubuntu/Debian)
sudo apt-get update && sudo apt-get install -y \
  build-essential cmake ninja-build pkg-config \
  libgflags-dev libgrpc-dev libprotobuf-dev \
  etcd-server etcd-client python3-dev python3-pip

# Build and install NIXL first
cd /path/to/nixl
meson setup build --prefix=/usr/local/nixl --buildtype=release
cd build && ninja && sudo ninja install

# Build NIXLBench
cd /path/to/nixlbench
meson setup build -Dnixl_path=/usr/local/nixl --buildtype=release
cd build && ninja && sudo ninja install
```

## Building

### Docker Container Build (Recommended)

The Docker approach handles all dependencies automatically and is the most reliable method.

#### Prerequisites - Docker Installation

**Ubuntu/Debian:**
```bash
# Install Docker using convenience script
curl -fsSL https://get.docker.com -o get-docker.sh
sudo sh get-docker.sh

# Add user to docker group (logout/login required)
sudo usermod -aG docker $USER
```

**RHEL/CentOS/Fedora:**
```bash
# Install Docker
sudo yum install -y yum-utils
sudo yum-config-manager --add-repo https://download.docker.com/linux/rhel/docker-ce.repo
sudo yum install -y docker-ce docker-ce-cli containerd.io

# Start Docker
sudo systemctl start docker && sudo systemctl enable docker
sudo usermod -aG docker $USER
```

#### Building the Container

```bash
# Navigate to the build directory
cd nixl/benchmark/nixlbench/contrib

# Basic build
./build.sh

# Advanced build options
./build.sh --build-type debug --arch aarch64 --python-versions "3.10,3.11,3.12"
```

**Available Build Options:**
| Option | Description | Default |
|--------|-------------|---------|
| `--nixl <path>` | Path to NIXL source directory | Parent NIXL Directory |
| `--nixlbench <path>` | Path to NIXLBench source directory | Current directory |
| `--ucx <path>` | Path to custom UCX source (optional) | Uses base image UCX |
| `--build-type <type>` | Build type: `debug` or `release` | `release` |
| `--base-image <image>` | Base Docker image | `nvcr.io/nvidia/cuda-dl-base` |
| `--base-image-tag <tag>` | Base image tag | `25.03-cuda12.8-devel-ubuntu24.04` |
| `--arch <arch>` | Target architecture: `x86_64` or `aarch64` | Auto-detected |
| `--python-versions <versions>` | Python versions (comma-separated) | `3.12` |
| `--tag <tag>` | Custom Docker image tag | Auto-generated |
| `--no-cache` | Disable Docker build cache | Cache enabled |

### Native Build

For development environments or when Docker is not available.

#### Core Dependencies

**Required:**
- **NIXL**: Core communication library
- **UCX**: Unified Communication X library
- **CUDA**: NVIDIA CUDA Toolkit (≥12.8)
- **CMake**: Build system (≥3.20)
- **Meson**: Build system for NIXL/NIXLBench
- **Ninja**: Build backend
- **etcd-cpp-api**: C++ client library for etcd (required for metadata exchange)
- **GFlags**: Command line flag processing
- **OpenMP**: Multi-threading support

**Optional:**
- **LibFabric**: Fabric communication library
- **DOCA**: NVIDIA DOCA SDK for GPUNetIO
- **AWS SDK C++**: For S3 object storage backend
- **GDS**: NVIDIA GPUDirect Storage
- **NVSHMEM**: Required for NVSHMEM worker type
- **hwloc**: Hardware locality detection (required for Libfabric only)

**Python Dependencies:**
- **PyTorch**: For KV-cache benchmarks
- **NumPy**: Numerical computing
- **PyYAML**: YAML configuration parsing
- **Click**: Command-line interface
- **Tabulate**: Table formatting

#### System Dependencies Installation

**Ubuntu/Debian:**
```bash
sudo apt-get update && sudo apt-get install -y \
  build-essential cmake ninja-build pkg-config \
  autotools-dev automake libtool libz-dev flex \
  libgtest-dev hwloc libhwloc-dev libgflags-dev \
  libgrpc-dev libgrpc++-dev libprotobuf-dev \
  libaio-dev liburing-dev protobuf-compiler-grpc \
  libcpprest-dev etcd-server etcd-client \
  pybind11-dev libclang-dev libcurl4-openssl-dev \
  libssl-dev uuid-dev zlib1g-dev python3-dev python3-pip

# Install RDMA/InfiniBand packages
sudo apt-get reinstall -y --no-install-recommends \
  autoconf automake libtool pkg-config make g++ \
  libnuma-dev librdmacm-dev ibverbs-providers \
  libibverbs-dev rdma-core ibverbs-utils libibumad-dev
```

#### CUDA Toolkit Installation
```bash
# Download and install CUDA 12.8
wget https://developer.download.nvidia.com/compute/cuda/12.8.0/local_installers/cuda_12.8.0_550.54.15_linux.run
sudo sh cuda_12.8.0_550.54.15_linux.run

# Set environment variables
export PATH=/usr/local/cuda/bin:$PATH
export LD_LIBRARY_PATH=/usr/local/cuda/lib64:$LD_LIBRARY_PATH
```

#### UCX Installation
```bash
# Option 1: Use system UCX
sudo apt-get install -y libucx-dev

# Option 2: Build from source
git clone https://github.com/openucx/ucx.git
cd ucx
./autogen.sh
./contrib/configure-release --with-cuda=/usr/local/cuda --enable-mt
make -j$(nproc) && sudo make install
```

#### etcd-cpp-api Installation (Required)
```bash
# Clone and build etcd-cpp-api
git clone --depth 1 https://github.com/etcd-cpp-apiv3/etcd-cpp-apiv3.git
cd etcd-cpp-apiv3

# Remove cpprestsdk dependency from CMake config (already installed via apt)
sed -i '/^find_dependency(cpprestsdk)$/d' etcd-cpp-api-config.in.cmake

# Build and install
mkdir build && cd build
cmake .. \
  -DBUILD_ETCD_CORE_ONLY=ON \
  -DCMAKE_BUILD_TYPE=Release \
  -DCMAKE_INSTALL_PREFIX=/usr/local
make -j$(nproc) && sudo make install
sudo ldconfig
```

#### Optional Dependencies

**LibFabric:**
```bash
wget https://github.com/ofiwg/libfabric/releases/download/v2.3.0/libfabric-2.3.0.tar.bz2
tar xjf libfabric-2.3.0.tar.bz2 && cd libfabric-2.3.0
./configure --prefix=/usr/local --with-cuda=/usr/local/cuda --enable-cuda-dlopen --enable-efa
make -j$(nproc) && sudo make install
```

**AWS SDK C++ (for S3 backend):**
```bash
git clone --recurse-submodules https://github.com/aws/aws-sdk-cpp.git --branch 1.11.581
mkdir sdk_build && cd sdk_build
cmake ../aws-sdk-cpp/ \
  -DCMAKE_BUILD_TYPE=Release \
  -DBUILD_ONLY="s3" \
  -DENABLE_TESTING=OFF \
  -DCMAKE_INSTALL_PREFIX=/usr/local
make -j$(nproc) && sudo make install
```

**DOCA (Optional):**
```bash
# Add Mellanox repository and install DOCA
wget https://www.mellanox.com/downloads/DOCA/DOCA_v3.1.0/host/doca-host_3.1.0-091000-25.07-ubuntu2404_amd64.deb
sudo dpkg -i doca-host_3.1.0-091000-25.07-ubuntu2404_amd64.deb
sudo apt-get update && sudo apt-get install -y doca-sdk-gpunetio libdoca-sdk-gpunetio-dev
```

#### Python Environment Setup
```bash
# Install uv (modern Python package manager)
curl -LsSf https://astral.sh/uv/install.sh | sh

# Create virtual environment
uv venv .venv --python 3.12
source .venv/bin/activate

# Install Python dependencies
uv pip install meson pybind11 patchelf pyYAML click tabulate torch
```

#### Building NIXL and NIXLBench

```bash
# Build NIXL first
cd /path/to/nixl
rm -rf build && mkdir build
uv run meson setup build --prefix=/usr/local/nixl --buildtype=release
cd build && ninja && sudo ninja install

# Update library paths
echo "/usr/local/nixl/lib/x86_64-linux-gnu" | sudo tee /etc/ld.so.conf.d/nixl.conf
echo "/usr/local/nixl/lib/x86_64-linux-gnu/plugins" | sudo tee -a /etc/ld.so.conf.d/nixl.conf
sudo ldconfig

# Build NIXLBench
cd /path/to/nixlbench
rm -rf build && mkdir build
uv run meson setup build \
  -Dnixl_path=/usr/local/nixl/ \
  -Dprefix=/usr/local/nixlbench \
  --buildtype=release
cd build && ninja && sudo ninja install

# Update PATH
export PATH=/usr/local/nixlbench/bin:/usr/local/nixl/bin:$PATH
export LD_LIBRARY_PATH=/usr/local/nixlbench/lib:$LD_LIBRARY_PATH
```

#### Available Meson Build Options
- `nixl_path`: Path to NIXL installation (default: /usr/local)
- `cudapath_inc`: Include path for CUDA
- `cudapath_lib`: Library path for CUDA
- `cudapath_stub`: Extra stub path for CUDA
- `etcd_inc_path`: Path to ETCD C++ client includes
- `etcd_lib_path`: Path to ETCD C++ client library
- `nvshmem_inc_path`: Path to NVSHMEM include directory
- `nvshmem_lib_path`: Path to NVSHMEM library directory
- `buildtype`: Build type: `debug`, `release`, `debugoptimized` (default: release)
- `prefix`: Installation prefix (default: /usr/local)

## Usage

### ETCD Coordination Setup

NIXLBench uses ETCD for worker coordination, which is essential for multi-node benchmarking.

**Start ETCD server:**
```bash
# Option 1: Using Docker
docker run -d --name etcd-server \
  -p 2379:2379 -p 2380:2380 \
  quay.io/coreos/etcd:v3.5.18 \
  /usr/local/bin/etcd \
  --data-dir=/etcd-data \
  --listen-client-urls=http://0.0.0.0:2379 \
  --advertise-client-urls=http://0.0.0.0:2379 \
  --listen-peer-urls=http://0.0.0.0:2380 \
  --initial-advertise-peer-urls=http://0.0.0.0:2380 \
  --initial-cluster=default=http://0.0.0.0:2380

# Option 2: Native installation
sudo apt install etcd-server
sudo systemctl start etcd && sudo systemctl enable etcd
```

### Basic Usage Examples

```bash
# Basic UCX benchmark with VRAM transfers
./nixlbench --etcd_endpoints http://etcd-server:2379 --backend UCX --initiator_seg_type VRAM --target_seg_type VRAM

# Storage benchmark with GDS backend
./nixlbench --etcd_endpoints http://etcd-server:2379 --backend GDS --filepath /mnt/storage/testfile

# S3 object storage benchmark
./nixlbench --etcd_endpoints http://etcd-server:2379 --backend OBJ --obj_bucket_name my-bucket --obj_access_key $AWS_ACCESS_KEY_ID --obj_secret_key $AWS_SECRET_ACCESS_KEY

# Multi-threaded benchmark with progress threads
./nixlbench --etcd_endpoints http://etcd-server:2379 --backend UCX --num_threads 4 --enable_pt --progress_threads 2
```

### Command Line Options

#### Core Configuration
```
--runtime_type NAME        # Type of runtime to use [ETCD] (default: ETCD)
--worker_type NAME         # Worker to use to transfer data [nixl, nvshmem] (default: nixl)
--backend NAME             # Communication backend [UCX, UCX_MO, GDS, GDS_MT, POSIX, GPUNETIO, Mooncake, HF3FS, OBJ] (default: UCX)
--benchmark_group NAME     # Name of benchmark group for parallel runs (default: default)
--etcd_endpoints URL       # ETCD server URL for coordination (default: http://localhost:2379)
```

#### Memory and Transfer Configuration
```
--initiator_seg_type TYPE  # Memory segment type for initiator [DRAM, VRAM] (default: DRAM)
--target_seg_type TYPE     # Memory segment type for target [DRAM, VRAM] (default: DRAM)
--scheme NAME              # Communication scheme [pairwise, manytoone, onetomany, tp] (default: pairwise)
--mode MODE                # Process mode [SG (Single GPU per proc), MG (Multi GPU per proc)] (default: SG)
--op_type TYPE             # Operation type [READ, WRITE] (default: WRITE)
--check_consistency        # Enable consistency checking
--total_buffer_size SIZE   # Total buffer size across devices per process (default: 8GiB)
--start_block_size SIZE    # Starting block size (default: 4KiB)
--max_block_size SIZE      # Maximum block size (default: 64MiB)
--start_batch_size SIZE    # Starting batch size (default: 1)
--max_batch_size SIZE      # Maximum batch size (default: 1)
```

#### Performance and Threading
```
--num_iter NUM             # Number of iterations (default: 1000)
--warmup_iter NUM          # Number of warmup iterations (default: 100)
--large_blk_iter_ftr NUM   # Factor to reduce transfer iteration for block size above 1MB (default: 16)
--num_threads NUM          # Number of threads used by benchmark (default: 1)
--num_initiator_dev NUM    # Number of devices in initiator processes (default: 1)
--num_target_dev NUM       # Number of devices in target processes (default: 1)
--enable_pt                # Enable progress thread (only used with nixl worker)
--progress_threads NUM     # Number of progress threads (default: 0)
--enable_vmm               # Enable VMM memory allocation when DRAM is requested
```

#### Device and Network Configuration
```
--device_list LIST         # Comma-separated device names (default: all)
<<<<<<< HEAD
=======
--etcd_endpoints URL       # ETCD server URL for coordination (optional for storage backends)
>>>>>>> 2c5ebb28
```

#### Storage Backend Options (GDS, GDS_MT, POSIX, HF3FS, OBJ)
```
--filepath PATH            # File path for storage operations
--num_files NUM            # Number of files used by benchmark (default: 1)
--storage_enable_direct    # Enable direct I/O for storage operations
```

#### Backend-Specific Options

**GDS Backend:**
```
--gds_batch_pool_size NUM  # Batch pool size for GDS operations (default: 32)
--gds_batch_limit NUM      # Batch limit for GDS operations (default: 128)
```

**GDS_MT Backend:**
```
--gds_mt_num_threads NUM   # Number of threads used by GDS MT plugin (default: 1)
```

**POSIX Backend:**
```
--posix_api_type TYPE      # API type for POSIX operations [AIO, URING] (default: AIO)
```

**GPUNETIO Backend:**
```
--gpunetio_device_list LIST # Comma-separated GPU CUDA device id for GPUNETIO
```

**OBJ (S3) Backend:**
```
--obj_access_key KEY       # Access key for S3 backend
--obj_secret_key KEY       # Secret key for S3 backend
--obj_session_token TOKEN  # Session token for S3 backend
--obj_bucket_name NAME     # Bucket name for S3 backend
--obj_scheme SCHEME        # HTTP scheme for S3 backend [http, https] (default: http)
--obj_region REGION        # Region for S3 backend (default: eu-central-1)
--obj_use_virtual_addressing # Use virtual addressing for S3 backend
--obj_endpoint_override URL # Endpoint override for S3 backend
--obj_req_checksum TYPE    # Required checksum for S3 backend [supported, required] (default: supported)
```

<<<<<<< HEAD
## Backend-Specific Examples
=======
### Using ETCD for Coordination

NIXL Benchmark uses an ETCD key-value store for coordination between benchmark workers. This is useful in containerized or cloud-native environments.

**ETCD Requirements:**
- **Required**: Network backends (UCX, UCX_MO, GPUNETIO, Mooncake) and multi-node setups
- **Optional**: Storage backends (GDS, GDS_MT, POSIX, HF3FS, OBJ) running as single instances
- **Required**: Storage backends when `--etcd_endpoints` is explicitly specified

**For multi-node benchmarks:**
>>>>>>> 2c5ebb28

### Network Backends

<<<<<<< HEAD
**UCX Backend (Default):**
=======
**For single-instance storage benchmarks:**
```bash
# No ETCD needed - just run directly
./nixlbench --backend GDS --filepath /mnt/storage/testfile

# Or with explicit ETCD if coordination is needed
./nixlbench --etcd_endpoints http://etcd-server:2379 --backend GDS --filepath /mnt/storage/testfile
```

Note: etcd can be installed directly on host as well:
```bash
apt install etcd-server
```

Example:
```bash
# On host 1
./nixlbench --etcd_endpoints http://etcd-server:2379 --backend UCX --initiator_seg_type VRAM --target_seg_type VRAM

# On host 2
./nixlbench --etcd_endpoints http://etcd-server:2379 --backend UCX --initiator_seg_type VRAM --target_seg_type VRAM
```

The workers automatically coordinate ranks through ETCD as they connect.

### Backend-Specific Examples

#### Network Backends

**UCX Backend (Default)**
>>>>>>> 2c5ebb28
```bash
# Basic UCX benchmark
./nixlbench --etcd_endpoints http://etcd-server:2379 --backend UCX

# UCX with specific devices
./nixlbench --etcd_endpoints http://etcd-server:2379 --backend UCX --device_list mlx5_0,mlx5_1

# UCX Memory-Only variant
./nixlbench --etcd_endpoints http://etcd-server:2379 --backend UCX_MO
```

**GPUNETIO Backend:**
```bash
# DOCA GPUNetIO with specific GPU devices
./nixlbench --etcd_endpoints http://etcd-server:2379 --backend GPUNETIO --gpunetio_device_list 0,1
```

### Storage Backends

**GDS (GPU Direct Storage):**
```bash
# Basic GDS benchmark (no ETCD needed for single instance)
./nixlbench --backend GDS --filepath /mnt/storage/testfile --storage_enable_direct

# GDS with ETCD coordination
./nixlbench --etcd_endpoints http://etcd-server:2379 --backend GDS --filepath /mnt/storage/testfile --storage_enable_direct

# GDS with custom batch settings
./nixlbench --backend GDS --filepath /mnt/storage/testfile --gds_batch_pool_size 64 --gds_batch_limit 256
```

**GDS_MT (Multi-threaded GDS):**
```bash
# Multi-threaded GDS (no ETCD needed for single instance)
./nixlbench --backend GDS_MT --filepath /mnt/storage/testfile --gds_mt_num_threads 8
```

**POSIX Backend:**
```bash
# POSIX with AIO (no ETCD needed for single instance)
./nixlbench --backend POSIX --filepath /mnt/storage/testfile --posix_api_type AIO

# POSIX with io_uring
./nixlbench --backend POSIX --filepath /mnt/storage/testfile --posix_api_type URING --storage_enable_direct
```

### Worker Types

**NVSHMEM Worker:**
```bash
# NVSHMEM (GPU-only, VRAM required)
./nixlbench --etcd_endpoints http://etcd-server:2379 --worker_type nvshmem --initiator_seg_type VRAM --target_seg_type VRAM
```

### S3 Object Storage Backend

<<<<<<< HEAD
For OBJ plugin benchmarking, run etcd-server and a single nixlbench instance:
=======
For OBJ plugin benchmarking, ETCD is optional for single instances.
>>>>>>> 2c5ebb28

```bash
# Basic S3 benchmark using environment variables (no ETCD needed)
AWS_ACCESS_KEY_ID=<access_key> AWS_SECRET_ACCESS_KEY=<secret_key> AWS_DEFAULT_REGION=<region> \
./nixlbench --backend OBJ --obj_bucket_name <bucket_name>

# S3 benchmark using command line flags (no ETCD needed)
./nixlbench --backend OBJ \
  --obj_access_key <access_key> \
  --obj_secret_key <secret_key> \
  --obj_region <region> \
  --obj_bucket_name <bucket_name>

# S3 benchmark with ETCD coordination (if needed)
./nixlbench --etcd_endpoints http://etcd-server:2379 --backend OBJ --obj_bucket_name <bucket_name>
```

**Performance Considerations:**
Transfer times are higher than local storage, so consider reducing iterations:

```bash
./nixlbench --backend OBJ \
  --obj_bucket_name test-bucket \
  --warmup_iter 32 --num_iter 32 --large_blk_iter_ftr 2
```

**Testing Options:**
- Test read operations: `--op_type READ`
- Validate data consistency: `--check_consistency`

### Multi-Node Coordination

Launch multiple nixlbench instances pointing to the same ETCD server:

```bash
# On host 1
./nixlbench --etcd_endpoints http://etcd-server:2379 --backend UCX --initiator_seg_type VRAM --target_seg_type VRAM

# On host 2
./nixlbench --etcd_endpoints http://etcd-server:2379 --backend UCX --initiator_seg_type VRAM --target_seg_type VRAM
```

The workers automatically coordinate ranks through ETCD as they connect.

## Troubleshooting

### Common Build Issues

#### CUDA Not Found
```bash
# Ensure CUDA is in PATH
export PATH=/usr/local/cuda/bin:$PATH
export LD_LIBRARY_PATH=/usr/local/cuda/lib64:$LD_LIBRARY_PATH

# Verify installation
nvcc --version
```

#### UCX Build Failures
```bash
# Install missing dependencies
# Only required if UCX cannot detect RDMA libraries correctly
sudo apt-get reinstall -y libibverbs-dev librdmacm-dev rdma-core

# Clean and rebuild
make clean && make -j$(nproc)
```

#### etcd-cpp-api Build Issues
```bash
# If cpprestsdk errors occur
sudo apt-get install -y libcpprest-dev

# If protobuf version conflicts
sudo apt-get install -y libprotobuf-dev protobuf-compiler

# If etcd server is not available for testing
sudo systemctl start etcd && sudo systemctl enable etcd
```

#### Python Environment Issues
```bash
# Reset virtual environment
rm -rf .venv
uv venv .venv --python 3.12
source .venv/bin/activate
uv pip install --upgrade pip setuptools wheel
```

#### Docker Build Failures
```bash
# Clear Docker cache
docker system prune -a

# Build with verbose output
docker build --progress=plain --no-cache ...
```

### Runtime Issues

#### Library Not Found Errors
```bash
# Update library cache
sudo ldconfig

# Check library paths
ldd /usr/local/nixlbench/bin/nixlbench
```

#### GPU Access Issues
```bash
# Verify GPU access
nvidia-smi

# Check GPU / NIC Topology
nvidia-smi topo -m
# GPU / NIC closest to each other have PIX/PXB as the value

# Check CUDA driver
cat /proc/driver/nvidia/version
```

#### Network Backend Issues
```bash
# List available devices
ibv_devices  # For RDMA devices
ibv_devinfo -v # Detailed Info on all RDMA devices

ip link show  # For Ethernet devices

# Test UCX
ucx_info -d  # List UCX devices

export UCX_LOG_LEVEL=DEBUG # Verbose UCX logging

export UCX_PROTO_INFO=y # See transport used by UCX
```

### Performance Tuning

#### CPU Affinity
```bash
# Bind to specific cores
taskset -c 0-7 nixlbench ...

# Use numactl for NUMA systems
numactl --cpunodebind=0 --membind=0 nixlbench ...
```

#### Network Tuning
```bash
# Increase buffer sizes
echo 'net.core.rmem_max = 134217728' | sudo tee -a /etc/sysctl.conf
echo 'net.core.wmem_max = 134217728' | sudo tee -a /etc/sysctl.conf
sudo sysctl -p
```

## Support and Resources

- **Documentation**: https://github.com/ai-dynamo/nixl/tree/main/benchmark/nixlbench
- **Issues**: https://github.com/ai-dynamo/nixl/issues
- **NVIDIA Developer Forums**: https://forums.developer.nvidia.com/
- **UCX Documentation**: https://openucx.readthedocs.io/

---

*This guide covers NIXLBench build and usage procedures as of 2025. For the latest updates, please refer to the official repository.*<|MERGE_RESOLUTION|>--- conflicted
+++ resolved
@@ -440,10 +440,7 @@
 #### Device and Network Configuration
 ```
 --device_list LIST         # Comma-separated device names (default: all)
-<<<<<<< HEAD
-=======
 --etcd_endpoints URL       # ETCD server URL for coordination (optional for storage backends)
->>>>>>> 2c5ebb28
 ```
 
 #### Storage Backend Options (GDS, GDS_MT, POSIX, HF3FS, OBJ)
@@ -489,26 +486,20 @@
 --obj_req_checksum TYPE    # Required checksum for S3 backend [supported, required] (default: supported)
 ```
 
-<<<<<<< HEAD
-## Backend-Specific Examples
-=======
 ### Using ETCD for Coordination
 
 NIXL Benchmark uses an ETCD key-value store for coordination between benchmark workers. This is useful in containerized or cloud-native environments.
 
 **ETCD Requirements:**
-- **Required**: Network backends (UCX, UCX_MO, GPUNETIO, Mooncake) and multi-node setups
-- **Optional**: Storage backends (GDS, GDS_MT, POSIX, HF3FS, OBJ) running as single instances
+- **Required**: Network backends (UCX, UCX_MO, GPUNETIO, Mooncake, Libfabric) and multi-node setups
+- **Optional**: Storage backends (GDS, GDS_MT, POSIX, HF3FS, OBJ, S3) running as single instances
 - **Required**: Storage backends when `--etcd_endpoints` is explicitly specified
 
 **For multi-node benchmarks:**
->>>>>>> 2c5ebb28
-
-### Network Backends
-
-<<<<<<< HEAD
-**UCX Backend (Default):**
-=======
+
+1. Ensure ETCD server is running (e.g., `docker run -p 2379:2379 quay.io/coreos/etcd`
+2. Launch multiple nixlbench instances pointing to the same ETCD server
+
 **For single-instance storage benchmarks:**
 ```bash
 # No ETCD needed - just run directly
@@ -539,7 +530,6 @@
 #### Network Backends
 
 **UCX Backend (Default)**
->>>>>>> 2c5ebb28
 ```bash
 # Basic UCX benchmark
 ./nixlbench --etcd_endpoints http://etcd-server:2379 --backend UCX
@@ -596,11 +586,7 @@
 
 ### S3 Object Storage Backend
 
-<<<<<<< HEAD
-For OBJ plugin benchmarking, run etcd-server and a single nixlbench instance:
-=======
 For OBJ plugin benchmarking, ETCD is optional for single instances.
->>>>>>> 2c5ebb28
 
 ```bash
 # Basic S3 benchmark using environment variables (no ETCD needed)
