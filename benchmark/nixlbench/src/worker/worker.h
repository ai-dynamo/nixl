/*
 * SPDX-FileCopyrightText: Copyright (c) 2025 NVIDIA CORPORATION & AFFILIATES. All rights reserved.
 * SPDX-License-Identifier: Apache-2.0
 *
 * Licensed under the Apache License, Version 2.0 (the "License");
 * you may not use this file except in compliance with the License.
 * You may obtain a copy of the License at
 *
 * http://www.apache.org/licenses/LICENSE-2.0
 *
 * Unless required by applicable law or agreed to in writing, software
 * distributed under the License is distributed on an "AS IS" BASIS,
 * WITHOUT WARRANTIES OR CONDITIONS OF ANY KIND, either express or implied.
 * See the License for the specific language governing permissions and
 * limitations under the License.
 */

#ifndef __WORKER_H
#define __WORKER_H

#include "runtime/runtime.h"
#include "utils/utils.h"
#include <string>
#include <vector>
#include <variant>
#include <memory>

class xferBenchWorker {
    protected:
        std::string name;
        xferBenchRT *rt;
        static int terminate;

    public:
        xferBenchWorker(int *argc, char ***argv);
        virtual ~xferBenchWorker();

        std::string getName() const;
        bool isInitiator();
        bool isTarget();
<<<<<<< HEAD
        int synchronize();
=======
        bool signaled() const { return terminate != 0; }
        static void signalHandler(int signal);
>>>>>>> dc04cc83

        // Memory management
        virtual std::vector<std::vector<xferBenchIOV>> allocateMemory(int num_threads) = 0;
        virtual void deallocateMemory(std::vector<std::vector<xferBenchIOV>> &iov_lists) = 0;

        // Communication and synchronization
        virtual int exchangeMetadata() = 0;
        virtual std::vector<std::vector<xferBenchIOV>> exchangeIOV(const std::vector<std::vector<xferBenchIOV>>
                                                                   &local_iov_lists) = 0;
        virtual void poll(size_t block_size) = 0;
	virtual int synchronizeStart() = 0;

        // Data operations
        virtual std::variant<double, int> transfer(size_t block_size,
                                                   const std::vector<std::vector<xferBenchIOV>> &local_iov_lists,
                                                   const std::vector<std::vector<xferBenchIOV>> &remote_iov_lists) = 0;
};

#endif // __WORKER_H<|MERGE_RESOLUTION|>--- conflicted
+++ resolved
@@ -38,12 +38,9 @@
         std::string getName() const;
         bool isInitiator();
         bool isTarget();
-<<<<<<< HEAD
         int synchronize();
-=======
         bool signaled() const { return terminate != 0; }
         static void signalHandler(int signal);
->>>>>>> dc04cc83
 
         // Memory management
         virtual std::vector<std::vector<xferBenchIOV>> allocateMemory(int num_threads) = 0;
