/*
 * SPDX-FileCopyrightText: Copyright (c) 2025 NVIDIA CORPORATION & AFFILIATES. All rights reserved.
 * SPDX-License-Identifier: Apache-2.0
 *
 * Licensed under the Apache License, Version 2.0 (the "License");
 * you may not use this file except in compliance with the License.
 * You may obtain a copy of the License at
 *
 * http://www.apache.org/licenses/LICENSE-2.0
 *
 * Unless required by applicable law or agreed to in writing, software
 * distributed under the License is distributed on an "AS IS" BASIS,
 * WITHOUT WARRANTIES OR CONDITIONS OF ANY KIND, either express or implied.
 * See the License for the specific language governing permissions and
 * limitations under the License.
 */

#ifndef _ETCD_RT_H
#define _ETCD_RT_H

#include <string>
#include <memory>
#include <mutex>
#include <condition_variable>
#include <map>
#include <vector>
#include <thread>
#include "runtime/runtime.h"

// Forward declaration for etcd client
namespace etcd {
    class Client;
}

enum xferBenchEtcdMsgType {
    XFER_BENCH_ETCD_MSG_TYPE_INT = 1,
    XFER_BENCH_ETCD_MSG_TYPE_CHAR = 2
};

/**
 * ETCD-based runtime for XFER benchmark coordination
 * Provides process coordination and data exchange using ETCD
 */
class xferBenchEtcdRT: public xferBenchRT {
private:
    // ETCD connection settings
    std::string etcd_endpoints;
    std::string namespace_prefix;
    std::unique_ptr<etcd::Client> client;

    int my_rank; // Rank information
    int global_size;
<<<<<<< HEAD
    uint64_t barrier_gen;
=======
    int *terminate;
>>>>>>> dc04cc83

    bool error() const { return terminate != nullptr && *terminate; };
    bool should_retry(int value, int max = 60) const {
	    return !error() && value < max;
    }

    std::string makeTypedKey(const std::string& operation, int src, int dst,
                             xferBenchEtcdMsgType type = XFER_BENCH_ETCD_MSG_TYPE_INT);

    std::string makeKey(std::string name, int rank = -1) const {
        std::string suffix;

        if (rank > -1) {
            suffix = "/" + std::to_string(rank);
        }

        return namespace_prefix + name + suffix;
    }

public:
    xferBenchEtcdRT(const std::string& etcd_endpoints, const int size,
                    int *terminate = nullptr);
    ~xferBenchEtcdRT();

    int getRank() const;
    int getSize() const;
    // Communication methods
    int sendInt(int *buffer, int dest_rank) override;
    int recvInt(int *buffer, int src_rank) override;
    int broadcastInt(int *buffer, size_t count, int root_rank) override;
    int sendChar(char *buffer, size_t count, int dest_rank) override;
    int recvChar(char *buffer, size_t count, int src_rank) override;

    int reduceSumDouble(double *local_value, double *global_value, int dest_rank) override;

    // Barrier synchronization
    int barrier(const std::string& barrier_id) override;
};

#endif // _ETCD_RT_H<|MERGE_RESOLUTION|>--- conflicted
+++ resolved
@@ -50,11 +50,8 @@
 
     int my_rank; // Rank information
     int global_size;
-<<<<<<< HEAD
     uint64_t barrier_gen;
-=======
     int *terminate;
->>>>>>> dc04cc83
 
     bool error() const { return terminate != nullptr && *terminate; };
     bool should_retry(int value, int max = 60) const {
