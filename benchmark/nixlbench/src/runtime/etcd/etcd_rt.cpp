--- conflicted
+++ resolved
@@ -39,11 +39,8 @@
     }
 
     namespace_prefix = "xferbench/"; // Namespace for XFER benchmark
-<<<<<<< HEAD
     barrier_gen = 0;
-=======
     terminate = terminate_input;
->>>>>>> dc04cc83
 
     // Connect to ETCD
     try {
@@ -372,68 +369,17 @@
     barrier_gen++; // In case same barrier is reused too quickly
 
     try {
-<<<<<<< HEAD
         auto resp = client->put(barrier_key + std::to_string(my_rank), "1").get();
         if (!resp.is_ok()) {
             throw std::runtime_error("put");
         }
 
-        for (auto retries = 0; retries < 60; ++retries) {
+        for (auto retries = 0; should_retry(retries); ++retries) {
             auto resp = client->ls(barrier_key).get();
             if (resp.error_code()) {
                 break;
-=======
-        // Create a unique key for this barrier
-        std::string barrier_key = makeKey("barrier/" + barrier_id);
-        std::string count_key = barrier_key + "/count";
-        std::string ready_key = barrier_key + "/ready";
-
-        // Create a unique key for this process
-        std::string process_key = barrier_key + "/proc-" + std::to_string(my_rank);
-
-        // Register this process as having reached the barrier
-        client->put(process_key, "arrived").get();
-
-        // Use etcd atomic operations to increment the count
-        auto resp = client->get(count_key).get();
-        int current_count = 0;
-        if (resp.error_code() == 0) {
-            current_count = std::stoi(resp.value().as_string());
-        }
-
-        // Increment the count
-        client->put(count_key, std::to_string(current_count + 1)).get();
-
-        bool barrier_complete = false;
-        int retries = 0;
-        int expected_count = global_size;
-
-        while (!barrier_complete && should_retry(retries, 30)) {
-            resp = client->get(count_key).get();
-            if (resp.error_code() == 0) {
-                current_count = std::stoi(resp.value().as_string());
-
-                if (current_count >= expected_count) {
-                    // All processes have arrived
-                    barrier_complete = true;
-
-                    // If we're the last one, mark the barrier as ready
-                    if (current_count == expected_count) {
-                        client->put(ready_key, "true").get();
-                    }
-                } else {
-                    // Wait for more processes
-                    std::this_thread::sleep_for(std::chrono::seconds(1));
-                    retries++;
-                }
-            } else {
-                // Error reading count
-                std::this_thread::sleep_for(std::chrono::seconds(1));
-                retries++;
->>>>>>> dc04cc83
-            }
-
-<<<<<<< HEAD
+            }
+
             count = resp.keys().size();
             if (count == 0 || // rank 0 observed completion and deleted the barrier
                 count == (int)global_size) {
@@ -442,26 +388,6 @@
                     client->rmdir(barrier_key, true).get();
                 }
                 return 0;
-=======
-        // If we timed out
-        if (!barrier_complete) {
-            std::cerr << "Rank " << my_rank << " timed out waiting for barrier "
-                      << barrier_id << " completion (got " << current_count << "/" << expected_count << " processes)" << std::endl;
-            return -1;
-        }
-
-        // Wait for the ready flag
-        retries = 0;
-        bool ready = false;
-
-        while (!ready && should_retry(retries)) {
-            resp = client->get(ready_key).get();
-            if (resp.error_code() == 0 && resp.value().as_string() == "true") {
-                ready = true;
-            } else {
-                std::this_thread::sleep_for(std::chrono::seconds(1));
-                retries++;
->>>>>>> dc04cc83
             }
 
             std::this_thread::sleep_for(std::chrono::seconds(1));
