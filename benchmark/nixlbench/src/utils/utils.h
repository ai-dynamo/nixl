--- conflicted
+++ resolved
@@ -136,13 +136,9 @@
         static bool storage_enable_direct;
         static int gds_batch_pool_size;
         static int gds_batch_limit;
-<<<<<<< HEAD
         static std::string output_format;
         static std::string output_json_file;
-
-=======
         static std::string gpunetio_device_list;
->>>>>>> 16348080
         static int loadFromFlags();
         static void printConfig();
         static std::vector<std::string> parseDeviceList();
