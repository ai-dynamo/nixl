--- conflicted
+++ resolved
@@ -252,14 +252,6 @@
           padded_size(len),
           handle(0) {}
 
-<<<<<<< HEAD
-    xferBenchIOV(uintptr_t a, size_t l, int d, size_t p, unsigned long long h)
-        : addr(a),
-          len(l),
-          devId(d),
-          padded_size(p),
-          handle(h) {}
-=======
     xferBenchIOV(uintptr_t a, size_t l, int d, size_t p, unsigned long long h) :
         addr(a), len(l), devId(d), padded_size(p), handle(h) {}
 
@@ -270,7 +262,6 @@
           padded_size(len),
           handle(0),
           metaInfo(m) {}
->>>>>>> bd5e304a
 };
 
 class xferBenchUtils {
@@ -279,12 +270,6 @@
         static std::string dev_to_use;
     public:
         static void setRT(xferBenchRT *rt);
-<<<<<<< HEAD
-        static void
-        setDevToUse(std::string dev);
-        static std::string
-        getDevToUse();
-=======
         static void setDevToUse(std::string dev);
         static std::string getDevToUse();
         static std::string
@@ -295,7 +280,6 @@
         getObjS3(const std::string &name);
         static bool
         rmObjS3(const std::string &name);
->>>>>>> bd5e304a
 
         static void
         checkConsistency(std::vector<std::vector<xferBenchIOV>> &desc_lists);
