/*
 * SPDX-FileCopyrightText: Copyright (c) 2025 NVIDIA CORPORATION & AFFILIATES. All rights reserved.
 * SPDX-License-Identifier: Apache-2.0
 *
 * Licensed under the Apache License, Version 2.0 (the "License");
 * you may not use this file except in compliance with the License.
 * You may obtain a copy of the License at
 *
 * http://www.apache.org/licenses/LICENSE-2.0
 *
 * Unless required by applicable law or agreed to in writing, software
 * distributed under the License is distributed on an "AS IS" BASIS,
 * WITHOUT WARRANTIES OR CONDITIONS OF ANY KIND, either express or implied.
 * See the License for the specific language governing permissions and
 * limitations under the License.
 */

#ifndef __UTILS_H
#define __UTILS_H

#include "config.h"
#include <cstdint>
#include <iostream>
#include <string>
#include <variant>
#include <vector>
#include <optional>
#include "runtime/runtime.h"
#include "nlohmann/json.hpp"
using json = nlohmann::json;

#if HAVE_CUDA
#include <cuda.h>
#include <cuda_runtime.h>


#define CHECK_CUDA_ERROR(result, message)                                           \
    do {                                                                            \
        if (result != cudaSuccess) {                                                \
            std::cerr << "CUDA: " << message << " (Error code: " << result          \
                      << " - " << cudaGetErrorString(result) << ")" << std::endl;   \
            exit(EXIT_FAILURE);                                                     \
        }                                                                           \
    } while(0)

#define CHECK_CUDA_DRIVER_ERROR(result, message)                                    \
    do {                                                                            \
        if (result != CUDA_SUCCESS) {                                               \
            const char *error_str;                                                  \
            cuGetErrorString(result, &error_str);                                   \
            std::cerr << "CUDA Driver: " << message << " (Error code: "             \
                      << result << " - " << error_str << ")" << std::endl;          \
            exit(EXIT_FAILURE);                                                     \
        }                                                                           \
    } while(0)
#endif

// TODO: This is true for CX-7, need support for other CX cards and NVLink
#define MAXBW 50.0 // 400 Gbps or 50 GB/sec
#define LARGE_BLOCK_SIZE (1LL * (1 << 20))
#define LARGE_BLOCK_SIZE_ITER_FACTOR 16

#define XFERBENCH_INITIATOR_BUFFER_ELEMENT 0xbb
#define XFERBENCH_TARGET_BUFFER_ELEMENT 0xaa

// Runtime types
#define XFERBENCH_RT_ETCD "ETCD"

// Backend types
#define XFERBENCH_BACKEND_UCX "UCX"
#define XFERBENCH_BACKEND_UCX_MO "UCX_MO"
#define XFERBENCH_BACKEND_GDS "GDS"
#define XFERBENCH_BACKEND_POSIX "POSIX"
#define XFERBENCH_BACKEND_GPUNETIO "GPUNETIO"
#define XFERBENCH_BACKEND_MOONCAKE "Mooncake"
#define XFERBENCH_BACKEND_HF3FS "HF3FS"

// POSIX API types
#define XFERBENCH_POSIX_API_AIO "AIO"
#define XFERBENCH_POSIX_API_URING "URING"

// Scheme types for transfer patterns
#define XFERBENCH_SCHEME_PAIRWISE     "pairwise"
#define XFERBENCH_SCHEME_ONE_TO_MANY  "onetomany"
#define XFERBENCH_SCHEME_MANY_TO_ONE  "manytoone"
#define XFERBENCH_SCHEME_TP           "tp"

// Operation types
#define XFERBENCH_OP_READ  "READ"
#define XFERBENCH_OP_WRITE "WRITE"

// Mode types
#define XFERBENCH_MODE_SG  "SG"
#define XFERBENCH_MODE_MG  "MG"

// Segment types
#define XFERBENCH_SEG_TYPE_DRAM "DRAM"
#define XFERBENCH_SEG_TYPE_VRAM "VRAM"

// Worker types
#define XFERBENCH_WORKER_NIXL     "nixl"
#define XFERBENCH_WORKER_NVSHMEM  "nvshmem"

#define IS_PAIRWISE_AND_SG() (XFERBENCH_SCHEME_PAIRWISE == xferBenchConfig::scheme && \
                              XFERBENCH_MODE_SG == xferBenchConfig::mode)
#define IS_PAIRWISE_AND_MG() (XFERBENCH_SCHEME_PAIRWISE == xferBenchConfig::scheme && \
                              XFERBENCH_MODE_MG == xferBenchConfig::mode)

class xferBenchConfig {
    public:
        static std::string runtime_type;
        static std::string worker_type;
        static std::string backend;
        static std::string initiator_seg_type;
        static std::string target_seg_type;
        static std::string scheme;
        static std::string mode;
        static std::string op_type;
        static bool check_consistency;
        static size_t total_buffer_size;
        static int num_initiator_dev;
        static int num_target_dev;
        static size_t start_block_size;
        static size_t max_block_size;
        static size_t start_batch_size;
        static size_t max_batch_size;
        static int num_iter;
        static int warmup_iter;
        static int num_threads;
        static bool enable_pt;
        static std::string device_list;
        static std::string etcd_endpoints;
        static std::string filepath;
        static bool enable_vmm;
        static int num_files;
        static std::string posix_api_type;
        static bool storage_enable_direct;
        static int gds_batch_pool_size;
        static int gds_batch_limit;
        static std::string output_format;
        static std::string output_json_file;
        static std::string gpunetio_device_list;
<<<<<<< HEAD
        static std::vector<std::string> warning_logs;
=======

>>>>>>> 0704dc02
        static int loadFromFlags();
        static void printConfig();
        static void
        printOption (const std::string &desc, const std::string &value);
        static std::vector<std::string> parseDeviceList();
<<<<<<< HEAD
        static json to_json();
=======
        static bool
        isStorageBackend();
>>>>>>> 0704dc02
};

// Generic IOV descriptor class independent of NIXL
class xferBenchIOV {
public:
    uintptr_t addr;
    size_t len;
    int devId;
    size_t padded_size;
    unsigned long long handle;

    xferBenchIOV(uintptr_t a, size_t l, int d) :
        addr(a), len(l), devId(d), padded_size(len), handle(0) {}

    xferBenchIOV(uintptr_t a, size_t l, int d, size_t p, unsigned long long h) :
        addr(a), len(l), devId(d), padded_size(p), handle(h) {}
};

class xferBenchUtils {
    private:
        static xferBenchRT *rt;
        static std::string dev_to_use;
    public:
        static void setRT(xferBenchRT *rt);
        static void setDevToUse(std::string dev);
        static std::string getDevToUse();

        static void checkConsistency(std::vector<std::vector<xferBenchIOV>> &desc_lists);
        static void printStatsHeader();
        static void printStats(bool is_target, size_t block_size, size_t batch_size,
			                   double total_duration);
};

#endif // __UTILS_H<|MERGE_RESOLUTION|>--- conflicted
+++ resolved
@@ -140,22 +140,15 @@
         static std::string output_format;
         static std::string output_json_file;
         static std::string gpunetio_device_list;
-<<<<<<< HEAD
         static std::vector<std::string> warning_logs;
-=======
-
->>>>>>> 0704dc02
         static int loadFromFlags();
         static void printConfig();
         static void
         printOption (const std::string &desc, const std::string &value);
         static std::vector<std::string> parseDeviceList();
-<<<<<<< HEAD
         static json to_json();
-=======
         static bool
         isStorageBackend();
->>>>>>> 0704dc02
 };
 
 // Generic IOV descriptor class independent of NIXL
