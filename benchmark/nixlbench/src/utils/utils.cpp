--- conflicted
+++ resolved
@@ -680,114 +680,6 @@
     }
 }
 
-<<<<<<< HEAD
-/*
- * xferMetricStats
- */
-
-double
-xferMetricStats::min() const {
-    if (samples.empty()) return 0;
-    return *std::min_element(samples.begin(), samples.end());
-}
-
-double
-xferMetricStats::max() const {
-    if (samples.empty()) return 0;
-    return *std::max_element(samples.begin(), samples.end());
-}
-
-double
-xferMetricStats::avg() const {
-    if (samples.empty()) return 0;
-    return std::accumulate(samples.begin(), samples.end(), 0.0) / samples.size();
-}
-
-double
-xferMetricStats::p90() {
-    if (samples.empty()) return 0;
-    std::sort(samples.begin(), samples.end());
-    size_t index = samples.size() * 0.9;
-    return samples[std::min(index, samples.size() - 1)];
-}
-
-double
-xferMetricStats::p95() {
-    if (samples.empty()) return 0;
-    std::sort(samples.begin(), samples.end());
-    size_t index = samples.size() * 0.95;
-    return samples[std::min(index, samples.size() - 1)];
-}
-
-double
-xferMetricStats::p99() {
-    if (samples.empty()) return 0;
-    std::sort(samples.begin(), samples.end());
-    size_t index = samples.size() * 0.99;
-    return samples[std::min(index, samples.size() - 1)];
-}
-
-void
-xferMetricStats::add(double value) {
-    samples.push_back(value);
-}
-
-void
-xferMetricStats::add(const xferMetricStats &other) {
-    samples.insert(samples.end(), other.samples.begin(), other.samples.end());
-}
-
-void
-xferMetricStats::reserve(size_t n) {
-    samples.reserve(n);
-}
-
-void
-xferMetricStats::reset() {
-    samples.clear();
-}
-
-/*
- * xferBenchStats
- */
-
-void
-xferBenchStats::reset() {
-    total_duration.reset();
-    prepare_duration.reset();
-    post_duration.reset();
-    transfer_duration.reset();
-}
-
-void
-xferBenchStats::add(const xferBenchStats &other) {
-    total_duration.add(other.total_duration);
-    prepare_duration.add(other.prepare_duration);
-    post_duration.add(other.post_duration);
-    transfer_duration.add(other.transfer_duration);
-}
-
-void
-xferBenchStats::reserve(size_t n) {
-    total_duration.reserve(n);
-    prepare_duration.reserve(n);
-    post_duration.reserve(n);
-    transfer_duration.reserve(n);
-}
-
-/*
- * xferBenchTimer
- */
-
-xferBenchTimer::xferBenchTimer()
-    : start_(std::chrono::high_resolution_clock::now()) {}
-
-long long xferBenchTimer::lap() {
-    auto now = std::chrono::high_resolution_clock::now();
-    auto duration_us = std::chrono::duration_cast<std::chrono::microseconds>(now - start_).count();
-    start_ = now;
-    return duration_us;
-=======
 std::string
 xferBenchUtils::buildAwsCredentials() {
     std::string env_setup = "";
@@ -913,5 +805,112 @@
         return false;
     }
     return true;
->>>>>>> bd5e304a
+}
+
+/*
+ * xferMetricStats
+ */
+
+double
+xferMetricStats::min() const {
+    if (samples.empty()) return 0;
+    return *std::min_element(samples.begin(), samples.end());
+}
+
+double
+xferMetricStats::max() const {
+    if (samples.empty()) return 0;
+    return *std::max_element(samples.begin(), samples.end());
+}
+
+double
+xferMetricStats::avg() const {
+    if (samples.empty()) return 0;
+    return std::accumulate(samples.begin(), samples.end(), 0.0) / samples.size();
+}
+
+double
+xferMetricStats::p90() {
+    if (samples.empty()) return 0;
+    std::sort(samples.begin(), samples.end());
+    size_t index = samples.size() * 0.9;
+    return samples[std::min(index, samples.size() - 1)];
+}
+
+double
+xferMetricStats::p95() {
+    if (samples.empty()) return 0;
+    std::sort(samples.begin(), samples.end());
+    size_t index = samples.size() * 0.95;
+    return samples[std::min(index, samples.size() - 1)];
+}
+
+double
+xferMetricStats::p99() {
+    if (samples.empty()) return 0;
+    std::sort(samples.begin(), samples.end());
+    size_t index = samples.size() * 0.99;
+    return samples[std::min(index, samples.size() - 1)];
+}
+
+void
+xferMetricStats::add(double value) {
+    samples.push_back(value);
+}
+
+void
+xferMetricStats::add(const xferMetricStats &other) {
+    samples.insert(samples.end(), other.samples.begin(), other.samples.end());
+}
+
+void
+xferMetricStats::reserve(size_t n) {
+    samples.reserve(n);
+}
+
+void
+xferMetricStats::reset() {
+    samples.clear();
+}
+
+/*
+ * xferBenchStats
+ */
+
+void
+xferBenchStats::reset() {
+    total_duration.reset();
+    prepare_duration.reset();
+    post_duration.reset();
+    transfer_duration.reset();
+}
+
+void
+xferBenchStats::add(const xferBenchStats &other) {
+    total_duration.add(other.total_duration);
+    prepare_duration.add(other.prepare_duration);
+    post_duration.add(other.post_duration);
+    transfer_duration.add(other.transfer_duration);
+}
+
+void
+xferBenchStats::reserve(size_t n) {
+    total_duration.reserve(n);
+    prepare_duration.reserve(n);
+    post_duration.reserve(n);
+    transfer_duration.reserve(n);
+}
+
+/*
+ * xferBenchTimer
+ */
+
+xferBenchTimer::xferBenchTimer()
+    : start_(std::chrono::high_resolution_clock::now()) {}
+
+long long xferBenchTimer::lap() {
+    auto now = std::chrono::high_resolution_clock::now();
+    auto duration_us = std::chrono::duration_cast<std::chrono::microseconds>(now - start_).count();
+    start_ = now;
+    return duration_us;
 }