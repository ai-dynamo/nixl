--- conflicted
+++ resolved
@@ -19,8 +19,7 @@
            include_directories: [nixl_inc_dirs, utils_inc_dirs],
            link_with: [serdes_lib],
            install: true)
-<<<<<<< HEAD
-
+        
 if get_option('enable_mooncake_backend')
     cpp = meson.get_compiler('cpp')
     gflags_lib = cpp.find_library('gflags')
@@ -31,7 +30,8 @@
             include_directories: [nixl_inc_dirs, utils_inc_dirs],
             link_with: [serdes_lib],
             install: true)
-=======
+endif
+
 if etcd_dep.found()
     etcd_example = executable('nixl_etcd_example',
                'nixl_etcd_example.cpp',
@@ -39,5 +39,4 @@
                include_directories: [nixl_inc_dirs, utils_inc_dirs],
                link_with: [serdes_lib],
                install: true)
->>>>>>> 91480fbb
 endif