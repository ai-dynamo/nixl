--- conflicted
+++ resolved
@@ -175,31 +175,8 @@
         "READ", init_xfer_descs, target_xfer_descs1, "target", b"UUID1"
     )
 
-<<<<<<< HEAD
     xfer(init_agent, xfer_handle_1, target_agent)
-=======
-    state = init_agent.transfer(xfer_handle_1)
-    assert state != "ERR"
-
-    target_done = False
-    init_done = False
-
-    while (not init_done) or (not target_done):
-        if not init_done:
-            state = init_agent.check_xfer_state(xfer_handle_1)
-            if state == "ERR":
-                logger.error("Transfer got to Error state.")
-                exit()
-            elif state == "DONE":
-                init_done = True
-                logger.info("Initiator done")
-
-        if not target_done:
-            if target_agent.check_remote_xfer_done("initiator", b"UUID1"):
-                target_done = True
-                logger.info("Target done")
-
->>>>>>> 5cfb4dd6
+
     # Second set of descs was not sent, should fail
     try:
         xfer_handle_2 = init_agent.initialize_xfer(
@@ -236,30 +213,7 @@
         else:
             ready = True
 
-<<<<<<< HEAD
     xfer(init_agent, xfer_handle_2, target_agent)
-=======
-    state = init_agent.transfer(xfer_handle_2)
-    assert state != "ERR"
-
-    target_done = False
-    init_done = False
-
-    while (not init_done) or (not target_done):
-        if not init_done:
-            state = init_agent.check_xfer_state(xfer_handle_2)
-            if state == "ERR":
-                logger.error("Transfer got to Error state.")
-                exit()
-            elif state == "DONE":
-                init_done = True
-                logger.info("Initiator done")
-
-        if not target_done:
-            if target_agent.check_remote_xfer_done("initiator", b"UUID1"):
-                target_done = True
-                logger.info("Target done")
->>>>>>> 5cfb4dd6
 
     init_agent.release_xfer_handle(xfer_handle_1)
     init_agent.release_xfer_handle(xfer_handle_2)
@@ -275,12 +229,8 @@
     del init_agent
     del target_agent
 
-<<<<<<< HEAD
-    print("Test Complete.")
+    logger.info("Test Complete.")
 
 
 if __name__ == "__main__":
-    main()
-=======
-    logger.info("Test Complete.")
->>>>>>> 5cfb4dd6
+    main()