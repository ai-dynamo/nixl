--- conflicted
+++ resolved
@@ -46,13 +46,8 @@
 
 env:
   NIXL_INSTALL_DIR: /opt/nixl
-<<<<<<< HEAD
-  TEST_TIMEOUT: 1200
-  NPROC: "16"
-=======
   TEST_TIMEOUT: 30
   UCX_TLS: "^shm"
->>>>>>> 8f8e98ea
 
 steps:
   - name: Build
