# Build Matrix Configuration for NixL CI Pipeline
#
# This file defines the build matrix configuration for the NixL CI pipeline in Jenkins.
# It specifies the build environment, resources, and test matrix for continuous integration.
#
# Key Components:
# - Job Configuration: Defines timeout, failure behavior, and Kubernetes resources
# - Docker Images: Specifies the container images used for different build stages
#   - PyTorch images (24.10 and 25.02) for building and testing
#   - Podman image for container builds
# - Matrix Axes: Defines build variations (currently x86_64 architecture)
# - Build Steps: Sequential steps for building, testing, and container creation
#
# When Modified:
# - Adding/removing Docker images: Affects available build environments
# - Modifying matrix axes: Changes build variations (e.g., adding architectures)
# - Adjusting resource limits: Impacts build performance and resource allocation
# - Adding/removing steps: Changes the build pipeline sequence
#
# Note: Changes to this file are tested as part of the PR CI flow no need to test them manually.

---
job: nixl-ci-build

# Fail job if one of the steps fails or continue
failFast: false

timeout_minutes: 240

kubernetes:
  cloud: il-ipp-blossom-prod
  namespace: swx-media
  limits: "{memory: 8Gi, cpu: 8000m}"
  requests: "{memory: 8Gi, cpu: 8000m}"

runs_on_dockers:
  - { name: "ubuntu24.04-pytorch", url: "nvcr.io/nvidia/pytorch:25.02-py3" }
  - { name: "ubuntu22.04-pytorch", url: "nvcr.io/nvidia/pytorch:24.10-py3" }
  - { name: "podman-v5.0.2", url: "quay.io/podman/stable:v5.0.2", category: 'tool', privileged: true }

matrix:
  axes:
    arch:
      - x86_64
      - aarch64

env:
  NIXL_INSTALL_DIR: /opt/nixl
  NPROC: "16"

steps:
  - name: Build
    parallel: false
    run: |
      if [[ "${name}" == *"ubuntu22.04"* ]]; then
        # distro's meson version is too old project requires >= 0.64.0
        pip3 install meson
      fi
      .gitlab/build.sh ${NIXL_INSTALL_DIR}

  - name: Test CPP
    parallel: false
    run: |
      .gitlab/test_cpp.sh ${NIXL_INSTALL_DIR}

  - name: Test Python
    parallel: false
    run: |
      .gitlab/test_python.sh ${NIXL_INSTALL_DIR}

<<<<<<< HEAD
  - name: Test Nixlbench
    parallel: false
    run: |
      .gitlab/test_nixlbench.sh ${NIXL_INSTALL_DIR}
=======
  - name: Test Rust
    parallel: false
    run: |
      .gitlab/test_rust.sh ${NIXL_INSTALL_DIR}
>>>>>>> d2d41a77

  - name: Build Docker Image
    parallel: false
    containerSelector: "{ name: 'podman.*' }"
    run: |
      # change storage driver to improve build performance
      rm -f /etc/containers/storage.conf ; podman system reset -f || true
      # symlink podman to docker - scripts works with docker commands
      ln -sfT $(type -p podman) /usr/bin/docker
      # install git for building container image
      yum install -y git
      contrib/build-container.sh --no-cache<|MERGE_RESOLUTION|>--- conflicted
+++ resolved
@@ -68,17 +68,15 @@
     run: |
       .gitlab/test_python.sh ${NIXL_INSTALL_DIR}
 
-<<<<<<< HEAD
   - name: Test Nixlbench
     parallel: false
     run: |
       .gitlab/test_nixlbench.sh ${NIXL_INSTALL_DIR}
-=======
+
   - name: Test Rust
     parallel: false
     run: |
       .gitlab/test_rust.sh ${NIXL_INSTALL_DIR}
->>>>>>> d2d41a77
 
   - name: Build Docker Image
     parallel: false
