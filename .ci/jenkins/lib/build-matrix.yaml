# Build Matrix Configuration for NixL CI Pipeline
#
# This file defines the build matrix configuration for the NixL CI pipeline in Jenkins.
# It specifies the build environment, resources, and test matrix for continuous integration.
#
# Key Components:
# - Job Configuration: Defines timeout, failure behavior, and Kubernetes resources
# - Docker Images: Specifies the container images used for different build stages
#   - PyTorch images (24.10 and 25.02) for building and testing
#   - Podman image for container builds
# - Matrix Axes: Defines build variations (currently x86_64 architecture)
# - Build Steps: Sequential steps for building, testing, and container creation
#
# When Modified:
# - Adding/removing Docker images: Affects available build environments
# - Modifying matrix axes: Changes build variations (e.g., adding architectures)
# - Adjusting resource limits: Impacts build performance and resource allocation
# - Adding/removing steps: Changes the build pipeline sequence
#
# Note: Changes to this file are tested as part of the PR CI flow no need to test them manually.

---
job: nixl-ci-build

# Fail job if one of the steps fails or continue
failFast: false

timeout_minutes: 240

kubernetes:
  cloud: il-ipp-blossom-prod
  namespace: swx-media
  limits: "{memory: 8Gi, cpu: 8000m}"
  requests: "{memory: 8Gi, cpu: 8000m}"

runs_on_dockers:
  - { name: "ubuntu24.04-pytorch", url: "nvcr.io/nvidia/pytorch:25.02-py3" }
  - { name: "ubuntu22.04-pytorch", url: "nvcr.io/nvidia/pytorch:24.10-py3" }
  - { name: "podman-v5.0.2", url: "quay.io/podman/stable:v5.0.2", category: 'tool', privileged: true }

matrix:
  axes:
    arch:
      - x86_64
      - aarch64

env:
  NIXL_INSTALL_DIR: /opt/nixl
<<<<<<< HEAD
  TEST_TIMEOUT: 30
=======
  NPROC: "16"
>>>>>>> 36812d3b

steps:
  - name: Build
    parallel: false
    run: |
      if [[ "${name}" == *"ubuntu22.04"* ]]; then
        # distro's meson version is too old project requires >= 0.64.0
        pip3 install meson
      fi
      .gitlab/build.sh ${NIXL_INSTALL_DIR}

  - name: Test CPP
    parallel: false
    timeout: "${TEST_TIMEOUT}"
    run: |
      .gitlab/test_cpp.sh ${NIXL_INSTALL_DIR}

  - name: Test Python
    parallel: false
    timeout: "${TEST_TIMEOUT}"
    run: |
      .gitlab/test_python.sh ${NIXL_INSTALL_DIR}

  - name: Test Rust
    parallel: false
    run: |
      .gitlab/test_rust.sh ${NIXL_INSTALL_DIR}

  - name: Build Docker Image
    parallel: false
    containerSelector: "{ name: 'podman.*' }"
    run: |
      # change storage driver to improve build performance
      rm -f /etc/containers/storage.conf ; podman system reset -f || true
      # symlink podman to docker - scripts works with docker commands
      ln -sfT $(type -p podman) /usr/bin/docker
      # install git for building container image
      yum install -y git
      contrib/build-container.sh --no-cache<|MERGE_RESOLUTION|>--- conflicted
+++ resolved
@@ -46,11 +46,8 @@
 
 env:
   NIXL_INSTALL_DIR: /opt/nixl
-<<<<<<< HEAD
   TEST_TIMEOUT: 30
-=======
   NPROC: "16"
->>>>>>> 36812d3b
 
 steps:
   - name: Build
