/*
 * SPDX-FileCopyrightText: Copyright (c) 2025 NVIDIA CORPORATION & AFFILIATES. All rights reserved.
 * SPDX-License-Identifier: Apache-2.0
 *
 * Licensed under the Apache License, Version 2.0 (the "License");
 * you may not use this file except in compliance with the License.
 * You may obtain a copy of the License at
 *
 * http://www.apache.org/licenses/LICENSE-2.0
 *
 * Unless required by applicable law or agreed to in writing, software
 * distributed under the License is distributed on an "AS IS" BASIS,
 * WITHOUT WARRANTIES OR CONDITIONS OF ANY KIND, either express or implied.
 * See the License for the specific language governing permissions and
 * limitations under the License.
 */
#include <pybind11/pybind11.h>
#include <pybind11/stl.h>
#include <pybind11/operators.h>

#include <tuple>
#include <iostream>

#include "nixl.h"
#include "serdes/serdes.h"

namespace py = pybind11;

typedef std::map<std::string, std::vector<py::bytes>> nixl_py_notifs_t;

class nixlNotPostedError : public std::runtime_error {
    public:
        nixlNotPostedError(const char* what) : runtime_error(what) {}
};

class nixlInvalidParamError : public std::runtime_error {
    public:
        nixlInvalidParamError(const char* what) : runtime_error(what) {}
};

class nixlBackendError : public std::runtime_error {
    public:
        nixlBackendError(const char* what) : runtime_error(what) {}
};


class nixlNotFoundError : public std::runtime_error {
    public:
        nixlNotFoundError(const char* what) : runtime_error(what) {}
};


class nixlMismatchError : public std::runtime_error {
    public:
        nixlMismatchError(const char* what) : runtime_error(what) {}
};


class nixlNotAllowedError : public std::runtime_error {
    public:
        nixlNotAllowedError(const char* what) : runtime_error(what) {}
};


class nixlRepostActiveError : public std::runtime_error {
    public:
        nixlRepostActiveError(const char* what) : runtime_error(what) {}
};

class nixlNotSupportedError : public std::runtime_error {
    public:
        nixlNotSupportedError(const char* what) : runtime_error(what) {}
};

class nixlUnknownError : public std::runtime_error {
    public:
        nixlUnknownError(const char* what) : runtime_error(what) {}
};

void throw_nixl_exception(const nixl_status_t &status) {
    switch (status) {
        case NIXL_IN_PROG:           return; //not an error
        case NIXL_SUCCESS:           return; //not an error
        case NIXL_ERR_NOT_POSTED:
            throw nixlNotPostedError(nixlEnumStrings::statusStr(status).c_str());
            break;
        case NIXL_ERR_INVALID_PARAM:
            throw nixlInvalidParamError(nixlEnumStrings::statusStr(status).c_str());
            break;
        case NIXL_ERR_BACKEND:
            throw nixlBackendError(nixlEnumStrings::statusStr(status).c_str());
            break;
        case NIXL_ERR_NOT_FOUND:
            throw nixlNotFoundError(nixlEnumStrings::statusStr(status).c_str());
            break;
        case NIXL_ERR_MISMATCH:
            throw nixlMismatchError(nixlEnumStrings::statusStr(status).c_str());
            break;
        case NIXL_ERR_NOT_ALLOWED:
            throw nixlNotAllowedError(nixlEnumStrings::statusStr(status).c_str());
            break;
        case NIXL_ERR_REPOST_ACTIVE:
            throw nixlRepostActiveError(nixlEnumStrings::statusStr(status).c_str());
            break;
        case NIXL_ERR_UNKNOWN:
            throw nixlUnknownError(nixlEnumStrings::statusStr(status).c_str());
            break;
        case NIXL_ERR_NOT_SUPPORTED:
            throw nixlNotSupportedError(nixlEnumStrings::statusStr(status).c_str());
            break;
        default:
            throw std::runtime_error("BAD_STATUS");
    }
}

PYBIND11_MODULE(_bindings, m) {

    //TODO: each nixl class and/or function can be documented in place
    m.doc() = "pybind11 NIXL plugin: Implements NIXL descriptors and lists, as well as bindings of NIXL CPP APIs";

    m.attr("NIXL_INIT_AGENT") = NIXL_INIT_AGENT;

    m.attr("DEFAULT_COMM_PORT") = default_comm_port;

    //cast types
    py::enum_<nixl_thread_sync_t>(m, "nixl_thread_sync_t")
        .value("NIXL_THREAD_SYNC_NONE", nixl_thread_sync_t::NIXL_THREAD_SYNC_NONE)
        .value("NIXL_THREAD_SYNC_STRICT", nixl_thread_sync_t::NIXL_THREAD_SYNC_STRICT)
        .value("NIXL_THREAD_SYNC_DEFAULT", nixl_thread_sync_t::NIXL_THREAD_SYNC_DEFAULT)
        .export_values();

    py::enum_<nixl_mem_t>(m, "nixl_mem_t")
        .value("DRAM_SEG", DRAM_SEG)
        .value("VRAM_SEG", VRAM_SEG)
        .value("BLK_SEG", BLK_SEG)
        .value("OBJ_SEG", BLK_SEG)
        .value("FILE_SEG", FILE_SEG)
        .export_values();

    py::enum_<nixl_xfer_op_t>(m, "nixl_xfer_op_t")
        .value("NIXL_READ", NIXL_READ)
        .value("NIXL_WRITE", NIXL_WRITE)
        .export_values();

    py::enum_<nixl_status_t>(m, "nixl_status_t")
        .value("NIXL_IN_PROG", NIXL_IN_PROG)
        .value("NIXL_SUCCESS", NIXL_SUCCESS)
        .value("NIXL_ERR_NOT_POSTED", NIXL_ERR_NOT_POSTED)
        .value("NIXL_ERR_INVALID_PARAM", NIXL_ERR_INVALID_PARAM)
        .value("NIXL_ERR_BACKEND", NIXL_ERR_BACKEND)
        .value("NIXL_ERR_NOT_FOUND", NIXL_ERR_NOT_FOUND)
        .value("NIXL_ERR_MISMATCH", NIXL_ERR_MISMATCH)
        .value("NIXL_ERR_NOT_ALLOWED", NIXL_ERR_NOT_ALLOWED)
        .value("NIXL_ERR_REPOST_ACTIVE", NIXL_ERR_REPOST_ACTIVE)
        .value("NIXL_ERR_UNKNOWN", NIXL_ERR_UNKNOWN)
        .value("NIXL_ERR_NOT_SUPPORTED", NIXL_ERR_NOT_SUPPORTED)
        .export_values();

    py::register_exception<nixlNotPostedError>(m, "nixlNotPostedError");
    py::register_exception<nixlInvalidParamError>(m, "nixlInvalidParamError");
    py::register_exception<nixlBackendError>(m, "nixlBackendError");
    py::register_exception<nixlNotFoundError>(m, "nixlNotFoundError");
    py::register_exception<nixlMismatchError>(m, "nixlMismatchError");
    py::register_exception<nixlNotAllowedError>(m, "nixlNotAllowedError");
    py::register_exception<nixlRepostActiveError>(m, "nixlRepostActiveError");
    py::register_exception<nixlUnknownError>(m, "nixlUnknownError");
    py::register_exception<nixlNotSupportedError>(m, "nixlNotSupportedError");

    py::class_<nixl_xfer_dlist_t>(m, "nixlXferDList")
        .def(py::init<nixl_mem_t, bool, int>(), py::arg("type"), py::arg("sorted")=false, py::arg("init_size")=0)
        .def(py::init([](nixl_mem_t mem, std::vector<py::tuple> descs, bool sorted) {
                nixl_xfer_dlist_t new_list(mem, sorted, descs.size());
                for(long unsigned int i = 0; i<descs.size(); i++)
                    new_list[i] = nixlBasicDesc(descs[i][0].cast<uintptr_t>(), descs[i][1].cast<size_t>(), descs[i][2].cast<uint64_t>());
                if (sorted) new_list.verifySorted();
                return new_list;
            }), py::arg("type"), py::arg("descs"), py::arg("sorted")=false)
        .def("getType", &nixl_xfer_dlist_t::getType)
        .def("descCount", &nixl_xfer_dlist_t::descCount)
        .def("isEmpty", &nixl_xfer_dlist_t::isEmpty)
        .def("isSorted", &nixl_xfer_dlist_t::isSorted)
        .def(py::self == py::self)
        .def("__getitem__", [](nixl_xfer_dlist_t &list, unsigned int i) ->
              std::tuple<uintptr_t, size_t, uint64_t> {
                    std::tuple<uintptr_t, size_t, uint64_t> ret;
                    nixlBasicDesc desc = list[i];
                    std::get<0>(ret) = desc.addr;
                    std::get<1>(ret) = desc.len;
                    std::get<2>(ret) = desc.devId;
                    return ret;
              })
        .def("__setitem__", [](nixl_xfer_dlist_t &list, unsigned int i, const py::tuple &desc) {
                list[i] = nixlBasicDesc(desc[0].cast<uintptr_t>(), desc[1].cast<size_t>(), desc[2].cast<uint64_t>());
            })
        .def("addDesc", [](nixl_xfer_dlist_t &list, const py::tuple &desc) {
                list.addDesc(nixlBasicDesc(desc[0].cast<uintptr_t>(), desc[1].cast<size_t>(), desc[2].cast<uint64_t>()));
            })
        .def("append", [](nixl_xfer_dlist_t &list, const py::tuple &desc) {
                list.addDesc(nixlBasicDesc(desc[0].cast<uintptr_t>(), desc[1].cast<size_t>(), desc[2].cast<uint64_t>()));
            })
        .def("index", [](nixl_xfer_dlist_t &list, const py::tuple &desc) {
                int ret = (nixl_status_t) list.getIndex(nixlBasicDesc(desc[0].cast<uintptr_t>(), desc[1].cast<size_t>(),
                                                  desc[2].cast<uint64_t>()));
                if(ret < 0) throw_nixl_exception((nixl_status_t) ret);
                return (int) ret;
            })
        .def("remDesc", &nixl_xfer_dlist_t::remDesc)
        .def("verifySorted", &nixl_xfer_dlist_t::verifySorted)
        .def("clear", &nixl_xfer_dlist_t::clear)
        .def("print", &nixl_xfer_dlist_t::print)
        .def(py::pickle(
            [](const nixl_xfer_dlist_t& self) { // __getstate__
                nixlSerDes serdes;
                self.serialize(&serdes);
                return py::bytes(serdes.exportStr());
            },
            [](py::bytes serdes_str) { // __setstate__
                nixlSerDes serdes;
                serdes.importStr(std::string(serdes_str));
                nixl_xfer_dlist_t newObj =
                    nixl_xfer_dlist_t(&serdes);
                return newObj;
            }
        ));

    py::class_<nixl_reg_dlist_t>(m, "nixlRegDList")
        .def(py::init<nixl_mem_t, bool, int>(), py::arg("type"), py::arg("sorted")=false, py::arg("init_size")=0)
        .def(py::init([](nixl_mem_t mem, std::vector<py::tuple> descs, bool sorted) {
                nixl_reg_dlist_t new_list(mem, sorted, descs.size());
                for(long unsigned int i = 0; i<descs.size(); i++)
                    new_list[i] = nixlBlobDesc(descs[i][0].cast<uintptr_t>(), descs[i][1].cast<size_t>(), descs[i][2].cast<uint64_t>(), descs[i][3].cast<std::string>());
                if (sorted) new_list.verifySorted();
                return new_list;
            }), py::arg("type"), py::arg("descs"), py::arg("sorted")=false)
        .def("getType", &nixl_reg_dlist_t::getType)
        .def("descCount", &nixl_reg_dlist_t::descCount)
        .def("isEmpty", &nixl_reg_dlist_t::isEmpty)
        .def("isSorted", &nixl_reg_dlist_t::isSorted)
        .def(py::self == py::self)
        .def("__getitem__", [](nixl_reg_dlist_t &list, unsigned int i) ->
              std::tuple<uintptr_t, size_t, uint64_t, std::string> {
                    std::tuple<uintptr_t, size_t, uint64_t, std::string> ret;
                    nixlBlobDesc desc = list[i];
                    std::get<0>(ret) = desc.addr;
                    std::get<1>(ret) = desc.len;
                    std::get<2>(ret) = desc.devId;
                    std::get<3>(ret) = desc.metaInfo;
                    return ret;
              })
        .def("__setitem__", [](nixl_reg_dlist_t &list, unsigned int i, const py::tuple &desc) {
                list[i] = nixlBlobDesc(desc[0].cast<uintptr_t>(), desc[1].cast<size_t>(), desc[2].cast<uint64_t>(), desc[3].cast<std::string>());
            })
        .def("addDesc", [](nixl_reg_dlist_t &list, const py::tuple &desc) {
                list.addDesc(nixlBlobDesc(desc[0].cast<uintptr_t>(), desc[1].cast<size_t>(),
                                            desc[2].cast<uint64_t>(),desc[3].cast<std::string>()));
            })
        .def("append", [](nixl_reg_dlist_t &list, const py::tuple &desc) {
                list.addDesc(nixlBlobDesc(desc[0].cast<uintptr_t>(), desc[1].cast<size_t>(),
                                            desc[2].cast<uint64_t>(),desc[3].cast<std::string>()));
            })
        .def("index", [](nixl_reg_dlist_t &list, const py::tuple &desc) {
                int ret = list.getIndex(nixlBlobDesc(desc[0].cast<uintptr_t>(), desc[1].cast<size_t>(),
                                                  desc[2].cast<uint64_t>(),desc[3].cast<std::string>()));
                if(ret < 0) throw_nixl_exception((nixl_status_t) ret);
                return ret;
            })
        .def("trim", &nixl_reg_dlist_t::trim)
        .def("remDesc", &nixl_reg_dlist_t::remDesc)
        .def("verifySorted", &nixl_reg_dlist_t::verifySorted)
        .def("clear", &nixl_reg_dlist_t::clear)
        .def("print", &nixl_reg_dlist_t::print)
        .def(py::pickle(
            [](const nixl_reg_dlist_t& self) { // __getstate__
                nixlSerDes serdes;
                self.serialize(&serdes);
                return py::bytes(serdes.exportStr());
            },
            [](py::bytes serdes_str) { // __setstate__
                nixlSerDes serdes;
                serdes.importStr(std::string(serdes_str));
                nixl_reg_dlist_t newObj =
                    nixl_reg_dlist_t(&serdes);
                return newObj;
            }
        ));

    py::class_<nixlAgentConfig>(m, "nixlAgentConfig")
        //implicit constructor
        .def(py::init<bool>())
        .def(py::init<bool, bool>())
        .def(py::init<bool, bool, int>())
        .def(py::init<bool, bool, int, nixl_thread_sync_t>());

    //note: pybind will automatically convert notif_map to python types:
    //so, a Dictionary of string: List<string>

    py::class_<nixlAgent>(m, "nixlAgent")
        .def(py::init<std::string, nixlAgentConfig>())
        .def("getAvailPlugins", [](nixlAgent &agent) -> std::vector<nixl_backend_t> {
                    std::vector<nixl_backend_t> backends;
                    throw_nixl_exception(agent.getAvailPlugins(backends));
                    return backends;
            })
        .def("getPluginParams", [](nixlAgent &agent, const nixl_backend_t type) -> std::pair<nixl_b_params_t, std::vector<std::string>> {
                    nixl_b_params_t params;
                    nixl_mem_list_t mems;
                    std::vector<std::string> mems_vec;
                    throw_nixl_exception(agent.getPluginParams(type, mems, params));
                    for (const auto& elm: mems)
                        mems_vec.push_back(nixlEnumStrings::memTypeStr(elm));
                    return std::make_pair(params, mems_vec);
            })
        .def("getBackendParams", [](nixlAgent &agent, uintptr_t backend) -> std::pair<nixl_b_params_t, std::vector<std::string>> {
                    nixl_b_params_t params;
                    nixl_mem_list_t mems;
                    std::vector<std::string> mems_vec;
                    throw_nixl_exception(agent.getBackendParams((nixlBackendH*) backend, mems, params));
                    for (const auto& elm: mems)
                        mems_vec.push_back(nixlEnumStrings::memTypeStr(elm));
                    return std::make_pair(params, mems_vec);
            })
        .def("createBackend", [](nixlAgent &agent, const nixl_backend_t &type, const nixl_b_params_t &initParams) -> uintptr_t {
                    nixlBackendH* backend = nullptr;
                    throw_nixl_exception(agent.createBackend(type, initParams, backend));
                    return (uintptr_t) backend;
            })
        .def("registerMem", [](nixlAgent &agent, nixl_reg_dlist_t descs, std::vector<uintptr_t> backends) -> nixl_status_t {
                    nixl_opt_args_t extra_params;
                    nixl_status_t ret;
                    for(uintptr_t backend: backends)
                        extra_params.backends.push_back((nixlBackendH*) backend);

                    ret = agent.registerMem(descs, &extra_params);
                    throw_nixl_exception(ret);
                    return ret;
                }, py::arg("descs"), py::arg("backends") = std::vector<uintptr_t>({}))
        .def("deregisterMem", [](nixlAgent &agent, nixl_reg_dlist_t descs, std::vector<uintptr_t> backends) -> nixl_status_t {
                    nixl_opt_args_t extra_params;
                    nixl_status_t ret;
                    for(uintptr_t backend: backends)
                        extra_params.backends.push_back((nixlBackendH*) backend);

                    ret = agent.deregisterMem(descs, &extra_params);
                    throw_nixl_exception(ret);
                    return ret;
                }, py::arg("descs"), py::arg("backends") = std::vector<uintptr_t>({}))
        .def("makeConnection", [](nixlAgent &agent,
                                  const std::string &remote_agent,
                                  std::vector<uintptr_t> backends) {
                    nixl_opt_args_t extra_params;

                    for(uintptr_t backend: backends)
                        extra_params.backends.push_back((nixlBackendH*) backend);

                    nixl_status_t ret = agent.makeConnection(remote_agent, &extra_params);
                    throw_nixl_exception(ret);
                    return ret;
                })
        .def("prepXferDlist", [](nixlAgent &agent,
                                 std::string &agent_name,
                                 const nixl_xfer_dlist_t &descs,
                                 std::vector<uintptr_t> backends) -> uintptr_t {
                    nixlDlistH* handle = nullptr;
                    nixl_opt_args_t extra_params;

                    for(uintptr_t backend: backends)
                        extra_params.backends.push_back((nixlBackendH*) backend);

                    throw_nixl_exception(agent.prepXferDlist(agent_name, descs, handle, &extra_params));

                    return (uintptr_t) handle;
                }, py::arg("agent_name"), py::arg("descs"), py::arg("backend") = std::vector<uintptr_t>({}))
        .def("makeXferReq", [](nixlAgent &agent,
                               const nixl_xfer_op_t &operation,
                               uintptr_t local_side,
                               const std::vector<int> &local_indices,
                               uintptr_t remote_side,
                               const std::vector<int> &remote_indices,
                               const std::string &notif_msg,
                               std::vector<uintptr_t> backends,
                               bool skip_desc_merge) -> uintptr_t {
                    nixlXferReqH* handle = nullptr;
                    nixl_opt_args_t extra_params;

                    for(uintptr_t backend: backends)
                        extra_params.backends.push_back((nixlBackendH*) backend);

                    if (notif_msg.size()>0) {
                        extra_params.notifMsg = notif_msg;
                        extra_params.hasNotif = true;
                    }
                    extra_params.skipDescMerge = skip_desc_merge;
                    throw_nixl_exception(agent.makeXferReq(operation,
                                                           (nixlDlistH*) local_side, local_indices,
                                                           (nixlDlistH*) remote_side, remote_indices,
                                                           handle, &extra_params));

                    return (uintptr_t) handle;
                }, py::arg("operation"), py::arg("local_side"),
                   py::arg("local_indices"), py::arg("remote_side"),
                   py::arg("remote_indices"), py::arg("notif_msg") = std::string(""),
                   py::arg("backend") = std::vector<uintptr_t>({}),
                   py::arg("skip_desc_merg") = false)
        .def("createXferReq", [](nixlAgent &agent,
                                 const nixl_xfer_op_t &operation,
                                 const nixl_xfer_dlist_t &local_descs,
                                 const nixl_xfer_dlist_t &remote_descs,
                                 const std::string &remote_agent,
                                 const std::string &notif_msg,
                                 std::vector<uintptr_t> backends) -> uintptr_t {
                    nixlXferReqH* handle = nullptr;
                    nixl_opt_args_t extra_params;

                    for(uintptr_t backend: backends)
                        extra_params.backends.push_back((nixlBackendH*) backend);

                    if (notif_msg.size()>0) {
                        extra_params.notifMsg = notif_msg;
                        extra_params.hasNotif = true;
                    }
                    nixl_status_t ret = agent.createXferReq(operation, local_descs, remote_descs, remote_agent, handle, &extra_params);

                    throw_nixl_exception(ret);
                    return (uintptr_t) handle;
                }, py::arg("operation"), py::arg("local_descs"),
                   py::arg("remote_descs"), py::arg("remote_agent"),
                   py::arg("notif_msg") = std::string(""),
                   py::arg("backend") = std::vector<uintptr_t>({}))
<<<<<<< HEAD
        .def("estimateXferCost", [](nixlAgent &agent, uintptr_t reqh) -> double {
                std::chrono::microseconds duration;
                nixl_status_t ret = agent.estimateXferCost(reinterpret_cast<nixlXferReqH&>(reqh), duration);
                throw_nixl_exception(ret);
                return duration.count() / 1.0e6;
=======
        .def("estimateXferCost", [](nixlAgent &agent, uintptr_t reqh) -> std::tuple<int64_t, int64_t, int> {
                std::chrono::microseconds duration;
                std::chrono::microseconds err_margin;
                nixl_cost_t method;
                nixl_status_t ret = agent.estimateXferCost(reinterpret_cast<const nixlXferReqH*>(reqh), duration, err_margin, method);
                throw_nixl_exception(ret);
                return std::make_tuple(duration.count(), err_margin.count(), int(method));
>>>>>>> ad31f868
            }, py::arg("req_handle"))
        .def("postXferReq", [](nixlAgent &agent, uintptr_t reqh, std::string notif_msg) -> nixl_status_t {
                    nixl_opt_args_t extra_params;
                    nixl_status_t ret;
                    if (notif_msg.size()>0) {
                        extra_params.notifMsg = notif_msg;
                        extra_params.hasNotif = true;
                        ret = agent.postXferReq((nixlXferReqH*) reqh, &extra_params);
                    } else {
                        ret = agent.postXferReq((nixlXferReqH*) reqh);
                    }
                    throw_nixl_exception(ret);
                    return ret;
                }, py::arg("reqh"), py::arg("notif_msg") = std::string(""))
        .def("getXferStatus", [](nixlAgent &agent, uintptr_t reqh) -> nixl_status_t {
                    nixl_status_t ret = agent.getXferStatus((nixlXferReqH*) reqh);
                    throw_nixl_exception(ret);
                    return ret;
                })
        .def("queryXferBackend", [](nixlAgent &agent, uintptr_t reqh) -> uintptr_t {
                    nixlBackendH* backend = nullptr;
                    throw_nixl_exception(agent.queryXferBackend((nixlXferReqH*) reqh, backend));
                    return (uintptr_t) backend;
                })
        .def("releaseXferReq", [](nixlAgent &agent, uintptr_t reqh) -> nixl_status_t {
                    nixl_status_t ret = agent.releaseXferReq((nixlXferReqH*) reqh);
                    throw_nixl_exception(ret);
                    return ret;
                })
        .def("releasedDlistH", [](nixlAgent &agent, uintptr_t handle) -> nixl_status_t {
                    nixl_status_t ret = agent.releasedDlistH((nixlDlistH*) handle);
                    throw_nixl_exception(ret);
                    return ret;
                })
        .def("getNotifs", [](nixlAgent &agent,
                             nixl_py_notifs_t &notif_map,
                             std::vector<uintptr_t> backends) -> nixl_py_notifs_t {
                    nixl_notifs_t new_notifs;
                    nixl_opt_args_t extra_params;

                    for(uintptr_t backend: backends)
                        extra_params.backends.push_back((nixlBackendH*) backend);

                    nixl_status_t ret = agent.getNotifs(new_notifs, &extra_params);

                    throw_nixl_exception(ret);

                    for (const auto& pair : new_notifs) {
                        for(const auto& str : pair.second)
                            notif_map[pair.first].push_back(py::bytes(str));
                    }
                    return notif_map;
                }, py::arg("notif_map"), py::arg("backends") = std::vector<uintptr_t>({}))
        .def("genNotif", [](nixlAgent &agent, const std::string &remote_agent,
                                              const std::string &msg,
                                              std::vector<uintptr_t> backends) {
                    nixl_opt_args_t extra_params;
                    nixl_status_t ret;

                    for(uintptr_t backend: backends)
                        extra_params.backends.push_back((nixlBackendH*) backend);


                    ret = agent.genNotif(remote_agent, msg, &extra_params);

                    throw_nixl_exception(ret);
                    return ret;
                }, py::arg("remote_agent"), py::arg("msg"), py::arg("backends") = std::vector<uintptr_t>({}))
        .def("getLocalMD", [](nixlAgent &agent) -> py::bytes {
                    //python can only interpret text strings
                    std::string ret_str("");
                    throw_nixl_exception(agent.getLocalMD(ret_str));
                    return py::bytes(ret_str);
                })
        .def("getLocalPartialMD", [](nixlAgent &agent, nixl_reg_dlist_t descs, bool inc_conn_info, std::vector<uintptr_t> backends) -> py::bytes {
                    std::string ret_str("");

                    nixl_opt_args_t extra_params;

                    for(uintptr_t backend: backends)
                        extra_params.backends.push_back((nixlBackendH*) backend);
                    extra_params.includeConnInfo = inc_conn_info;

                    throw_nixl_exception(agent.getLocalPartialMD(descs, ret_str, &extra_params));
                    return py::bytes(ret_str);
                }, py::arg("descs"), py::arg("inc_conn_info") = false, py::arg("backends") = std::vector<uintptr_t>({}))
        .def("loadRemoteMD", [](nixlAgent &agent, const std::string &remote_metadata) -> py::bytes {
                    //python can only interpret text strings
                    std::string remote_name("");
                    throw_nixl_exception(agent.loadRemoteMD(remote_metadata, remote_name));
                    return py::bytes(remote_name);
                })
        .def("invalidateRemoteMD", &nixlAgent::invalidateRemoteMD)
        .def("sendLocalMD", [](nixlAgent &agent, std::string ip_addr, int port){
                    nixl_opt_args_t extra_params;

                    extra_params.ipAddr = ip_addr;
                    extra_params.port = port;

                    throw_nixl_exception(agent.sendLocalMD(&extra_params));
                }, py::arg("ip_addr") = std::string(""), py::arg("port") = 0 )

        .def("sendLocalPartialMD", [](nixlAgent &agent, nixl_reg_dlist_t descs, bool inc_conn_info, std::vector<uintptr_t> backends, std::string ip_addr, int port) {
                    std::string ret_str("");

                    nixl_opt_args_t extra_params;

                    for(uintptr_t backend: backends)
                        extra_params.backends.push_back((nixlBackendH*) backend);
                    extra_params.includeConnInfo = inc_conn_info;
                    extra_params.ipAddr = ip_addr;
                    extra_params.port = port;

                    throw_nixl_exception(agent.sendLocalPartialMD(descs, &extra_params));
                }, py::arg("descs"), py::arg("inc_conn_info") = false, py::arg("backends") = std::vector<uintptr_t>({}), py::arg("ip_addr") = std::string(""), py::arg("port") = 0)
        .def("fetchRemoteMD", [](nixlAgent &agent, std::string remote_agent, std::string ip_addr, int port){
                    nixl_opt_args_t extra_params;

                    extra_params.ipAddr = ip_addr;
                    extra_params.port = port;

                    throw_nixl_exception(agent.fetchRemoteMD(remote_agent, &extra_params));
                }, py::arg("remote_agent"), py::arg("ip_addr") = std::string(""), py::arg("port") = 0 )
        .def("invalidateLocalMD", [](nixlAgent &agent, std::string ip_addr, int port){
                    nixl_opt_args_t extra_params;

                    extra_params.ipAddr = ip_addr;
                    extra_params.port = port;

                    throw_nixl_exception(agent.invalidateLocalMD(&extra_params));
                }, py::arg("ip_addr") = std::string(""), py::arg("port") = 0 )
        .def("checkRemoteMD", &nixlAgent::checkRemoteMD);
}<|MERGE_RESOLUTION|>--- conflicted
+++ resolved
@@ -426,13 +426,6 @@
                    py::arg("remote_descs"), py::arg("remote_agent"),
                    py::arg("notif_msg") = std::string(""),
                    py::arg("backend") = std::vector<uintptr_t>({}))
-<<<<<<< HEAD
-        .def("estimateXferCost", [](nixlAgent &agent, uintptr_t reqh) -> double {
-                std::chrono::microseconds duration;
-                nixl_status_t ret = agent.estimateXferCost(reinterpret_cast<nixlXferReqH&>(reqh), duration);
-                throw_nixl_exception(ret);
-                return duration.count() / 1.0e6;
-=======
         .def("estimateXferCost", [](nixlAgent &agent, uintptr_t reqh) -> std::tuple<int64_t, int64_t, int> {
                 std::chrono::microseconds duration;
                 std::chrono::microseconds err_margin;
@@ -440,7 +433,6 @@
                 nixl_status_t ret = agent.estimateXferCost(reinterpret_cast<const nixlXferReqH*>(reqh), duration, err_margin, method);
                 throw_nixl_exception(ret);
                 return std::make_tuple(duration.count(), err_margin.count(), int(method));
->>>>>>> ad31f868
             }, py::arg("req_handle"))
         .def("postXferReq", [](nixlAgent &agent, uintptr_t reqh, std::string notif_msg) -> nixl_status_t {
                     nixl_opt_args_t extra_params;
