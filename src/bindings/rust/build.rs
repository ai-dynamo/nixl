// SPDX-FileCopyrightText: Copyright (c) 2025 NVIDIA CORPORATION & AFFILIATES. All rights reserved.
// SPDX-License-Identifier: Apache-2.0
//
// Licensed under the Apache License, Version 2.0 (the "License");
// you may not use this file except in compliance with the License.
// You may obtain a copy of the License at
//
// http://www.apache.org/licenses/LICENSE-2.0
//
// Unless required by applicable law or agreed to in writing, software
// distributed under the License is distributed on an "AS IS" BASIS,
// WITHOUT WARRANTIES OR CONDITIONS OF ANY KIND, either express or implied.
// See the License for the specific language governing permissions and
// limitations under the License.

use std::env;
use std::path::PathBuf;
use os_info;

fn get_lib_path(nixl_root_path: &str, arch: &str) -> String {
    let os_info = os_info::get();
    match os_info.os_type() {
        os_info::Type::Redhat
        | os_info::Type::RedHatEnterprise
        | os_info::Type::CentOS
        | os_info::Type::Fedora => {
            format!("{}/lib64", nixl_root_path)
        }
        os_info::Type::Ubuntu | os_info::Type::Debian => {
            format!("{}/lib/{}-linux-gnu", nixl_root_path, arch)
        }
        os_info::Type::Arch => {
            format!("{}/lib", nixl_root_path)
        }
        _ => {
            // For unknown distributions, try to detect the path dynamically
            let possible_paths = [
                format!("{}/lib64", nixl_root_path),
                format!("{}/lib/{}-linux-gnu", nixl_root_path, arch),
                format!("{}/lib", nixl_root_path),
            ];
            // Print a warning about unknown distribution
            println!(
                "cargo:warning=Unknown Linux distribution: {}. Trying common library paths.",
                os_info
            );
            // Return the first path that exists
            for path in possible_paths.iter() {
                if std::path::Path::new(path).exists() {
                    return path.clone();
                }
            }
            // If no path exists, default to lib64 as it's most common
            format!("{}/lib64", nixl_root_path)
        }
    }
}

fn get_arch() -> String {
    let os_info = os_info::get();
    match os_info.architecture().unwrap_or("x86_64").to_string() {
        arch if arch == "x86_64" => "x86_64".to_string(),
        arch if arch == "aarch64" || arch == "arm64" => "aarch64".to_string(),
        other => panic!("Unsupported architecture: {}", other),
    }
}

<<<<<<< HEAD
fn get_nixl_libs() -> Option<Vec<pkg_config::Library>> {
    // Try to get all libraries, but return None if any fails
    match (
        pkg_config::probe_library("nixl"),
        pkg_config::probe_library("nixl_build"),
        pkg_config::probe_library("nixl_common"),
        pkg_config::probe_library("stream"),
        pkg_config::probe_library("serdes"),
        pkg_config::probe_library("ucx_utils"),
        pkg_config::probe_library("etcd-cpp-api"),
    ) {
        (Ok(nixl), Ok(nixl_build), Ok(nixl_common), Ok(stream), Ok(serdes), Ok(ucx_utils), Ok(etcd)) => {
            Some(vec![nixl, nixl_build, nixl_common, stream, serdes, ucx_utils, etcd])
        }
        _ => None,
    }
}

fn main() {
=======
fn build_nixl(cc_builder: &mut cc::Build) {
>>>>>>> d8c0fa99
    let nixl_root_path =
        env::var("NIXL_PREFIX").unwrap_or_else(|_| "/opt/nvidia/nvda_nixl".to_string());

    // Print the NIXL_PREFIX for debugging
    println!("cargo:warning=Using NIXL_PREFIX: {}", nixl_root_path);

    let nixl_include_path = format!("{}/include", nixl_root_path);
    let nixl_include_paths = [
        &nixl_include_path,
        "../../api/cpp",
        "../../infra",
        "../../core",
        "/usr/include",
    ];

<<<<<<< HEAD
    let arch = get_arch();
    let nixl_lib_path = get_lib_path(&nixl_root_path, &arch);

    // Print the library path for debugging
    println!("cargo:warning=Using library path: {}", nixl_lib_path);

    // Add all possible library paths
    println!("cargo:rustc-link-search=native={}", nixl_lib_path);
    println!("cargo:rustc-link-search=native={}/lib", nixl_root_path);
    println!("cargo:rustc-link-search=native={}/lib64", nixl_root_path);
    println!("cargo:rustc-link-search=native={}/lib/x86_64-linux-gnu", nixl_root_path);

    // Try to use pkg-config if available
    if let Some(libs) = get_nixl_libs() {
        println!("cargo:warning=Using pkg-config paths");
        for lib in libs {
            for path in lib.link_paths {
                println!("cargo:rustc-link-search=native={}", path.display());
            }
        }
    } else {
        println!("cargo:warning=pkg-config not available, using manual library paths");
    }

    // Check if etcd is enabled via environment variable
    let etcd_enabled = env::var("HAVE_ETCD").map(|v| v != "0").unwrap_or(false);

    // Build the C++ wrapper
    let mut cc_builder = cc::Build::new();
    cc_builder
        .cpp(true)
        .compiler("g++")
        .file("wrapper.cpp")
        .flag("-std=c++17")
        .flag("-fPIC")
        .includes(nixl_include_paths)
        .flag("-D_GLIBCXX_USE_CXX17_ABI=1")
        .flag("-Wno-unused-parameter")
        .flag("-Wno-unused-variable")
        .flag("-pthread")
        .flag("-Wl,-rpath")
        .flag("-Wl,--no-as-needed")
        .compile("wrapper");
=======
    cc_builder
        .file("wrapper.cpp")
        .include(&nixl_include_path)
        .include("../../api/cpp")
        .include("../../infra")
        .include("../../core");

    let arch = get_arch();
    let nixl_lib_path = get_lib_path(&nixl_root_path, &arch);

    println!("cargo:rustc-link-search={}", nixl_lib_path);

    let etcd_enabled = env::var("HAVE_ETCD").map(|v| v != "0").unwrap_or(false);
>>>>>>> d8c0fa99

    if etcd_enabled {
        cc_builder.define("HAVE_ETCD", "1");
    }

    // Get the output path for bindings
    let out_path = PathBuf::from(env::var("OUT_DIR").unwrap());

    // Generate bindings with minimal configuration
    let mut builder = bindgen::Builder::default()
        .header("wrapper.h")
        .clang_arg("-std=c++17")
        .clang_arg(format!("-I{}", nixl_include_path))
        .clang_arg("-I../../api/cpp")
        .clang_arg("-I../../infra")
        .clang_arg("-I../../core")
        .clang_arg("-x")
        .clang_arg("c++");

    // Add system include paths if needed
    if let Ok(cpp_include) = env::var("CPLUS_INCLUDE_PATH") {
        for path in cpp_include.split(':') {
            builder = builder.clang_arg(format!("-I{}", path));
        }
    }

    // Link against required libraries
    println!("cargo:rustc-link-lib=stdc++");
    println!("cargo:rustc-link-lib=dylib=stream");
    println!("cargo:rustc-link-lib=dylib=serdes");
    println!("cargo:rustc-link-lib=dylib=ucx_utils");

    // Add NIXL libraries
    println!("cargo:rustc-link-lib=dylib=nixl");
    println!("cargo:rustc-link-lib=dylib=nixl_build");
    println!("cargo:rustc-link-lib=dylib=nixl_common");

    if etcd_enabled {
        println!("cargo:rustc-link-lib=dylib=etcd-cpp-api");
    }

    // Tell cargo to invalidate the built crate whenever the wrapper changes
    println!("cargo:rustc-link-search=native={}", nixl_lib_path);
    println!("cargo:rerun-if-changed=wrapper.h");
    println!("cargo:rerun-if-changed=wrapper.cpp");
    println!("cargo:rerun-if-env-changed=HAVE_ETCD");
}

fn build_stubs(cc_builder: &mut cc::Build) {
    println!("cargo:warning=Building with stub API - NIXL functions will abort if called");

    cc_builder.file("stubs.cpp");

    cc_builder.compile("nixl_stubs");

    // Link against C++ standard library only
    println!("cargo:rustc-link-lib=dylib=stdc++");

    // Tell cargo to invalidate the built crate whenever the stubs change
    println!("cargo:rerun-if-changed=stubs.cpp");
    println!("cargo:rerun-if-changed=wrapper.h");
}

fn run_build(use_stub_api: bool) {
    let mut cc_builder = cc::Build::new();
    cc_builder
        .cpp(true)
        .compiler("g++")
        .flag("-std=c++17")
        .flag("-fPIC")
        .flag("-Wno-unused-parameter")
        .flag("-Wno-unused-variable");

    if !use_stub_api {
        build_nixl(&mut cc_builder);
    } else {
        build_stubs(&mut cc_builder);
    }

    builder
        .parse_callbacks(Box::new(bindgen::CargoCallbacks::new()))
        .generate()
        .expect("Unable to generate bindings")
        .write_to_file(out_path.join("bindings.rs"))
        .expect("Couldn't write bindings!");
}

fn main() {
    // Check if we're building with stub API
    let use_stub_api = cfg!(feature = "stub-api");

    run_build(use_stub_api);
}<|MERGE_RESOLUTION|>--- conflicted
+++ resolved
@@ -65,7 +65,6 @@
     }
 }
 
-<<<<<<< HEAD
 fn get_nixl_libs() -> Option<Vec<pkg_config::Library>> {
     // Try to get all libraries, but return None if any fails
     match (
@@ -76,18 +75,16 @@
         pkg_config::probe_library("serdes"),
         pkg_config::probe_library("ucx_utils"),
         pkg_config::probe_library("etcd-cpp-api"),
+        pkg_config::probe_library("ucx"),
     ) {
-        (Ok(nixl), Ok(nixl_build), Ok(nixl_common), Ok(stream), Ok(serdes), Ok(ucx_utils), Ok(etcd)) => {
-            Some(vec![nixl, nixl_build, nixl_common, stream, serdes, ucx_utils, etcd])
+        (Ok(nixl), Ok(nixl_build), Ok(nixl_common), Ok(stream), Ok(serdes), Ok(ucx_utils), Ok(etcd), Ok(ucx)) => {
+            Some(vec![nixl, nixl_build, nixl_common, stream, serdes, ucx_utils, etcd, ucx])
         }
         _ => None,
     }
 }
 
-fn main() {
-=======
 fn build_nixl(cc_builder: &mut cc::Build) {
->>>>>>> d8c0fa99
     let nixl_root_path =
         env::var("NIXL_PREFIX").unwrap_or_else(|_| "/opt/nvidia/nvda_nixl".to_string());
 
@@ -103,7 +100,6 @@
         "/usr/include",
     ];
 
-<<<<<<< HEAD
     let arch = get_arch();
     let nixl_lib_path = get_lib_path(&nixl_root_path, &arch);
 
@@ -128,32 +124,9 @@
         println!("cargo:warning=pkg-config not available, using manual library paths");
     }
 
-    // Check if etcd is enabled via environment variable
-    let etcd_enabled = env::var("HAVE_ETCD").map(|v| v != "0").unwrap_or(false);
-
-    // Build the C++ wrapper
-    let mut cc_builder = cc::Build::new();
-    cc_builder
-        .cpp(true)
-        .compiler("g++")
-        .file("wrapper.cpp")
-        .flag("-std=c++17")
-        .flag("-fPIC")
-        .includes(nixl_include_paths)
-        .flag("-D_GLIBCXX_USE_CXX17_ABI=1")
-        .flag("-Wno-unused-parameter")
-        .flag("-Wno-unused-variable")
-        .flag("-pthread")
-        .flag("-Wl,-rpath")
-        .flag("-Wl,--no-as-needed")
-        .compile("wrapper");
-=======
     cc_builder
         .file("wrapper.cpp")
-        .include(&nixl_include_path)
-        .include("../../api/cpp")
-        .include("../../infra")
-        .include("../../core");
+        .includes(nixl_include_paths);
 
     let arch = get_arch();
     let nixl_lib_path = get_lib_path(&nixl_root_path, &arch);
@@ -161,11 +134,13 @@
     println!("cargo:rustc-link-search={}", nixl_lib_path);
 
     let etcd_enabled = env::var("HAVE_ETCD").map(|v| v != "0").unwrap_or(false);
->>>>>>> d8c0fa99
 
     if etcd_enabled {
         cc_builder.define("HAVE_ETCD", "1");
     }
+
+    // Compile the wrapper C++ code
+    cc_builder.compile("nixl_wrapper");
 
     // Get the output path for bindings
     let out_path = PathBuf::from(env::var("OUT_DIR").unwrap());
@@ -190,9 +165,9 @@
 
     // Link against required libraries
     println!("cargo:rustc-link-lib=stdc++");
-    println!("cargo:rustc-link-lib=dylib=stream");
-    println!("cargo:rustc-link-lib=dylib=serdes");
-    println!("cargo:rustc-link-lib=dylib=ucx_utils");
+    // println!("cargo:rustc-link-lib=dylib=stream");
+    // println!("cargo:rustc-link-lib=dylib=serdes");
+    // println!("cargo:rustc-link-lib=dylib=ucx_utils");
 
     // Add NIXL libraries
     println!("cargo:rustc-link-lib=dylib=nixl");
@@ -208,6 +183,13 @@
     println!("cargo:rerun-if-changed=wrapper.h");
     println!("cargo:rerun-if-changed=wrapper.cpp");
     println!("cargo:rerun-if-env-changed=HAVE_ETCD");
+
+    builder
+        .parse_callbacks(Box::new(bindgen::CargoCallbacks::new()))
+        .generate()
+        .expect("Unable to generate bindings")
+        .write_to_file(out_path.join("bindings.rs"))
+        .expect("Couldn't write bindings!");
 }
 
 fn build_stubs(cc_builder: &mut cc::Build) {
@@ -240,13 +222,6 @@
     } else {
         build_stubs(&mut cc_builder);
     }
-
-    builder
-        .parse_callbacks(Box::new(bindgen::CargoCallbacks::new()))
-        .generate()
-        .expect("Unable to generate bindings")
-        .write_to_file(out_path.join("bindings.rs"))
-        .expect("Couldn't write bindings!");
 }
 
 fn main() {
