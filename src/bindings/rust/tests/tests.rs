--- conflicted
+++ resolved
@@ -615,8 +615,6 @@
     assert!(storage2.as_slice().iter().all(|&x| x == 0xbb));
 }
 
-<<<<<<< HEAD
-
 #[test]
 fn test_etcd_metadata_exchange() -> Result<(), NixlError> {
     // Check if NIXL_ETCD_ENDPOINTS env var is set to skip test if not
@@ -1088,7 +1086,8 @@
     let mut dlist = RegDescList::new(MemType::Dram, false).unwrap();
     dlist.add_desc(0x1000, 0x100, 0).unwrap();
     assert!(dlist.print().is_ok());
-=======
+}
+
 #[test]
 fn test_query_mem_with_files() {
     use std::fs::File;
@@ -1227,5 +1226,4 @@
         num_responses, EXPECTED_EMPTY_RESPONSES,
         "Expected 0 responses for empty descriptor list"
     );
->>>>>>> 160a4349
 }