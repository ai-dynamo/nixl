--- conflicted
+++ resolved
@@ -1119,10 +1119,7 @@
 
     // 2. Create memory regions and register them
     let mut storage_list = create_storage_list(&local_agent, &opt_args, DLIST_SIZE);
-<<<<<<< HEAD
     let _remote_storage_list = create_storage_list(&remote_agent, &opt_args_remote, DLIST_SIZE);
-=======
->>>>>>> 3614a378
 
     {
         // 3. Create transfer descriptor list
