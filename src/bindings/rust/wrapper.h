/*
 * SPDX-FileCopyrightText: Copyright (c) 2025 NVIDIA CORPORATION & AFFILIATES. All rights reserved.
 * SPDX-License-Identifier: Apache-2.0
 *
 * Licensed under the Apache License, Version 2.0 (the "License");
 * you may not use this file except in compliance with the License.
 * You may obtain a copy of the License at
 *
 * http://www.apache.org/licenses/LICENSE-2.0
 *
 * Unless required by applicable law or agreed to in writing, software
 * distributed under the License is distributed on an "AS IS" BASIS,
 * WITHOUT WARRANTIES OR CONDITIONS OF ANY KIND, either express or implied.
 * See the License for the specific language governing permissions and
 * limitations under the License.
 */
#pragma once

#include <stdbool.h>
#include <stddef.h>
#include <stdint.h>

#ifdef __cplusplus
extern "C" {
#endif

// Status codes for our C API
typedef enum {
  NIXL_CAPI_SUCCESS = 0,
  NIXL_CAPI_ERROR_INVALID_PARAM = -1,
  NIXL_CAPI_ERROR_BACKEND = -2,
  NIXL_CAPI_ERROR_INVALID_STATE = -3,
  NIXL_CAPI_IN_PROG = 1,
} nixl_capi_status_t;

// Memory types enum (matching nixl's memory types)
typedef enum {
  NIXL_CAPI_MEM_DRAM = 0,
  NIXL_CAPI_MEM_VRAM = 1,
  NIXL_CAPI_MEM_BLOCK = 2,
  NIXL_CAPI_MEM_OBJECT = 3,
  NIXL_CAPI_MEM_FILE = 4,
  NIXL_CAPI_MEM_UNKNOWN = 5
} nixl_capi_mem_type_t;

struct nixl_capi_agent_s;
struct nixl_capi_params_s;
struct nixl_capi_mem_list_s;
struct nixl_capi_string_list_s;
struct nixl_capi_backend_s;
struct nixl_capi_opt_args_s;
struct nixl_capi_param_iter_s;
struct nixl_capi_xfer_dlist_s;
struct nixl_capi_xfer_dlist_handle_s;
struct nixl_capi_reg_dlist_s;
struct nixl_capi_xfer_req_s;
struct nixl_capi_notif_map_s;

// Opaque handle types for C++ objects
typedef struct nixl_capi_agent_s* nixl_capi_agent_t;
typedef struct nixl_capi_params_s* nixl_capi_params_t;
typedef struct nixl_capi_mem_list_s* nixl_capi_mem_list_t;
typedef struct nixl_capi_string_list_s* nixl_capi_string_list_t;
typedef struct nixl_capi_backend_s* nixl_capi_backend_t;
typedef struct nixl_capi_opt_args_s* nixl_capi_opt_args_t;
typedef struct nixl_capi_param_iter_s* nixl_capi_param_iter_t;
typedef struct nixl_capi_xfer_dlist_s* nixl_capi_xfer_dlist_t;
typedef struct nixl_capi_xfer_dlist_handle_s* nixl_capi_xfer_dlist_handle_t;
typedef struct nixl_capi_reg_dlist_s* nixl_capi_reg_dlist_t;
typedef struct nixl_capi_xfer_req_s* nixl_capi_xfer_req_t;
typedef struct nixl_capi_notif_map_s* nixl_capi_notif_map_t;

// Transfer request functions
typedef enum {
  NIXL_CAPI_XFER_OP_READ = 0,
  NIXL_CAPI_XFER_OP_WRITE = 1,
} nixl_capi_xfer_op_t;

// Core API functions
nixl_capi_status_t nixl_capi_create_agent(const char* name, nixl_capi_agent_t* agent);

nixl_capi_status_t nixl_capi_destroy_agent(nixl_capi_agent_t agent);

// Get local metadata as a byte array
nixl_capi_status_t nixl_capi_get_local_md(nixl_capi_agent_t agent, void** data, size_t* len);

// Load remote metadata from a byte array
nixl_capi_status_t nixl_capi_load_remote_md(nixl_capi_agent_t agent, const void* data, size_t len, char** agent_name);

// Invalidate remote agent metadata
nixl_capi_status_t nixl_capi_invalidate_remote_md(nixl_capi_agent_t agent, const char* remote_agent);

// Invalidate local metadata in etcd
nixl_capi_status_t nixl_capi_invalidate_local_md(nixl_capi_agent_t agent, nixl_capi_opt_args_t opt_args);

// Check if remote metadata is available
nixl_capi_status_t nixl_capi_check_remote_md(nixl_capi_agent_t agent, const char* remote_name, nixl_capi_xfer_dlist_t descs);

// Send local metadata to etcd
nixl_capi_status_t nixl_capi_send_local_md(nixl_capi_agent_t agent, nixl_capi_opt_args_t opt_args);

// Fetch remote metadata from etcd
nixl_capi_status_t nixl_capi_fetch_remote_md(nixl_capi_agent_t agent, const char* remote_name, nixl_capi_opt_args_t opt_args);

// Plugin and parameter functions
nixl_capi_status_t nixl_capi_get_available_plugins(nixl_capi_agent_t agent, nixl_capi_string_list_t* plugins);
nixl_capi_status_t nixl_capi_destroy_string_list(nixl_capi_string_list_t list);
nixl_capi_status_t nixl_capi_string_list_size(nixl_capi_string_list_t list, size_t* size);
nixl_capi_status_t nixl_capi_string_list_get(nixl_capi_string_list_t list, size_t index, const char** str);

nixl_capi_status_t nixl_capi_get_plugin_params(
    nixl_capi_agent_t agent, const char* plugin_name, nixl_capi_mem_list_t* mems, nixl_capi_params_t* params);

nixl_capi_status_t nixl_capi_destroy_mem_list(nixl_capi_mem_list_t list);
nixl_capi_status_t nixl_capi_destroy_params(nixl_capi_params_t params);

// Backend creation and management
nixl_capi_status_t nixl_capi_create_backend(
    nixl_capi_agent_t agent, const char* plugin_name, nixl_capi_params_t params, nixl_capi_backend_t* backend);
nixl_capi_status_t nixl_capi_destroy_backend(nixl_capi_backend_t backend);

// Get backend parameters after initialization
nixl_capi_status_t nixl_capi_get_backend_params(
    nixl_capi_agent_t agent, nixl_capi_backend_t backend, nixl_capi_mem_list_t* mems, nixl_capi_params_t* params);

// Optional arguments management
nixl_capi_status_t nixl_capi_create_opt_args(nixl_capi_opt_args_t* args);
nixl_capi_status_t nixl_capi_destroy_opt_args(nixl_capi_opt_args_t args);
nixl_capi_status_t nixl_capi_opt_args_add_backend(nixl_capi_opt_args_t args, nixl_capi_backend_t backend);

// OptArgs notification and merge control
nixl_capi_status_t nixl_capi_opt_args_set_notif_msg(nixl_capi_opt_args_t args, const void* data, size_t len);
nixl_capi_status_t nixl_capi_opt_args_get_notif_msg(nixl_capi_opt_args_t args, void** data, size_t* len);
nixl_capi_status_t nixl_capi_opt_args_set_has_notif(nixl_capi_opt_args_t args, bool has_notif);
nixl_capi_status_t nixl_capi_opt_args_get_has_notif(nixl_capi_opt_args_t args, bool* has_notif);
nixl_capi_status_t nixl_capi_opt_args_set_skip_desc_merge(nixl_capi_opt_args_t args, bool skip_merge);
nixl_capi_status_t nixl_capi_opt_args_get_skip_desc_merge(nixl_capi_opt_args_t args, bool* skip_merge);

// Parameter access functions
nixl_capi_status_t nixl_capi_params_is_empty(nixl_capi_params_t params, bool* is_empty);
nixl_capi_status_t nixl_capi_params_create_iterator(nixl_capi_params_t params, nixl_capi_param_iter_t* iter);
nixl_capi_status_t nixl_capi_params_iterator_next(
    nixl_capi_param_iter_t iter, const char** key, const char** value, bool* has_next);
nixl_capi_status_t nixl_capi_params_destroy_iterator(nixl_capi_param_iter_t iter);

// Memory list access functions
nixl_capi_status_t nixl_capi_mem_list_is_empty(nixl_capi_mem_list_t list, bool* is_empty);
nixl_capi_status_t nixl_capi_mem_list_size(nixl_capi_mem_list_t list, size_t* size);
nixl_capi_status_t nixl_capi_mem_list_get(nixl_capi_mem_list_t list, size_t index, nixl_capi_mem_type_t* mem_type);
nixl_capi_status_t nixl_capi_mem_type_to_string(nixl_capi_mem_type_t mem_type, const char** str);

// Memory registration functions
nixl_capi_status_t nixl_capi_register_mem(
    nixl_capi_agent_t agent, nixl_capi_reg_dlist_t dlist, nixl_capi_opt_args_t opt_args);

nixl_capi_status_t nixl_capi_deregister_mem(
    nixl_capi_agent_t agent, nixl_capi_reg_dlist_t dlist, nixl_capi_opt_args_t opt_args);

nixl_capi_status_t nixl_capi_agent_make_connection(
    nixl_capi_agent_t agent, const char* remote_agent, nixl_capi_opt_args_t opt_args);

nixl_capi_status_t nixl_capi_agent_prep_xfer_dlist(
    nixl_capi_agent_t agent, const char* agent_name, nixl_capi_xfer_dlist_t descs,
    nixl_capi_xfer_dlist_handle_t handle, nixl_capi_opt_args_t opt_args);

nixl_capi_status_t nixl_capi_agent_make_xfer_req(
    nixl_capi_agent_t agent, nixl_capi_xfer_op_t operation, nixl_capi_xfer_dlist_t local_descs,
    nixl_capi_xfer_dlist_t remote_descs, const char* remote_agent, nixl_capi_xfer_req_t* req_hndl,
    nixl_capi_opt_args_t opt_args);


// Notification functions
nixl_capi_status_t nixl_capi_get_notifs(
    nixl_capi_agent_t agent, nixl_capi_notif_map_t notif_map, nixl_capi_opt_args_t opt_args);

nixl_capi_status_t nixl_capi_create_notif_map(nixl_capi_notif_map_t* notif_map);

nixl_capi_status_t nixl_capi_destroy_notif_map(nixl_capi_notif_map_t notif_map);

<<<<<<< HEAD
=======
// Send a notification to a remote agent
nixl_capi_status_t nixl_capi_gen_notif(nixl_capi_agent_t agent, const char* remote_agent,
                                      const void* data, size_t len, nixl_capi_opt_args_t opt_args);

// Transfer request functions
typedef enum {
  NIXL_CAPI_XFER_OP_READ = 0,
  NIXL_CAPI_XFER_OP_WRITE = 1,
} nixl_capi_xfer_op_t;

>>>>>>> 2d9e8477
nixl_capi_status_t nixl_capi_create_xfer_req(
    nixl_capi_agent_t agent, nixl_capi_xfer_op_t operation, nixl_capi_xfer_dlist_t local_descs,
    nixl_capi_xfer_dlist_t remote_descs, const char* remote_agent, nixl_capi_xfer_req_t* req_hndl,
    nixl_capi_opt_args_t opt_args);

typedef enum {
  NIXL_CAPI_COST_ANALYTICAL_BACKEND = 0,
} nixl_capi_cost_t;

nixl_capi_status_t nixl_capi_estimate_xfer_cost(
    nixl_capi_agent_t agent, nixl_capi_xfer_req_t req_hndl, nixl_capi_opt_args_t opt_args,
    int64_t *duration_us, int64_t *err_margin_us, nixl_capi_cost_t *method);

nixl_capi_status_t nixl_capi_post_xfer_req(
    nixl_capi_agent_t agent, nixl_capi_xfer_req_t req_hndl, nixl_capi_opt_args_t opt_args);

nixl_capi_status_t nixl_capi_get_xfer_status(nixl_capi_agent_t agent, nixl_capi_xfer_req_t req_hndl);

nixl_capi_status_t nixl_capi_release_xfer_req(nixl_capi_agent_t agent, nixl_capi_xfer_req_t req);

nixl_capi_status_t nixl_capi_destroy_xfer_req(nixl_capi_xfer_req_t req);

// Descriptor list functions
nixl_capi_status_t nixl_capi_create_xfer_dlist(nixl_capi_mem_type_t mem_type, nixl_capi_xfer_dlist_t* dlist, bool sorted);
nixl_capi_status_t nixl_capi_destroy_xfer_dlist(nixl_capi_xfer_dlist_t dlist);
nixl_capi_status_t nixl_capi_xfer_dlist_get_type(nixl_capi_xfer_dlist_t dlist, nixl_capi_mem_type_t* mem_type);
nixl_capi_status_t nixl_capi_xfer_dlist_add_desc(
    nixl_capi_xfer_dlist_t dlist, uintptr_t addr, size_t len, uint64_t dev_id);
nixl_capi_status_t nixl_capi_xfer_dlist_desc_count(nixl_capi_xfer_dlist_t dlist, size_t* count);
nixl_capi_status_t nixl_capi_xfer_dlist_len(nixl_capi_xfer_dlist_t dlist, size_t* len);
nixl_capi_status_t nixl_capi_xfer_dlist_is_empty(nixl_capi_xfer_dlist_t dlist, bool* is_empty);
nixl_capi_status_t nixl_capi_xfer_dlist_is_sorted(nixl_capi_xfer_dlist_t dlist, bool* is_sorted);
nixl_capi_status_t nixl_capi_xfer_dlist_trim(nixl_capi_xfer_dlist_t dlist);
nixl_capi_status_t nixl_capi_xfer_dlist_rem_desc(nixl_capi_xfer_dlist_t dlist, int index);
nixl_capi_status_t nixl_capi_xfer_dlist_has_overlaps(nixl_capi_xfer_dlist_t dlist, bool* has_overlaps);
nixl_capi_status_t nixl_capi_xfer_dlist_verify_sorted(nixl_capi_xfer_dlist_t dlist, bool *is_sorted);
nixl_capi_status_t nixl_capi_xfer_dlist_clear(nixl_capi_xfer_dlist_t dlist);
nixl_capi_status_t nixl_capi_xfer_dlist_resize(nixl_capi_xfer_dlist_t dlist, size_t new_size);
nixl_capi_status_t nixl_capi_xfer_dlist_print(nixl_capi_xfer_dlist_t dlist);

// Descriptor list handle functions
nixl_capi_status_t nixl_capi_create_xfer_dlist_handle(nixl_capi_xfer_dlist_handle_t* handle);
nixl_capi_status_t nixl_capi_destroy_xfer_dlist_handle(nixl_capi_xfer_dlist_handle_t handle);

nixl_capi_status_t nixl_capi_create_reg_dlist(nixl_capi_mem_type_t mem_type, nixl_capi_reg_dlist_t* dlist, bool sorted);
nixl_capi_status_t nixl_capi_destroy_reg_dlist(nixl_capi_reg_dlist_t dlist);
nixl_capi_status_t nixl_capi_reg_dlist_get_type(nixl_capi_reg_dlist_t dlist, nixl_capi_mem_type_t* mem_type);
nixl_capi_status_t nixl_capi_reg_dlist_verify_sorted(nixl_capi_reg_dlist_t dlist, bool *is_sorted);
nixl_capi_status_t nixl_capi_reg_dlist_add_desc(
    nixl_capi_reg_dlist_t dlist, uintptr_t addr, size_t len, uint64_t dev_id);
nixl_capi_status_t nixl_capi_reg_dlist_len(nixl_capi_reg_dlist_t dlist, size_t* len);
nixl_capi_status_t nixl_capi_reg_dlist_desc_count(nixl_capi_reg_dlist_t dlist, size_t* count);
nixl_capi_status_t nixl_capi_reg_dlist_is_empty(nixl_capi_reg_dlist_t dlist, bool* is_empty);
nixl_capi_status_t nixl_capi_reg_dlist_is_sorted(nixl_capi_reg_dlist_t dlist, bool* is_sorted);
nixl_capi_status_t nixl_capi_reg_dlist_trim(nixl_capi_reg_dlist_t dlist);
nixl_capi_status_t nixl_capi_reg_dlist_rem_desc(nixl_capi_reg_dlist_t dlist, int index);
nixl_capi_status_t nixl_capi_reg_dlist_has_overlaps(nixl_capi_reg_dlist_t dlist, bool* has_overlaps);
nixl_capi_status_t nixl_capi_reg_dlist_clear(nixl_capi_reg_dlist_t dlist);
nixl_capi_status_t nixl_capi_reg_dlist_resize(nixl_capi_reg_dlist_t dlist, size_t new_size);
nixl_capi_status_t nixl_capi_reg_dlist_print(nixl_capi_reg_dlist_t dlist);
nixl_capi_status_t nixl_capi_notif_map_size(nixl_capi_notif_map_t map, size_t* size);

nixl_capi_status_t nixl_capi_notif_map_get_agent_at(nixl_capi_notif_map_t map, size_t index, const char** agent_name);

nixl_capi_status_t nixl_capi_notif_map_get_notifs_size(nixl_capi_notif_map_t map, const char* agent_name, size_t* size);

nixl_capi_status_t nixl_capi_notif_map_get_notif(
    nixl_capi_notif_map_t map, const char* agent_name, size_t index, const void** data, size_t* len);

#ifdef __cplusplus
}
#endif<|MERGE_RESOLUTION|>--- conflicted
+++ resolved
@@ -177,19 +177,11 @@
 
 nixl_capi_status_t nixl_capi_destroy_notif_map(nixl_capi_notif_map_t notif_map);
 
-<<<<<<< HEAD
-=======
 // Send a notification to a remote agent
 nixl_capi_status_t nixl_capi_gen_notif(nixl_capi_agent_t agent, const char* remote_agent,
                                       const void* data, size_t len, nixl_capi_opt_args_t opt_args);
 
 // Transfer request functions
-typedef enum {
-  NIXL_CAPI_XFER_OP_READ = 0,
-  NIXL_CAPI_XFER_OP_WRITE = 1,
-} nixl_capi_xfer_op_t;
-
->>>>>>> 2d9e8477
 nixl_capi_status_t nixl_capi_create_xfer_req(
     nixl_capi_agent_t agent, nixl_capi_xfer_op_t operation, nixl_capi_xfer_dlist_t local_descs,
     nixl_capi_xfer_dlist_t remote_descs, const char* remote_agent, nixl_capi_xfer_req_t* req_hndl,
