// SPDX-FileCopyrightText: Copyright (c) 2025 NVIDIA CORPORATION & AFFILIATES. All rights reserved.
// SPDX-License-Identifier: Apache-2.0
//
// Licensed under the Apache License, Version 2.0 (the "License");
// you may not use this file except in compliance with the License.
// You may obtain a copy of the License at
//
// http://www.apache.org/licenses/LICENSE-2.0
//
// Unless required by applicable law or agreed to in writing, software
// distributed under the License is distributed on an "AS IS" BASIS,
// WITHOUT WARRANTIES OR CONDITIONS OF ANY KIND, either express or implied.
// See the License for the specific language governing permissions and
// limitations under the License.

//! Raw FFI bindings to the NIXL library
//!
//! This crate provides low-level bindings to the NIXL C++ library.
//! It is not meant to be used directly, but rather through the higher-level
//! `nixl` crate.

#[cfg(test)]
mod tests {
    use crate::*;

    #[test]
    fn test_agent_creation() {
        let agent = Agent::new("test_agent").expect("Failed to create agent");
        drop(agent);
    }

    #[test]
    fn test_agent_invalid_name() {
        let result = Agent::new("test\0agent");
        assert!(matches!(result, Err(NixlError::StringConversionError(_))));
    }

    #[test]
    fn test_get_available_plugins() {
        let agent = Agent::new("test_agent").expect("Failed to create agent");
        let plugins = agent
            .get_available_plugins()
            .expect("Failed to get plugins");

        // Print available plugins
        for plugin in plugins.iter() {
            println!("Found plugin: {}", plugin.unwrap());
        }
    }

    #[test]
    fn test_get_plugin_params() {
        let agent = Agent::new("test_agent").expect("Failed to create agent");
        let (_mems, _params) = agent
            .get_plugin_params("UCX")
            .expect("Failed to get plugin params");
        // MemList and Params will be automatically dropped here
    }

    #[test]
    fn test_backend_creation() {
        let agent = Agent::new("test_agent").expect("Failed to create agent");
        let (_mems, params) = agent
            .get_plugin_params("UCX")
            .expect("Failed to get plugin params");
        let backend = agent
            .create_backend("UCX", &params)
            .expect("Failed to create backend");

        let mut opt_args = OptArgs::new().expect("Failed to create opt args");
        opt_args
            .add_backend(&backend)
            .expect("Failed to add backend");
    }

    #[test]
    fn test_params_iteration() {
        let agent = Agent::new("test_agent").expect("Failed to create agent");
        let (mems, params) = agent
            .get_plugin_params("UCX")
            .expect("Failed to get plugin params");

        println!("Parameters:");
        if !params.is_empty().unwrap() {
            for param in params.iter().unwrap() {
                let param = param.unwrap();
                println!("  {} = {}", param.key, param.value);
            }
        } else {
            println!("  (empty)");
        }

        println!("Memory types:");
        if !mems.is_empty().unwrap() {
            for mem_type in mems.iter() {
                println!("  {}", mem_type.unwrap());
            }
        } else {
            println!("  (empty)");
        }
    }

    #[test]
    fn test_get_backend_params() {
        let agent = Agent::new("test_agent").unwrap();
        let plugins = agent.get_available_plugins().unwrap();
        assert!(plugins.is_empty().unwrap_or(false) == false);

        let plugin_name = plugins.get(0).unwrap();
        let (_mems, params) = agent.get_plugin_params(&plugin_name).unwrap();
        let backend = agent.create_backend(&plugin_name, &params).unwrap();

        // Get backend params after initialization
        let (backend_mems, backend_params) = agent.get_backend_params(&backend).unwrap();

        // Verify we can access the parameters
        let param_iter = backend_params.iter().unwrap();
        for param in param_iter {
            let param = param.unwrap();
            println!("Backend param: {} = {}", param.key, param.value);
        }

        // Verify we can access the memory types
        for mem_type in backend_mems.iter() {
            println!("Backend memory type: {:?}", mem_type.unwrap());
        }
    }

    #[test]
    fn test_xfer_dlist() {
        let mut dlist = XferDescList::new(MemType::Dram).unwrap();

        // Add some descriptors
        dlist.add_desc(0x1000, 0x100, 0).unwrap();
        dlist.add_desc(0x2000, 0x200, 1).unwrap();

        // Check length
        assert_eq!(dlist.desc_count().unwrap(), 2);

        // Check overlaps
        assert!(!dlist.has_overlaps().unwrap());

        // Add overlapping descriptor
        dlist.add_desc(0x1050, 0x100, 0).unwrap();
        assert!(dlist.has_overlaps().unwrap());

        // Clear list
        dlist.clear().unwrap();
        assert_eq!(dlist.desc_count().unwrap(), 0);

        // Resize list
        dlist.resize(5).unwrap();

        // add descriptors with overlaps
        dlist.add_desc(0x1000, 0x100, 0).unwrap();
        dlist.add_desc(0x1050, 0x100, 0).unwrap();
        assert!(dlist.has_overlaps().unwrap());
    }

    #[test]
    fn test_reg_dlist() {
        let mut dlist = RegDescList::new(MemType::Dram).unwrap();

        // Add some descriptors
        dlist.add_desc(0x1000, 0x100, 0).unwrap();
        dlist.add_desc(0x2000, 0x200, 1).unwrap();

        // Check length
        assert_eq!(dlist.desc_count().unwrap(), 2);

        // Check overlaps
        assert!(!dlist.has_overlaps().unwrap());

        // Add overlapping descriptor
        dlist.add_desc(0x1050, 0x100, 0).unwrap();
        assert!(dlist.has_overlaps().unwrap());

        // Clear list
        dlist.clear().unwrap();
        assert_eq!(dlist.desc_count().unwrap(), 0);

        // Resize list
        dlist.resize(5).unwrap();
    }

    #[test]
    fn test_storage_descriptor_lifetime() {
        // Create storage that outlives the descriptor list
        let storage = SystemStorage::new(1024).unwrap();

        {
            // Create a descriptor list with shorter lifetime
            let mut dlist = XferDescList::new(MemType::Dram).unwrap();
            dlist.add_storage_desc(&storage).unwrap();
            assert_eq!(dlist.desc_count().unwrap(), 1);
            // dlist is dropped here, but storage is still valid
        }

        // MemoryRegion is still valid here
        assert_eq!(<SystemStorage as MemoryRegion>::size(&storage), 1024);
    }

    #[test]
    fn test_multiple_storage_descriptors() {
        let storage1 = SystemStorage::new(1024).unwrap();
        let storage2 = SystemStorage::new(2048).unwrap();

        let mut dlist = XferDescList::new(MemType::Dram).unwrap();

        // Add multiple descriptors
        dlist.add_storage_desc(&storage1).unwrap();
        dlist.add_storage_desc(&storage2).unwrap();

        assert_eq!(dlist.desc_count().unwrap(), 2);
    }

    #[test]
    fn test_memory_registration() {
        let agent = Agent::new("test_agent").unwrap();
        let mut storage = SystemStorage::new(1024).unwrap();
<<<<<<< HEAD
        let opt_args = OptArgs::new().unwrap();

        // Test initial state
        assert!(!storage.is_registered());
        assert!(storage.handle().is_none());
=======
>>>>>>> ca87709b

        // Register memory
        storage.register(&agent, None).unwrap();

        // Verify we can still access the memory
        storage.memset(0xAA);
        assert!(storage.as_slice().iter().all(|&x| x == 0xAA));
    }

    #[test]
    fn test_registration_handle_drop() {
        let agent = Agent::new("test_agent").unwrap();
        let mut storage = SystemStorage::new(1024).unwrap();

        // Register memory
        storage.register(&agent, None).unwrap();

        // Drop the storage, which should trigger deregistration
        drop(storage);

        // Create new storage to verify we can register again
        let mut new_storage = SystemStorage::new(1024).unwrap();
        new_storage.register(&agent, None).unwrap();
    }

    #[test]
    fn test_multiple_registrations() {
        let agent = Agent::new("test_agent").unwrap();
        let mut storage1 = SystemStorage::new(1024).unwrap();
        let mut storage2 = SystemStorage::new(2048).unwrap();
<<<<<<< HEAD
        let opt_args = OptArgs::new().unwrap();
=======
>>>>>>> ca87709b

        // Register both storages
        storage1.register(&agent, None).unwrap();
        storage2.register(&agent, None).unwrap();

        // Verify we can still access both memories
        storage1.memset(0xAA);
        storage2.memset(0xBB);
        assert!(storage1.as_slice().iter().all(|&x| x == 0xAA));
        assert!(storage2.as_slice().iter().all(|&x| x == 0xBB));
    }

    

    #[test]
    fn test_make_connection_success() {
        let agent = Agent::new("test_agent").expect("Failed to create agent");
        // This should succeed if the agent is valid and the backend is set up
        let result = agent.make_connection("remote_agent");
        // Accept either Ok or a backend error if no real remote exists
        assert!(
            result.is_ok() || matches!(result, Err(NixlError::BackendError)),
            "Expected Ok or BackendError, got: {:?}",
            result
        );
    }

    #[test]
    fn test_make_connection_invalid_param() {
        let agent = Agent::new("test_agent").expect("Failed to create agent");
        // Null bytes in the name should trigger InvalidParam or StringConversionError
        let result = agent.make_connection("remote\0agent");
        assert!(
            matches!(result, Err(NixlError::StringConversionError(_))) ||
            matches!(result, Err(NixlError::InvalidParam)),
            "Expected StringConversionError or InvalidParam, got: {:?}",
            result
        );
    }

    #[test]
    fn test_prep_xfer_dlist_success() {
        let agent = Agent::new("test_agent").expect("Failed to create agent");
        let descs = XferDescList::new(MemType::Dram).unwrap();
        let opt_args = OptArgs::new().unwrap();
        let mut handle = XferDescListHandle::new().unwrap();
        let result = agent.prep_xfer_dlist("remote_agent", &descs, &mut handle, &opt_args);
        // Accept Ok or BackendError if no real remote exists
        assert!(
            result.is_ok() || matches!(result, Err(NixlError::BackendError)),
            "Expected Ok or BackendError, got: {:?}",
            result
        );
    }

    #[test]
    fn test_prep_xfer_dlist_invalid_param() {
        let agent = Agent::new("test_agent").expect("Failed to create agent");
        let descs = XferDescList::new(MemType::Dram).unwrap();
        let opt_args = OptArgs::new().unwrap();
        let mut handle = XferDescListHandle::new().unwrap();
        // Null byte in agent name should trigger error
        let result = agent.prep_xfer_dlist("remote\0agent", &descs, &mut handle, &opt_args);
        assert!(
            matches!(result, Err(NixlError::StringConversionError(_))) ||
            matches!(result, Err(NixlError::InvalidParam)),
            "Expected StringConversionError or InvalidParam, got: {:?}",
            result
        );
    }

    #[test]
    fn test_make_xfer_req_success() {
        let agent = Agent::new("test_agent").expect("Failed to create agent");
        let local_descs = XferDescList::new(MemType::Dram).unwrap();
        let remote_descs = XferDescList::new(MemType::Dram).unwrap();
        let opt_args = OptArgs::new().unwrap();
        let result = agent.make_xfer_req(
            XferOp::Read,
            &local_descs,
            &remote_descs,
            "remote_agent",
            &opt_args,
        );
        // Accept Ok or BackendError if no real remote exists
        assert!(
            result.is_ok() || matches!(result, Err(NixlError::BackendError)),
            "Expected Ok or BackendError, got: {:?}",
            result.err()
        );
    }

    #[test]
    fn test_make_xfer_req_invalid_param() {
        let agent = Agent::new("test_agent").expect("Failed to create agent");
        let local_descs = XferDescList::new(MemType::Dram).unwrap();
        let remote_descs = XferDescList::new(MemType::Dram).unwrap();
        let opt_args = OptArgs::new().unwrap();
        // Null byte in remote_agent should trigger error
        let result = agent.make_xfer_req(
            XferOp::Read,
            &local_descs,
            &remote_descs,
            "remote\0agent",
            &opt_args,
        );
        assert!(
            matches!(result, Err(NixlError::StringConversionError(_))) ||
            matches!(result, Err(NixlError::InvalidParam)),
            "Expected StringConversionError or InvalidParam, got: {}",
            result.err().unwrap()
        );
    }

    #[test]
    fn test_get_local_md() {
        let agent = Agent::new("test_agent").unwrap();

        // Get available plugins and print their names
        let plugins = agent.get_available_plugins().unwrap();
        for plugin in plugins.iter() {
            println!("Found plugin: {}", plugin.unwrap());
        }

        // Get plugin parameters for both agents
        let (_mem_list, params) = agent.get_plugin_params("UCX").unwrap();

        // Create backends for both agents
        let backend1 = agent.create_backend("UCX", &params).unwrap();

        let md = agent.get_local_md().unwrap();

        // Measure the size
        let initial_size = md.len();
        println!("Local metadata size: {}", initial_size);

        let mut opt_args = OptArgs::new().unwrap();
        opt_args.add_backend(&backend1).unwrap();

        let mut storages = Vec::new();

        for _i in 0..10 {
            // Register some memory regions
            let mut storage = SystemStorage::new(1024).unwrap();
            storage.register(&agent, Some(&opt_args)).unwrap();
            storages.push(storage);
        }

        let md = agent.get_local_md().unwrap();

        // Measure the size again
        let final_size = md.len();
        println!("Local metadata size: {}", final_size);

        // Check if the size has increased
        assert!(final_size > initial_size);
    }

    #[test]
    fn test_metadata_exchange() {
        // Create two agents
        let agent2 = Agent::new("agent2").unwrap();
        let agent1 = Agent::new("agent1").unwrap();

        // Get plugin parameters for both agents
        let (_mem_list, params) = agent1.get_plugin_params("UCX").unwrap();

        // Create backends for both agents
        let _backend1 = agent1.create_backend("UCX", &params).unwrap();
        let _backend2 = agent2.create_backend("UCX", &params).unwrap();

        // Get metadata from agent1
        let md = agent1.get_local_md().unwrap();

        // Load metadata into agent2
        let remote_name = agent2.load_remote_md(&md).unwrap();
        assert_eq!(remote_name, "agent1");
    }

    #[test]
    fn test_basic_agent_lifecycle() {
        // Create two agents
        let agent2 = Agent::new("A2").unwrap();
        let agent1 = Agent::new("A1").unwrap();

        // Get available plugins and print their names
        let plugins = agent1.get_available_plugins().unwrap();
        for plugin in plugins.iter() {
            println!("Found plugin: {}", plugin.unwrap());
        }

        // Get plugin parameters for both agents
        let (_mem_list1, _params) = agent1.get_plugin_params("UCX").unwrap();
        let (_mem_list2, params) = agent2.get_plugin_params("UCX").unwrap();

        // Create backends for both agents
        let backend1 = agent1.create_backend("UCX", &params).unwrap();
        let backend2 = agent2.create_backend("UCX", &params).unwrap();

        // Create optional arguments and add backends
        let mut opt_args = OptArgs::new().unwrap();
        opt_args.add_backend(&backend1).unwrap();
        opt_args.add_backend(&backend2).unwrap();

        // Allocate and initialize memory regions
        let mut storage1 = SystemStorage::new(256).unwrap();
        let mut storage2 = SystemStorage::new(256).unwrap();

        // Initialize memory patterns
        storage1.memset(0xbb);
        storage2.memset(0x00);

        // Verify memory patterns
        assert!(storage1.as_slice().iter().all(|&x| x == 0xbb));
        assert!(storage2.as_slice().iter().all(|&x| x == 0x00));

<<<<<<< HEAD
        let opt_args = OptArgs::new().unwrap();
=======
>>>>>>> ca87709b
        // Create registration descriptor lists
        storage1.register(&agent1, None).unwrap();
        storage2.register(&agent2, None).unwrap();

        // Mimic transferring metadata from agent2 to agent1
        let metadata = agent2.get_local_md().unwrap();
        let remote_name = agent1.load_remote_md(&metadata).unwrap();
        assert_eq!(remote_name, "A2");

        let mut local_xfer_dlist = XferDescList::new(MemType::Dram).unwrap();
        local_xfer_dlist.add_storage_desc(&storage1).unwrap();

        let mut remote_xfer_dlist = XferDescList::new(MemType::Dram).unwrap();
        remote_xfer_dlist.add_storage_desc(&storage2).unwrap();

        let mut xfer_args = OptArgs::new().unwrap();
        xfer_args.set_has_notification(true).unwrap();
        xfer_args.set_notification_message(b"notification").unwrap();

        let xfer_req = agent1
            .create_xfer_req(
                XferOp::Write,
                &local_xfer_dlist,
                &remote_xfer_dlist,
                &remote_name,
                Some(&xfer_args),
            )
            .unwrap();

        let status = agent1.post_xfer_req(&xfer_req, None).unwrap();
        assert!(status);

        println!("Waiting for local completions");

        loop {
            let status = agent1.get_xfer_status(&xfer_req).unwrap();

            if status == false {
                println!("Xfer req completed");
                break;
            } else {
                println!("Xfer req not completed");
            }
            std::thread::sleep(std::time::Duration::from_millis(100));
        }

        let mut notifs = NotificationMap::new().unwrap();
        println!("Waiting for notifications");
        std::thread::sleep(std::time::Duration::from_millis(100));

        // // see if the values in storage2 are 0xbb
        // assert!(storage2.as_slice().iter().all(|&x| x == 0xbb));

        loop {
            agent2.get_notifications(&mut notifs, None).unwrap();
            if !notifs.is_empty().unwrap() {
                break;
            }
            std::thread::sleep(std::time::Duration::from_millis(100));
        }

        println!("Got notifications");

        // Get first notification from first agent
        let agent_name = notifs.agents().next().unwrap().unwrap();
        let notif = notifs
            .get_notifications(agent_name)
            .unwrap()
            .next()
            .unwrap()
            .unwrap();
        assert_eq!(notif, b"notification");

        // Verify memory patterns
        assert!(storage1.as_slice().iter().all(|&x| x == 0xbb));
        assert!(storage2.as_slice().iter().all(|&x| x == 0xbb));
    }

    #[test]
    fn test_xfer_desc_list_new_and_new_sorted() {
        let dlist = XferDescList::new(MemType::Dram).unwrap();
        assert!(dlist.is_empty().unwrap());
        let dlist_sorted = XferDescList::new_sorted(MemType::Dram).unwrap();
        assert!(dlist_sorted.is_empty().unwrap());
    }

    #[test]
    fn test_xfer_desc_list_new_sorted_sortedness() {
        let dlist = XferDescList::new_sorted(MemType::Dram).unwrap();
        let sorted = dlist.is_sorted().unwrap();
        assert!(sorted);
        let dlist_unsorted = XferDescList::new(MemType::Dram).unwrap();
        let unsorted = dlist_unsorted.is_sorted().unwrap();
        assert!(!unsorted);
    }

    #[test]
    fn test_xfer_desc_list_get_type() {
        let dlist = XferDescList::new(MemType::Vram).unwrap();
        assert_eq!(dlist.get_type().unwrap(), MemType::Vram);
    }

    #[test]
    fn test_xfer_desc_list_get_type_after_add() {
        let mut dlist = XferDescList::new(MemType::Block).unwrap();
        dlist.add_desc(0x1000, 0x100, 0).unwrap();
        assert_eq!(dlist.get_type().unwrap(), MemType::Block);
    }

    #[test]
    fn test_xfer_desc_list_verify_sorted_true() {
        let mut dlist = XferDescList::new_sorted(MemType::Dram).unwrap();

        // list size should be at least 1 to be considered sorted
        dlist.add_desc(0x1000, 0x100, 0).unwrap();
        assert!(dlist.verify_sorted().unwrap());
    }

    #[test]
    fn test_xfer_desc_list_verify_sorted_false() {
        let mut dlist = XferDescList::new(MemType::Dram).unwrap();
        dlist.add_desc(0x2000, 0x100, 0).unwrap();
        dlist.add_desc(0x1000, 0x100, 0).unwrap(); // out of order
        assert!(!dlist.verify_sorted().unwrap());
    }

    #[test]
    fn test_xfer_desc_list_desc_count_basic() {
        let mut dlist = XferDescList::new(MemType::Dram).unwrap();
        assert_eq!(dlist.desc_count().unwrap(), 0);
        dlist.add_desc(0x1000, 0x100, 0).unwrap();
        assert_eq!(dlist.desc_count().unwrap(), 1);
    }

    #[test]
    fn test_xfer_desc_list_desc_count_after_clear() {
        let mut dlist = XferDescList::new(MemType::Dram).unwrap();
        dlist.add_desc(0x1000, 0x100, 0).unwrap();
        dlist.clear().unwrap();
        assert_eq!(dlist.desc_count().unwrap(), 0);
    }

    #[test]
    fn test_xfer_desc_list_is_empty_true() {
        let dlist = XferDescList::new(MemType::Dram).unwrap();
        assert!(dlist.is_empty().unwrap());
    }

    #[test]
    fn test_xfer_desc_list_is_empty_false() {
        let mut dlist = XferDescList::new(MemType::Dram).unwrap();
        dlist.add_desc(0x1000, 0x100, 0).unwrap();
        assert!(!dlist.is_empty().unwrap());
    }

    #[test]
    fn test_xfer_desc_list_is_sorted_true() {
        let mut dlist = XferDescList::new_sorted(MemType::Dram).unwrap();
        dlist.add_desc(0x1000, 0x100, 0).unwrap();
        assert!(dlist.is_sorted().unwrap());
    }

    #[test]
    fn test_xfer_desc_list_is_sorted_false() {
        let mut dlist = XferDescList::new(MemType::Dram).unwrap();
        dlist.add_desc(0x2000, 0x100, 0).unwrap();
        dlist.add_desc(0x1000, 0x100, 0).unwrap();
        assert!(!dlist.is_sorted().unwrap());
    }

    #[test]
    fn test_xfer_desc_list_trim_basic() {
        let mut dlist = XferDescList::new(MemType::Dram).unwrap();
        dlist.add_desc(0x1000, 0x100, 0).unwrap();
        dlist.trim().unwrap();
        assert!(dlist.desc_count().unwrap() <= 1);
    }

    #[test]
    fn test_xfer_desc_list_trim_empty() {
        let mut dlist = XferDescList::new(MemType::Dram).unwrap();
        assert!(dlist.trim().is_ok());
        assert!(dlist.is_empty().unwrap());
    }

    #[test]
    fn test_xfer_desc_list_rem_desc_basic() {
        let mut dlist = XferDescList::new(MemType::Dram).unwrap();
        dlist.add_desc(0x1000, 0x100, 0).unwrap();
        assert!(dlist.rem_desc(0).is_ok());
        assert!(dlist.is_empty().unwrap());
    }

    #[test]
    fn test_xfer_desc_list_rem_desc_out_of_bounds() {
        let mut dlist = XferDescList::new(MemType::Dram).unwrap();
        assert!(dlist.rem_desc(0).is_err());
    }

    #[test]
    fn test_xfer_desc_list_clear_basic() {
        let mut dlist = XferDescList::new(MemType::Dram).unwrap();
        dlist.add_desc(0x1000, 0x100, 0).unwrap();
        dlist.clear().unwrap();
        assert!(dlist.is_empty().unwrap());
    }

    #[test]
    fn test_xfer_desc_list_clear_empty() {
        let mut dlist = XferDescList::new(MemType::Dram).unwrap();
        assert!(dlist.clear().is_ok());
        assert!(dlist.is_empty().unwrap());
    }

    #[test]
    fn test_xfer_desc_list_print_basic() {
        let dlist = XferDescList::new(MemType::Dram).unwrap();
        assert!(dlist.print().is_ok());
    }

    #[test]
    fn test_xfer_desc_list_print_after_add() {
        let mut dlist = XferDescList::new(MemType::Dram).unwrap();
        dlist.add_desc(0x1000, 0x100, 0).unwrap();
        assert!(dlist.print().is_ok());
    }

    // ----------- RegDescList API TESTS -----------

    #[test]
    fn test_reg_desc_list_new_and_new_sorted() {
        let dlist = RegDescList::new(MemType::Dram).unwrap();
        assert!(dlist.is_empty().unwrap());
        let dlist_sorted = RegDescList::new_sorted(MemType::Dram).unwrap();
        assert!(dlist_sorted.is_empty().unwrap());
    }

    #[test]
    fn test_reg_desc_list_new_sorted_sortedness() {
        let dlist = RegDescList::new_sorted(MemType::Dram).unwrap();
        assert!(dlist.is_sorted().unwrap());
        let dlist_unsorted = RegDescList::new(MemType::Dram).unwrap();
        assert!(!dlist_unsorted.is_sorted().unwrap());
    }

    #[test]
    fn test_reg_desc_list_get_type() {
        let dlist = RegDescList::new(MemType::Vram).unwrap();
        assert_eq!(dlist.get_type().unwrap(), MemType::Vram);
    }

    #[test]
    fn test_reg_desc_list_get_type_after_add() {
        let mut dlist = RegDescList::new(MemType::Block).unwrap();
        dlist.add_desc(0x1000, 0x100, 0).unwrap();
        assert_eq!(dlist.get_type().unwrap(), MemType::Block);
    }

    #[test]
    fn test_reg_desc_list_verify_sorted_true() {
        let mut dlist = RegDescList::new_sorted(MemType::Dram).unwrap();

        // list size should be at least 1 to be considered sorted
        dlist.add_desc(0x1000, 0x100, 0).unwrap();
        assert!(dlist.verify_sorted().unwrap());
    }

    #[test]
    fn test_reg_desc_list_verify_sorted_false() {
        let mut dlist = RegDescList::new(MemType::Dram).unwrap();
        dlist.add_desc(0x2000, 0x100, 0).unwrap();
        dlist.add_desc(0x1000, 0x100, 0).unwrap(); // out of order
        assert!(!dlist.verify_sorted().unwrap());
    }

    #[test]
    fn test_reg_desc_list_desc_count_basic() {
        let mut dlist = RegDescList::new(MemType::Dram).unwrap();
        assert_eq!(dlist.desc_count().unwrap(), 0);
        dlist.add_desc(0x1000, 0x100, 0).unwrap();
        assert_eq!(dlist.desc_count().unwrap(), 1);
    }

    #[test]
    fn test_reg_desc_list_desc_count_after_clear() {
        let mut dlist = RegDescList::new(MemType::Dram).unwrap();
        dlist.add_desc(0x1000, 0x100, 0).unwrap();
        dlist.clear().unwrap();
        assert_eq!(dlist.desc_count().unwrap(), 0);
    }

    #[test]
    fn test_reg_desc_list_is_empty_true() {
        let dlist = RegDescList::new(MemType::Dram).unwrap();
        assert!(dlist.is_empty().unwrap());
    }

    #[test]
    fn test_reg_desc_list_is_empty_false() {
        let mut dlist = RegDescList::new(MemType::Dram).unwrap();
        dlist.add_desc(0x1000, 0x100, 0).unwrap();
        assert!(!dlist.is_empty().unwrap());
    }

    #[test]
    fn test_reg_desc_list_is_sorted_true() {
        let mut dlist = RegDescList::new_sorted(MemType::Dram).unwrap();
        dlist.add_desc(0x1000, 0x100, 0).unwrap();
        assert!(dlist.is_sorted().unwrap());
    }

    #[test]
    fn test_reg_desc_list_is_sorted_false() {
        let mut dlist = RegDescList::new(MemType::Dram).unwrap();
        dlist.add_desc(0x2000, 0x100, 0).unwrap();
        dlist.add_desc(0x1000, 0x100, 0).unwrap();
        assert!(!dlist.is_sorted().unwrap());
    }

    #[test]
    fn test_reg_desc_list_trim_basic() {
        let mut dlist = RegDescList::new(MemType::Dram).unwrap();
        dlist.add_desc(0x1000, 0x100, 0).unwrap();
        dlist.trim().unwrap();
        assert!(dlist.desc_count().unwrap() <= 1);
    }

    #[test]
    fn test_reg_desc_list_trim_empty() {
        let mut dlist = RegDescList::new(MemType::Dram).unwrap();
        assert!(dlist.trim().is_ok());
        assert!(dlist.is_empty().unwrap());
    }

    #[test]
    fn test_reg_desc_list_rem_desc_basic() {
        let mut dlist = RegDescList::new(MemType::Dram).unwrap();
        dlist.add_desc(0x1000, 0x100, 0).unwrap();
        assert!(dlist.rem_desc(0).is_ok());
        assert!(dlist.is_empty().unwrap());
    }

    #[test]
    fn test_reg_desc_list_rem_desc_out_of_bounds() {
        let mut dlist = RegDescList::new(MemType::Dram).unwrap();
        assert!(dlist.rem_desc(0).is_err());
    }

    #[test]
    fn test_reg_desc_list_clear_basic() {
        let mut dlist = RegDescList::new(MemType::Dram).unwrap();
        dlist.add_desc(0x1000, 0x100, 0).unwrap();
        dlist.clear().unwrap();
        assert!(dlist.is_empty().unwrap());
    }

    #[test]
    fn test_reg_desc_list_clear_empty() {
        let mut dlist = RegDescList::new(MemType::Dram).unwrap();
        assert!(dlist.clear().is_ok());
        assert!(dlist.is_empty().unwrap());
    }

    #[test]
    fn test_reg_desc_list_print_basic() {
        let dlist = RegDescList::new(MemType::Dram).unwrap();
        assert!(dlist.print().is_ok());
    }

    #[test]
    fn test_reg_desc_list_print_after_add() {
        let mut dlist = RegDescList::new(MemType::Dram).unwrap();
        dlist.add_desc(0x1000, 0x100, 0).unwrap();
        assert!(dlist.print().is_ok());
    }
}<|MERGE_RESOLUTION|>--- conflicted
+++ resolved
@@ -218,15 +218,6 @@
     fn test_memory_registration() {
         let agent = Agent::new("test_agent").unwrap();
         let mut storage = SystemStorage::new(1024).unwrap();
-<<<<<<< HEAD
-        let opt_args = OptArgs::new().unwrap();
-
-        // Test initial state
-        assert!(!storage.is_registered());
-        assert!(storage.handle().is_none());
-=======
->>>>>>> ca87709b
-
         // Register memory
         storage.register(&agent, None).unwrap();
 
@@ -256,10 +247,6 @@
         let agent = Agent::new("test_agent").unwrap();
         let mut storage1 = SystemStorage::new(1024).unwrap();
         let mut storage2 = SystemStorage::new(2048).unwrap();
-<<<<<<< HEAD
-        let opt_args = OptArgs::new().unwrap();
-=======
->>>>>>> ca87709b
 
         // Register both storages
         storage1.register(&agent, None).unwrap();
@@ -476,10 +463,6 @@
         assert!(storage1.as_slice().iter().all(|&x| x == 0xbb));
         assert!(storage2.as_slice().iter().all(|&x| x == 0x00));
 
-<<<<<<< HEAD
-        let opt_args = OptArgs::new().unwrap();
-=======
->>>>>>> ca87709b
         // Create registration descriptor lists
         storage1.register(&agent1, None).unwrap();
         storage2.register(&agent2, None).unwrap();
