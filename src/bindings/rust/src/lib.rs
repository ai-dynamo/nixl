--- conflicted
+++ resolved
@@ -257,20 +257,10 @@
     }
 }
 
-<<<<<<< HEAD
 /// A safe wrapper around a NIXL transfer descriptor list
 pub struct XferDescList<'a> {
     inner: NonNull<bindings::nixl_capi_xfer_dlist_s>,
     _phantom: PhantomData<&'a dyn NixlDescriptor>,
-=======
-/// Inner state for an agent that manages the raw pointer
-#[derive(Debug)]
-struct AgentInner {
-    name: String,
-    handle: NonNull<bindings::nixl_capi_agent_s>,
-    backends: HashMap<String, NonNull<bindings::nixl_capi_backend_s>>,
-    remotes: HashSet<String>,
->>>>>>> ca87709b
 }
 
 impl<'a> XferDescList<'a> {
@@ -280,7 +270,6 @@
         let status =
             unsafe { nixl_capi_create_xfer_dlist(mem_type as nixl_capi_mem_type_t, &mut dlist, sorted) };
 
-<<<<<<< HEAD
         match status {
             NIXL_CAPI_SUCCESS => {
                 // SAFETY: If status is NIXL_CAPI_SUCCESS, dlist is non-null
@@ -293,15 +282,6 @@
             }
             NIXL_CAPI_ERROR_INVALID_PARAM => Err(NixlError::InvalidParam),
             _ => Err(NixlError::BackendError),
-=======
-impl AgentInner {
-    fn new(handle: NonNull<bindings::nixl_capi_agent_s>, name: String) -> Self {
-        Self {
-            name,
-            handle,
-            backends: HashMap::new(),
-            remotes: HashSet::new(),
->>>>>>> ca87709b
         }
     }
 
@@ -362,7 +342,6 @@
         let status = unsafe { nixl_capi_xfer_dlist_len(self.inner.as_ptr(), &mut len) };
 
         match status {
-<<<<<<< HEAD
             NIXL_CAPI_SUCCESS => Ok(len),
             NIXL_CAPI_ERROR_INVALID_PARAM => Err(NixlError::InvalidParam),
             _ => Err(NixlError::BackendError),
@@ -373,36 +352,6 @@
     pub fn desc_count(&self) -> Result<usize, NixlError> {
         let mut count = 0;
         let status = unsafe { nixl_capi_xfer_dlist_desc_count(self.inner.as_ptr(), &mut count) };
-=======
-            NIXL_CAPI_SUCCESS => {
-                // SAFETY: If status is NIXL_CAPI_SUCCESS, agent is non-null
-                let handle = unsafe { NonNull::new_unchecked(agent) };
-                tracing::trace!(agent.name = %name, "Successfully created NIXL agent");
-                Ok(Self {
-                    inner: Arc::new(RwLock::new(AgentInner::new(handle, name.to_string()))),
-                })
-            }
-            NIXL_CAPI_ERROR_INVALID_PARAM => {
-                tracing::trace!(agent.name = %name, error = "invalid_param", "Failed to create NIXL agent");
-                Err(NixlError::InvalidParam)
-            }
-            _ => {
-                tracing::trace!(agent.name = %name, error = "backend_error", "Failed to create NIXL agent");
-                Err(NixlError::BackendError)
-            }
-        }
-    }
-
-    /// Gets the name of the agent
-    pub fn name(&self) -> String {
-        self.inner.read().unwrap().name.clone()
-    }
-
-    /// Gets the list of available plugins
-    pub fn get_available_plugins(&self) -> Result<StringList, NixlError> {
-        tracing::trace!("Getting available NIXL plugins");
-        let mut plugins = ptr::null_mut();
->>>>>>> ca87709b
 
         match status {
             NIXL_CAPI_SUCCESS => Ok(count),
@@ -488,7 +437,6 @@
         }
     }
 
-<<<<<<< HEAD
     /// Resizes the list to the given size
     fn resize(&mut self, new_size: usize) -> Result<(), NixlError> {
         let status = unsafe { nixl_capi_xfer_dlist_resize(self.inner.as_ptr(), new_size) };
@@ -498,30 +446,6 @@
             NIXL_CAPI_ERROR_INVALID_PARAM => Err(NixlError::InvalidParam),
             _ => Err(NixlError::BackendError),
         }
-=======
-    pub fn register_memory(
-        &self,
-        descriptor: &impl NixlDescriptor,
-        opt_args: Option<&OptArgs>,
-    ) -> Result<RegistrationHandle, NixlError> {
-        let mut reg_dlist = RegDescList::new(descriptor.mem_type())?;
-        unsafe {
-            reg_dlist.add_storage_desc(descriptor)?;
-
-            nixl_capi_register_mem(
-                self.inner.write().unwrap().handle.as_ptr(),
-                reg_dlist.inner.as_ptr(),
-                opt_args.map_or(std::ptr::null_mut(), |args| args.inner.as_ptr()),
-            );
-        }
-        Ok(RegistrationHandle {
-            agent: Some(self.inner.clone()),
-            ptr: unsafe { descriptor.as_ptr() } as usize,
-            size: descriptor.size(),
-            dev_id: descriptor.device_id(),
-            mem_type: descriptor.mem_type(),
-        })
->>>>>>> ca87709b
     }
 
     /// Add a descriptor from a type implementing NixlDescriptor
@@ -557,7 +481,7 @@
         }
 
         // Get descriptor details
-        let addr = unsafe { desc.as_ptr() }.ok_or(NixlError::InvalidParam)? as usize;
+        let addr = unsafe { desc.as_ptr() } as usize;
         let len = desc.size();
         let dev_id = desc.device_id();
 
@@ -700,56 +624,11 @@
             _ => Err(NixlError::BackendError),
         }
     }
-<<<<<<< HEAD
 
     /// Returns true if the list is empty
     pub fn is_empty(&self) -> Result<bool, NixlError> {
         let mut is_empty = false;
         let status = unsafe { nixl_capi_reg_dlist_is_empty(self.inner.as_ptr(), &mut is_empty) };
-=======
-}
-
-#[derive(Debug)]
-pub struct RegistrationHandle {
-    agent: Option<Arc<RwLock<AgentInner>>>,
-    ptr: usize,
-    size: usize,
-    dev_id: u64,
-    mem_type: MemType,
-}
-
-impl RegistrationHandle {
-    pub fn agent_name(&self) -> Option<String> {
-        self.agent
-            .as_ref()
-            .map(|agent| agent.read().unwrap().name.clone())
-    }
-
-    pub fn deregister(&mut self) -> Result<(), NixlError> {
-        if let Some(agent) = self.agent.take() {
-            tracing::trace!(
-                ptr = self.ptr,
-                size = self.size,
-                dev_id = self.dev_id,
-                mem_type = ?self.mem_type,
-                "Deregistering memory"
-            );
-            let mut reg_dlist = RegDescList::new(self.mem_type)?;
-            unsafe {
-                reg_dlist.add_desc(self.ptr, self.size, self.dev_id)?;
-                let _opt_args = OptArgs::new().unwrap();
-                nixl_capi_deregister_mem(
-                    agent.write().unwrap().handle.as_ptr(),
-                    reg_dlist.inner.as_ptr(),
-                    _opt_args.inner.as_ptr(),
-                );
-            }
-            tracing::trace!("Memory deregistered successfully");
-        }
-        Ok(())
-    }
-}
->>>>>>> ca87709b
 
         match status {
             NIXL_CAPI_SUCCESS => Ok(is_empty),
@@ -757,31 +636,6 @@
             _ => Err(NixlError::BackendError),
         }
     }
-<<<<<<< HEAD
-=======
-}
-
-/// A NIXL backend that can be used for data transfer
-#[derive(Debug)]
-pub struct Backend {
-    inner: NonNull<bindings::nixl_capi_backend_s>,
-}
-
-unsafe impl Send for Backend {}
-unsafe impl Sync for Backend {}
-
-/// A safe wrapper around NIXL optional arguments
-pub struct OptArgs {
-    inner: NonNull<bindings::nixl_capi_opt_args_s>,
-}
-
-impl OptArgs {
-    /// Creates a new empty optional arguments struct
-    pub fn new() -> Result<Self, NixlError> {
-        let mut args = ptr::null_mut();
-
-        let status = unsafe { nixl_capi_create_opt_args(&mut args) };
->>>>>>> ca87709b
 
     pub fn is_sorted(&self) -> Result<bool, NixlError> {
         let mut is_sorted = false;
@@ -891,7 +745,7 @@
         }
 
         // Get descriptor details
-        let addr = unsafe { desc.as_ptr() }.ok_or(NixlError::InvalidParam)? as usize;
+        let addr = unsafe { desc.as_ptr() } as usize;
         let len = desc.size();
         let dev_id = desc.device_id();
 
@@ -913,6 +767,7 @@
 /// Inner state for an agent that manages the raw pointer
 #[derive(Debug)]
 struct AgentInner {
+    name: String,
     handle: NonNull<bindings::nixl_capi_agent_s>,
     backends: HashMap<String, NonNull<bindings::nixl_capi_backend_s>>,
     remotes: HashSet<String>,
@@ -922,8 +777,9 @@
 unsafe impl Sync for AgentInner {}
 
 impl AgentInner {
-    fn new(handle: NonNull<bindings::nixl_capi_agent_s>) -> Self {
+    fn new(handle: NonNull<bindings::nixl_capi_agent_s>, name: String) -> Self {
         Self {
+            name,
             handle,
             backends: HashMap::new(),
             remotes: HashSet::new(),
@@ -997,7 +853,7 @@
                 let handle = unsafe { NonNull::new_unchecked(agent) };
                 tracing::trace!(agent.name = %name, "Successfully created NIXL agent");
                 Ok(Self {
-                    inner: Arc::new(RwLock::new(AgentInner::new(handle))),
+                    inner: Arc::new(RwLock::new(AgentInner::new(handle, name.to_string()))),
                 })
             }
             NIXL_CAPI_ERROR_INVALID_PARAM => {
@@ -1009,6 +865,11 @@
                 Err(NixlError::BackendError)
             }
         }
+    }
+
+    /// Gets the name of the agent
+    pub fn name(&self) -> String {
+        self.inner.read().unwrap().name.clone()
     }
 
     /// Gets the list of available plugins
@@ -1166,22 +1027,22 @@
 
     pub fn register_memory(
         &self,
-        descriptor: &dyn NixlDescriptor,
-        opt_args: &OptArgs,
+        descriptor: &impl NixlDescriptor,
+        opt_args: Option<&OptArgs>,
     ) -> Result<RegistrationHandle, NixlError> {
         let mut reg_dlist = RegDescList::new(descriptor.mem_type())?;
         unsafe {
             reg_dlist.add_storage_desc(descriptor)?;
-            let _opt_args = OptArgs::new()?;
+
             nixl_capi_register_mem(
                 self.inner.write().unwrap().handle.as_ptr(),
                 reg_dlist.inner.as_ptr(),
-                _opt_args.inner.as_ptr(),
+                opt_args.map_or(std::ptr::null_mut(), |args| args.inner.as_ptr()),
             );
         }
         Ok(RegistrationHandle {
-            agent: self.inner.clone(),
-            ptr: unsafe { descriptor.as_ptr() }.ok_or(NixlError::InvalidParam)? as usize,
+            agent: Some(self.inner.clone()),
+            ptr: unsafe { descriptor.as_ptr() } as usize,
             size: descriptor.size(),
             dev_id: descriptor.device_id(),
             mem_type: descriptor.mem_type(),
@@ -1521,7 +1382,7 @@
 
 #[derive(Debug)]
 pub struct RegistrationHandle {
-    agent: Arc<RwLock<AgentInner>>,
+    agent: Option<Arc<RwLock<AgentInner>>>,
     ptr: usize,
     size: usize,
     dev_id: u64,
@@ -1529,25 +1390,33 @@
 }
 
 impl RegistrationHandle {
+    pub fn agent_name(&self) -> Option<String> {
+        self.agent
+            .as_ref()
+            .map(|agent| agent.read().unwrap().name.clone())
+    }
+
     pub fn deregister(&mut self) -> Result<(), NixlError> {
-        tracing::trace!(
-            ptr = self.ptr,
-            size = self.size,
-            dev_id = self.dev_id,
-            mem_type = ?self.mem_type,
-            "Deregistering memory"
-        );
-        let mut reg_dlist = RegDescList::new(self.mem_type)?;
-        unsafe {
-            reg_dlist.add_desc(self.ptr, self.size, self.dev_id)?;
-            let _opt_args = OptArgs::new().unwrap();
-            nixl_capi_deregister_mem(
-                self.agent.write().unwrap().handle.as_ptr(),
-                reg_dlist.inner.as_ptr(),
-                _opt_args.inner.as_ptr(),
+        if let Some(agent) = self.agent.take() {
+            tracing::trace!(
+                ptr = self.ptr,
+                size = self.size,
+                dev_id = self.dev_id,
+                mem_type = ?self.mem_type,
+                "Deregistering memory"
             );
-        }
-        tracing::trace!("Memory deregistered successfully");
+            let mut reg_dlist = RegDescList::new(self.mem_type)?;
+            unsafe {
+                reg_dlist.add_desc(self.ptr, self.size, self.dev_id)?;
+                let _opt_args = OptArgs::new().unwrap();
+                nixl_capi_deregister_mem(
+                    agent.write().unwrap().handle.as_ptr(),
+                    reg_dlist.inner.as_ptr(),
+                    _opt_args.inner.as_ptr(),
+                );
+            }
+            tracing::trace!("Memory deregistered successfully");
+        }
         Ok(())
     }
 }
@@ -1572,6 +1441,9 @@
 pub struct Backend {
     inner: NonNull<bindings::nixl_capi_backend_s>,
 }
+
+unsafe impl Send for Backend {}
+unsafe impl Sync for Backend {}
 
 /// A safe wrapper around NIXL optional arguments
 pub struct OptArgs {
@@ -1673,7 +1545,6 @@
         }
     }
 
-<<<<<<< HEAD
     /// Set whether to skip descriptor merging
     pub fn set_skip_descriptor_merge(&mut self, skip_merge: bool) -> Result<(), NixlError> {
         let status =
@@ -1684,12 +1555,6 @@
             _ => Err(NixlError::BackendError),
         }
     }
-=======
-        // Get descriptor details
-        let addr = unsafe { desc.as_ptr() } as usize;
-        let len = desc.size();
-        let dev_id = desc.device_id();
->>>>>>> ca87709b
 
     /// Get whether descriptor merging is skipped
     pub fn skip_descriptor_merge(&self) -> Result<bool, NixlError> {
@@ -1844,19 +1709,12 @@
         // SAFETY: self.inner is guaranteed to be valid by NonNull
         let status = unsafe { nixl_capi_mem_list_get(self.inner.as_ptr(), index, &mut mem_type) };
 
-<<<<<<< HEAD
         match status {
             0 => Ok(MemType::from(mem_type)),
             -1 => Err(NixlError::InvalidParam),
             _ => Err(NixlError::BackendError),
         }
     }
-=======
-        // Get descriptor details
-        let addr = unsafe { desc.as_ptr() } as usize;
-        let len = desc.size();
-        let dev_id = desc.device_id();
->>>>>>> ca87709b
 
     /// Returns an iterator over the memory types
     pub fn iter(&self) -> MemListIterator<'_> {
@@ -1868,7 +1726,6 @@
     }
 }
 
-<<<<<<< HEAD
 /// An iterator over memory types in a MemList
 pub struct MemListIterator<'a> {
     list: &'a MemList,
@@ -1886,13 +1743,6 @@
             let result = self.list.get(self.index);
             self.index += 1;
             Some(result)
-=======
-impl<'a> Drop for RegDescList<'a> {
-    fn drop(&mut self) {
-        tracing::trace!("Dropping registration descriptor list");
-        unsafe {
-            nixl_capi_destroy_reg_dlist(self.inner.as_ptr());
->>>>>>> ca87709b
         }
     }
 
