--- conflicted
+++ resolved
@@ -17,26 +17,16 @@
 
 subdir('ucx')
 subdir('ucx_mo')
-<<<<<<< HEAD
+
+subdir('posix')  # Always try to build POSIX backend, it will handle its own dependencies
+
+disable_gds_backend = get_option('disable_gds_backend')
+if not disable_gds_backend and cuda_dep.found()
+    subdir('cuda_gds')
+endif
 
 cc = meson.get_compiler('cpp')
 libtransfer_engine = cc.find_library('transfer_engine', required: false)
 if libtransfer_engine.found() and not get_option('disable_mooncake_backend')
     subdir('mooncake')
-endif
-
-liburing_dep = dependency('liburing', required: false)
-
-if liburing_dep.found()
-    subdir('posix')
-else
-    message('liburing dependency not found, will not build POSIX backend')
-endif
-=======
-subdir('posix')  # Always try to build POSIX backend, it will handle its own dependencies
->>>>>>> 6c1db45c
-
-disable_gds_backend = get_option('disable_gds_backend')
-if not disable_gds_backend and cuda_dep.found()
-    subdir('cuda_gds')
-endif
+endif