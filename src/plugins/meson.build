--- conflicted
+++ resolved
@@ -13,18 +13,8 @@
 # See the License for the specific language governing permissions and
 # limitations under the License.
 
-<<<<<<< HEAD
 if ucx_dep.found() and should_build_plugin.get('UCX')
     subdir('ucx')
-endif
-
-if ucx_dep.found() and should_build_plugin.get('UCX_MO')
-    ucx_backend_inc_dirs = include_directories('./ucx')
-    subdir('ucx_mo')
-=======
-if ucx_dep.found()
-    subdir('ucx')
->>>>>>> b6c26ceb
 endif
 
 if should_build_plugin.get('POSIX')
