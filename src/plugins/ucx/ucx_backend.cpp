/*
 * SPDX-FileCopyrightText: Copyright (c) 2025 NVIDIA CORPORATION & AFFILIATES. All rights reserved.
 * SPDX-License-Identifier: Apache-2.0
 *
 * Licensed under the Apache License, Version 2.0 (the "License");
 * you may not use this file except in compliance with the License.
 * You may obtain a copy of the License at
 *
 * http://www.apache.org/licenses/LICENSE-2.0
 *
 * Unless required by applicable law or agreed to in writing, software
 * distributed under the License is distributed on an "AS IS" BASIS,
 * WITHOUT WARRANTIES OR CONDITIONS OF ANY KIND, either express or implied.
 * See the License for the specific language governing permissions and
 * limitations under the License.
 */

#include "ucx_backend.h"
#include "common/nixl_log.h"
#include "serdes/serdes.h"
#include "common/nixl_log.h"
#include "ucx/gpu_xfer_req_h.h"

#include <optional>
#include <limits>
#include <future>
#include <set>
#include <string.h>
#include <unistd.h>
#include "absl/strings/numbers.h"
#include "absl/strings/str_join.h"
#include <asio.hpp>

#ifdef HAVE_CUDA

#include <cuda.h>
#include <cuda_runtime.h>

#endif

namespace {
void
moveNotifList(notif_list_t &src, notif_list_t &tgt) {
    if (src.size() > 0) {
        std::move(src.begin(), src.end(), std::back_inserter(tgt));
        src.clear();
    }
}
} // namespace

/****************************************
 * CUDA related code
 *****************************************/

class nixlUcxCudaCtx {
public:
#ifdef HAVE_CUDA
    CUcontext pthrCudaCtx;
    int myDevId;

    nixlUcxCudaCtx() {
        pthrCudaCtx = NULL;
        myDevId = -1;
    }
#endif
    void
    cudaResetCtxPtr();
    int
    cudaUpdateCtxPtr(void *address, int expected_dev, bool &was_updated);
    int
    cudaSetCtx();
};

class nixlUcxCudaDevicePrimaryCtx {
#ifndef HAVE_CUDA
public:
    bool
    push() {
        return false;
    }

    void
    pop() {};
#else
    static constexpr int defaultCudaDeviceOrdinal = 0;
    int m_ordinal{defaultCudaDeviceOrdinal};
    CUdevice m_device{CU_DEVICE_INVALID};
    CUcontext m_context{nullptr};

public:
    bool
    push() {
        CUcontext context;

        const auto res = cuCtxGetCurrent(&context);
        if (res != CUDA_SUCCESS || context != nullptr) {
            return false;
        }

        if (m_context == nullptr) {
            CUresult res = cuDeviceGet(&m_device, m_ordinal);
            if (res != CUDA_SUCCESS) {
                return false;
            }

            res = cuDevicePrimaryCtxRetain(&m_context, m_device);
            if (res != CUDA_SUCCESS) {
                m_context = nullptr;
                return false;
            }
        }

        return cuCtxPushCurrent(m_context) == CUDA_SUCCESS;
    }

    void
    pop() {
        cuCtxPopCurrent(nullptr);
    }

    ~nixlUcxCudaDevicePrimaryCtx() {
        if (m_context != nullptr) {
            cuDevicePrimaryCtxRelease(m_device);
        }
    }
#endif
};

class nixlUcxCudaCtxGuard {
    nixlUcxCudaDevicePrimaryCtxPtr m_primary;

public:
    nixlUcxCudaCtxGuard(nixl_mem_t nixl_mem, nixlUcxCudaDevicePrimaryCtxPtr primary) {
        if (nixl_mem == VRAM_SEG && primary && primary->push()) {
            m_primary = primary;
        }
    }

    ~nixlUcxCudaCtxGuard() {
        if (m_primary) {
            m_primary->pop();
        }
    }
};

#ifdef HAVE_CUDA

static int
cudaQueryAddr(void *address, bool &is_dev, CUdevice &dev, CUcontext &ctx) {
    CUmemorytype mem_type = CU_MEMORYTYPE_HOST;
    uint32_t is_managed = 0;
#define NUM_ATTRS 4
    CUpointer_attribute attr_type[NUM_ATTRS];
    void *attr_data[NUM_ATTRS];
    CUresult result;

    attr_type[0] = CU_POINTER_ATTRIBUTE_MEMORY_TYPE;
    attr_data[0] = &mem_type;
    attr_type[1] = CU_POINTER_ATTRIBUTE_IS_MANAGED;
    attr_data[1] = &is_managed;
    attr_type[2] = CU_POINTER_ATTRIBUTE_DEVICE_ORDINAL;
    attr_data[2] = &dev;
    attr_type[3] = CU_POINTER_ATTRIBUTE_CONTEXT;
    attr_data[3] = &ctx;

    result = cuPointerGetAttributes(4, attr_type, attr_data, (CUdeviceptr)address);

    is_dev = (mem_type == CU_MEMORYTYPE_DEVICE);

    return (CUDA_SUCCESS != result);
}

<<<<<<< HEAD
int
nixlUcxCudaCtx::cudaUpdateCtxPtr(void *address, int expected_dev, bool &was_updated) {
=======
// This routine finds the CUDA context matching for the given input address.
int nixlUcxCudaCtx::cudaUpdateCtxPtr(void *address, int expected_dev, bool &was_updated)
{
>>>>>>> 1f851721
    bool is_dev;
    CUdevice dev;
    CUcontext ctx;
    int ret;

    was_updated = false;

    /* TODO: proper error codes and log outputs through this method */
<<<<<<< HEAD
    if (expected_dev == -1) return -1;

    // incorrect dev id from first registration
    if (myDevId != -1 && expected_dev != myDevId) return -1;
=======
    if (expected_dev == -1) {
        return -1;
    }
>>>>>>> 1f851721

    ret = cudaQueryAddr(address, is_dev, dev, ctx);
    if (ret) {
        return ret;
    }

    if (!is_dev) {
        return 0;
    }

    if (dev != expected_dev) {
        // User provided address that does not match dev_id
        return -1;
    }

    pthrCudaCtx = ctx;
    was_updated = true;
    myDevId = expected_dev;

    return 0;
}

int
nixlUcxCudaCtx::cudaSetCtx() {
    CUresult result;
    if (NULL == pthrCudaCtx) {
        return 0;
    }

    result = cuCtxSetCurrent(pthrCudaCtx);

    return (CUDA_SUCCESS == result);
}

#else

int
nixlUcxCudaCtx::cudaUpdateCtxPtr(void *address, int expected_dev, bool &was_updated) {
    was_updated = false;
    return 0;
}

int
nixlUcxCudaCtx::cudaSetCtx() {
    return 0;
}

#endif


void
nixlUcxEngine::vramInitCtx() {
    cudaCtx = std::make_unique<nixlUcxCudaCtx>();
}

int
nixlUcxEngine::vramUpdateCtx(void *address, uint64_t dev_id, bool &restart_reqd) {
    int ret;
    bool was_updated;

    restart_reqd = false;

    if (!cuda_addr_wa) {
        // Nothing to do
        return 0;
    }

    ret = cudaCtx->cudaUpdateCtxPtr(address, dev_id, was_updated);
    if (ret) {
        return ret;
    }

    restart_reqd = was_updated;

    return 0;
}

int
nixlUcxEngine::vramApplyCtx() {
    if (!cuda_addr_wa) {
        // Nothing to do
        return 0;
    }

    return cudaCtx->cudaSetCtx();
}

void
nixlUcxEngine::vramFiniCtx() {
    cudaCtx.reset();
}

/****************************************
 * UCX request management
 *****************************************/


class nixlUcxIntReq {
public:
    operator nixlUcxReq() noexcept {
        return static_cast<nixlUcxReq>(this);
    }

    void
    setConnection(nixlUcxConnection *conn) {
        conn_ = conn;
    }

    nixl_status_t
    checkConnection(size_t ep_id) const {
        NIXL_ASSERT(conn_) << "Connection is not set";
        return conn_->getEp(ep_id)->checkTxState();
    }

private:
    nixlUcxConnection *conn_;
};

<<<<<<< HEAD
static void
nixlUcxReqSetConnection(nixlUcxReq req, ucx_connection_ptr_t conn) {
    nixlUcxIntReq *req_int = reinterpret_cast<nixlUcxIntReq *>(req);
    req_int->setConnection(conn);
}

static void
_internalRequestInit(void *request) {
    /* Initialize request in-place (aka "placement new")*/
    new (request) nixlUcxIntReq;
}

static void
_internalRequestFini(void *request) {
    /* Finalize request */
    nixlUcxIntReq *req = (nixlUcxIntReq *)request;
    req->~nixlUcxIntReq();
}

static void
_internalRequestReset(nixlUcxIntReq *req) {
    _internalRequestFini((void *)req);
    _internalRequestInit((void *)req);
}

=======
>>>>>>> 1f851721
/****************************************
 * Backend request management
 *****************************************/

class nixlUcxBackendH : public nixlBackendReqH {
private:
    std::set<ucx_connection_ptr_t> connections_;
    std::vector<nixlUcxIntReq *> requests_;
    nixlUcxWorker *worker;
    size_t worker_id;

    // Notification to be sent after completion of all requests
    struct Notif {
        std::string agent;
        nixl_blob_t payload;

        Notif(const std::string &remote_agent, const nixl_blob_t &msg)
            : agent(remote_agent),
              payload(msg) {}
    };

    std::optional<Notif> notif;

public:
    auto &
    notification() {
        return notif;
    }

    nixlUcxBackendH(nixlUcxWorker *worker, size_t worker_id)
        : worker(worker),
          worker_id(worker_id) {}

    void
    reserve(size_t size) {
        requests_.reserve(size);
    }

    void
    append(nixlUcxReq req, ucx_connection_ptr_t conn) {
        auto req_int = static_cast<nixlUcxIntReq *>(req);
        req_int->setConnection(conn.get());
        requests_.push_back(req_int);
        connections_.insert(conn);
    }

    virtual bool
    isComposite() const {
        return false;
    }

    virtual nixl_status_t
    release() {
        // TODO: Error log: uncompleted requests found! Cancelling ...
        for (nixlUcxIntReq *req : requests_) {
            nixl_status_t ret = ucx_status_to_nixl(ucp_request_check_status(req));
            if (ret == NIXL_IN_PROG) {
                // TODO: Need process this properly.
                // it may not be enough to cancel UCX request
                worker->reqCancel(req);
            }
            worker->reqRelease(req);
        }
        requests_.clear();
        connections_.clear();
        return NIXL_SUCCESS;
    }

    virtual nixl_status_t
    status() {
        if (requests_.empty()) {
            /* No pending transmissions */
            return NIXL_SUCCESS;
        }

        /* Maximum progress */
        while (worker->progress())
            ;

        /* If last request is incomplete, return NIXL_IN_PROG early without
         * checking other requests */
        nixlUcxIntReq *req = requests_.back();
        nixl_status_t ret = ucx_status_to_nixl(ucp_request_check_status(req));
        if (ret == NIXL_IN_PROG) {
            return NIXL_IN_PROG;
        } else if (ret != NIXL_SUCCESS) {
            nixl_status_t conn_status = req->checkConnection(worker_id);
            return (conn_status == NIXL_SUCCESS) ? ret : conn_status;
        }

        /* Last request completed successfully, all the others must be in the
         * same state. TODO: remove extra checks? */
        size_t incomplete_reqs = 0;
        nixl_status_t out_ret = NIXL_SUCCESS;
        for (nixlUcxIntReq *req : requests_) {
            nixl_status_t ret = ucx_status_to_nixl(ucp_request_check_status(req));
            if (__builtin_expect(ret == NIXL_SUCCESS, 0)) {
                worker->reqRelease(req);
            } else if (ret == NIXL_IN_PROG) {
                if (out_ret == NIXL_SUCCESS) {
                    out_ret = NIXL_IN_PROG;
                }
                requests_[incomplete_reqs++] = req;
            } else {
                // Any other ret value is ERR and will be returned
                nixl_status_t conn_status = req->checkConnection(worker_id);
                out_ret = (conn_status == NIXL_SUCCESS) ? ret : conn_status;
            }
        }

        requests_.resize(incomplete_reqs);
        return out_ret;
    }

    void
    setWorker(nixlUcxWorker *worker, size_t worker_id) {
        NIXL_ASSERT(this->worker == nullptr || worker == nullptr);
        this->worker = worker;
        this->worker_id = worker_id;
    }

    nixlUcxWorker *
    getWorker() const {
        return worker;
    }

    size_t
    getWorkerId() const {
        return worker_id;
    }
};

/****************************************
 * Progress thread management
 *****************************************/

/*
 * This class encapsulates a thread that polls one or multiple UCX workers
 */
class nixlUcxThread {
public:
    nixlUcxThread(const nixlUcxEngine *engine, std::function<void()> init, size_t num_workers)
        : engine_(engine),
          init_(std::move(init)) {
        workers_.reserve(num_workers);
    }

    virtual ~nixlUcxThread() {
        if (threadActive_) {
            join();
        }
    }

    void
    start() {
        NIXL_ASSERT(!threadActive_);
        threadActive_ = std::make_unique<std::promise<void>>();
        auto active = threadActive_->get_future();
        thread_ = std::make_unique<std::thread>(std::ref(*this));
        active.wait();
    }

    virtual void
    join() {
        NIXL_ASSERT(threadActive_);
        threadActive_.reset();
        thread_->join();
    }

    virtual void
    addWorker(nixlUcxWorker *worker, size_t worker_id) {
        NIXL_ASSERT(workers_.size() < workers_.capacity());
        workers_.push_back(worker);
        workerIds_.push_back(worker_id);
    }

    const std::vector<nixlUcxWorker *> &
    getWorkers() const {
        return workers_;
    }

    size_t
    getWorkerId(size_t idx = 0) const {
        return workerIds_[idx];
    }

    void
    operator()() {
        tlsThread() = this;
        init_();
        threadActive_->set_value();
        run();
    }

    static nixlUcxThread *&
    tlsThread() {
        static thread_local nixlUcxThread *tls = nullptr;
        return tls;
    }

    static bool
    isProgressThread(const nixlUcxEngine *engine) noexcept {
        nixlUcxThread *thread = tlsThread();
        return thread && thread->engine_ == engine;
    }

    friend std::ostream &
    operator<<(std::ostream &os, const nixlUcxThread &thread) {
        return os << "thread " << &thread << "{engine: " << thread.engine_ << ", worker_ids: ["
                  << absl::StrJoin(thread.workerIds_, ",") << "]}";
    }

protected:
    virtual void
    run() = 0;

private:
    const nixlUcxEngine *engine_;
    std::function<void()> init_;
    std::vector<nixlUcxWorker *> workers_;
    std::vector<size_t> workerIds_;
    std::unique_ptr<std::thread> thread_;
    std::unique_ptr<std::promise<void>> threadActive_;
};

class nixlUcxSharedThread : public nixlUcxThread {
public:
    nixlUcxSharedThread(const nixlUcxEngine *engine,
                        std::function<void()> init,
                        size_t num_workers,
                        nixlTime::us_t delay)
        : nixlUcxThread(engine, std::move(init), num_workers) {
        if (pipe(controlPipe_) < 0) {
            throw std::runtime_error("Couldn't create progress thread control pipe");
        }
        // TODO: We need delay to manual periodic wakeup/polling as a temporary
        // workaround for UCX bug (poll wouldn't wake up some fds in particular
        // circumstances)

        // This will ensure that the resulting delay is at least 1ms and fits into int in order for
        // it to be compatible with poll()
        int delay_us = std::min((int)delay, std::numeric_limits<int>::max());
        delay_ = std::chrono::ceil<std::chrono::milliseconds>(std::chrono::microseconds(delay_us));

        pollFds_.resize(num_workers + 1);
        pollFds_.back() = {controlPipe_[0], POLLIN, 0};
    }

    ~nixlUcxSharedThread() {
        close(controlPipe_[0]);
        close(controlPipe_[1]);
    }

    void
    join() override {
        const char signal = 'X';
        int ret = write(controlPipe_[1], &signal, sizeof(signal));
        if (ret < 0) NIXL_PERROR << "write to progress thread control pipe failed";
        nixlUcxThread::join();
    }

    void
    addWorker(nixlUcxWorker *worker, size_t worker_id) override {
        pollFds_[getWorkers().size()] = {worker->getEfd(), POLLIN, 0};
        nixlUcxThread::addWorker(worker, worker_id);
    }

protected:
    void
    run() override {
        NIXL_DEBUG << "shared " << *this << " running";
        // Set timeout event so that the main loop would progress all workers on first iteration
        bool timeout = true;
        bool pthr_stop = false;
        while (!pthr_stop) {
            for (size_t i = 0; i < pollFds_.size() - 1; i++) {
                if (!(pollFds_[i].revents & POLLIN) && !timeout) continue;
                pollFds_[i].revents = 0;
                nixlUcxWorker *worker = getWorkers()[i];
                do {
                    while (worker->progress())
                        ;
                } while (worker->arm() == NIXL_IN_PROG);
            }
            timeout = false;

            int ret;
            while ((ret = poll(pollFds_.data(), pollFds_.size(), delay_.count())) < 0)
                NIXL_PTRACE << "Call to poll() was interrupted, retrying";

            if (!ret) {
                timeout = true;
            } else if (pollFds_.back().revents & POLLIN) {
                pollFds_.back().revents = 0;

                char signal;
                int ret = read(pollFds_.back().fd, &signal, sizeof(signal));
                if (ret < 0) NIXL_PERROR << "read() on control pipe failed";

                pthr_stop = true;
            }
        }

        NIXL_DEBUG << "shared " << *this << " exiting";
    }

private:
    std::chrono::milliseconds delay_;
    int controlPipe_[2];
    std::vector<pollfd> pollFds_;
};

nixlUcxThreadEngine::nixlUcxThreadEngine(const nixlBackendInitParams &init_params)
    : nixlUcxEngine(init_params) {
    if (!nixlUcxMtLevelIsSupported(nixl_ucx_mt_t::WORKER)) {
        throw std::invalid_argument("UCX library does not support multi-threading");
    }

    size_t num_workers = getWorkers().size();
    thread_ = std::make_unique<nixlUcxSharedThread>(
        this, [this]() { nixlUcxEngine::vramApplyCtx(); }, num_workers, init_params.pthrDelay);
    for (size_t i = 0; i < num_workers; i++) {
        thread_->addWorker(getWorkers()[i].get(), i);
    }
    thread_->start();
}

nixlUcxThreadEngine::~nixlUcxThreadEngine() {
    thread_->join();
}

int
nixlUcxThreadEngine::vramApplyCtx() {
    thread_->join();
    thread_->start();
    return nixlUcxEngine::vramApplyCtx();
}

void
nixlUcxThreadEngine::appendNotif(std::string remote_name, std::string msg) {
    if (nixlUcxThread::isProgressThread(this)) {
        /* Append to the private list to allow batching */
        const std::lock_guard<std::mutex> lock(notifMtx_);
        notifPthr_.push_back(std::make_pair(std::move(remote_name), std::move(msg)));
    } else {
        nixlUcxEngine::appendNotif(std::move(remote_name), std::move(msg));
    }
}

nixl_status_t
nixlUcxThreadEngine::getNotifs(notif_list_t &notif_list) {
    if (!notif_list.empty()) return NIXL_ERR_INVALID_PARAM;

    getNotifsImpl(notif_list);
    const std::lock_guard<std::mutex> lock(notifMtx_);
    moveNotifList(notifPthr_, notif_list);
    return NIXL_SUCCESS;
}

/****************************************
 * Threadpool engine
 ****************************************/

struct nixlUcxBackendSharedState;

/*
 * This class represents a chunk of a composite request.
 * It is used to encapsulate a batch of requests (subset of the larger batch)
 * performed by a dedicated worker thread of threadpool. It holds a shared state
 * with the main request to track its completion status and control the lifetime.
 */
class nixlUcxChunkBackendH : public nixlUcxBackendH {
public:
    nixlUcxChunkBackendH() : nixlUcxBackendH(nullptr, UINT64_MAX) {}

    void
    startXfer(const std::shared_ptr<nixlUcxBackendSharedState> &shared_state,
              nixlUcxWorker *worker,
              size_t worker_id) {
        NIXL_ASSERT(sharedState_.get() == nullptr);
        sharedState_ = shared_state;
        setWorker(worker, worker_id);
    }

    void
    complete(nixl_status_t status);

    nixl_status_t
    status() override;

    friend std::ostream &
    operator<<(std::ostream &os, const nixlUcxChunkBackendH &chunk) {
        return os << "chunk " << &chunk << "{worker_id: " << chunk.getWorkerId()
                  << ", state: " << chunk.sharedState_.get() << "}";
    }

private:
    std::shared_ptr<nixlUcxBackendSharedState> sharedState_;
};

/*
 * This class represents a shared state between a main request and all of its
 * chunks. It is used to track the completion status of the request and the
 * number of pending requests, and to control the lifetime of the chunks.
 */
struct nixlUcxBackendSharedState {
    std::atomic<nixl_status_t> status;
    std::atomic<size_t> pendingReqs;
    std::vector<nixlUcxChunkBackendH> chunks;

    nixlUcxBackendSharedState() : status(NIXL_SUCCESS), pendingReqs(0) {}

    friend std::ostream &
    operator<<(std::ostream &os, const nixlUcxBackendSharedState &state) {
        return os << "state " << &state << "{status: " << state.status.load()
                  << ", pending=" << state.pendingReqs.load() << "}";
    }
};

void
nixlUcxChunkBackendH::complete(nixl_status_t status) {
    NIXL_ASSERT(sharedState_.get() != nullptr);
    if (status != NIXL_SUCCESS) {
        nixlUcxBackendH::release();
        sharedState_->status.store(status);
    }
    sharedState_->pendingReqs.fetch_sub(1);
    NIXL_TRACE << *this << " completed with status: " << status << ", " << *sharedState_;
    setWorker(nullptr, UINT64_MAX);
    sharedState_.reset();
}

nixl_status_t
nixlUcxChunkBackendH::status() {
    // First check if entire request was cancelled or failed
    nixl_status_t status = sharedState_->status.load();
    if (status == NIXL_SUCCESS) {
        status = nixlUcxBackendH::status();
    }
    return status;
}

/*
 * This class represents a composite request handle for a UCX backend.
 * It is used to encapsulate multiple parallel requests performed by dedicated
 * worker threads of threadpool, with a single request handle, that it returned
 * to the user.
 */
class nixlUcxCompositeBackendH : public nixlUcxBackendH {
public:
    nixlUcxCompositeBackendH(nixlUcxWorker *worker,
                             size_t worker_id,
                             size_t chunk_size,
                             size_t num_chunks)
        : nixlUcxBackendH(worker, worker_id),
          sharedState_(std::make_shared<nixlUcxBackendSharedState>()),
          chunkSize_(chunk_size) {
        sharedState_->chunks.resize(num_chunks);
    }

    size_t
    getChunkSize() const {
        return chunkSize_;
    }

    size_t
    getNumChunks() const {
        return sharedState_ ? sharedState_->chunks.size() : 0;
    }

    void
    startXfer() {
        NIXL_ASSERT(sharedState_->pendingReqs.load() == 0);
        sharedState_->status.store(NIXL_SUCCESS);
        sharedState_->pendingReqs.store(getNumChunks());
    }

    nixlUcxChunkBackendH *
    startChunk(size_t idx, nixlUcxWorker *worker, size_t worker_id) {
        nixlUcxChunkBackendH *chunk = &sharedState_->chunks[idx];
        chunk->startXfer(sharedState_, worker, worker_id);
        return chunk;
    }

    bool
    isComposite() const override {
        return true;
    }

    nixl_status_t
    release() override {
        NIXL_TRACE << *this << " releasing";
        nixl_status_t status = nixlUcxBackendH::release();
        if (sharedState_) {
            // Set failed status to stop progress chunks
            sharedState_->status.store(NIXL_ERR_NOT_FOUND);
            // Reset shared state - it will be effectively released when the last chunk
            // resets the shared state pointer
            sharedState_.reset();
        }

        return status;
    }

    nixl_status_t
    status() override {
        while (getWorker()->progress())
            ;

        if (sharedState_->pendingReqs.load()) {
            return NIXL_IN_PROG;
        }

        nixl_status_t status = nixlUcxBackendH::status();
        if (status != NIXL_SUCCESS) {
            return status;
        }

        return sharedState_->status.load();
    }

    friend std::ostream &
    operator<<(std::ostream &os, const nixlUcxCompositeBackendH &handle) {
        os << "composite handle " << &handle << "{chunks: " << handle.getNumChunks();
        if (handle.sharedState_) {
            os << ", " << *handle.sharedState_;
        } else {
            os << ", state: nullptr";
        }
        return os << "}}";
    }

private:
    std::shared_ptr<nixlUcxBackendSharedState> sharedState_;
    size_t chunkSize_;
};

class nixlUcxDedicatedThread : public nixlUcxThread {
public:
    nixlUcxDedicatedThread(nixlUcxEngine *engine, std::function<void()> init, asio::io_context &io)
        : nixlUcxThread(engine, std::move(init), 1),
          io_(io) {}

    static nixlUcxDedicatedThread *
    getDedicatedThread() {
        return (nixlUcxDedicatedThread *)tlsThread();
    }

    void
    addRequest(nixlUcxChunkBackendH *handle) {
        requests_.push_back(handle);
    }

protected:
    void
    run() override {
        auto guard = asio::make_work_guard(io_);
        NIXL_DEBUG << "dedicated " << *this << " running";

        while (!io_.stopped()) {
            if (!requests_.empty()) {
                io_.poll_one();
            } else {
                NIXL_TRACE << "dedicated " << *this << " waiting for requests";
                io_.run_one();
            }

            if (requests_.empty()) {
                continue;
            }

            for (auto it = requests_.begin(); it != requests_.end();) {
                nixl_status_t status = (*it)->status();
                if (status != NIXL_IN_PROG) {
                    NIXL_TRACE << "dedicated " << *this << " completing " << *(*it)
                               << " with status: " << status;
                    (*it)->complete(status);
                    it = requests_.erase(it);
                } else {
                    ++it;
                }
            }
        }

        if (!requests_.empty()) {
            NIXL_WARN << "dedicated " << *this << " dropping " << requests_.size()
                      << " requests on exit";
            for (auto it = requests_.begin(); it != requests_.end();) {
                NIXL_INFO << "dropping " << *(*it);
                (*it)->complete(NIXL_ERR_BACKEND);
            }
            requests_.clear();
        }

        NIXL_DEBUG << "dedicated " << *this << " exiting";
    }

private:
    asio::io_context &io_;
    std::vector<nixlUcxChunkBackendH *> requests_;
};

nixlUcxThreadPoolEngine::nixlUcxThreadPoolEngine(const nixlBackendInitParams &init_params)
    : nixlUcxEngine(init_params) {
    size_t num_threads = nixl_b_params_get(init_params.customParams, "num_threads", 0);
    numSharedWorkers_ = getWorkers().size() - num_threads;
    NIXL_ASSERT(numSharedWorkers_ > 0);

    splitBatchSize_ = nixl_b_params_get(init_params.customParams, "split_batch_size", 1024);

    auto init = [this]() { nixlUcxEngine::vramApplyCtx(); };

    if (init_params.enableProgTh) {
        sharedThread_ = std::make_unique<nixlUcxSharedThread>(
            this, init, numSharedWorkers_, init_params.pthrDelay);
        for (size_t i = 0; i < numSharedWorkers_; i++) {
            sharedThread_->addWorker(getWorkers()[i].get(), i);
        }
        sharedThread_->start();
    }

    if (num_threads > 0) {
        io_.reset(new asio::io_context());
        dedicatedThreads_.reserve(num_threads);
        for (size_t i = 0; i < num_threads; ++i) {
            size_t worker_id = numSharedWorkers_ + i;
            dedicatedThreads_.emplace_back(
                std::make_unique<nixlUcxDedicatedThread>(this, init, *io_));
            dedicatedThreads_.back()->addWorker(getWorker(worker_id).get(), worker_id);
            dedicatedThreads_.back()->start();
        }
    }
}

nixlUcxThreadPoolEngine::~nixlUcxThreadPoolEngine() {
    if (sharedThread_) {
        sharedThread_->join();
    }

    if (io_) {
        io_->stop();
        for (auto &thread : dedicatedThreads_) {
            thread->join();
        }
    }
}

nixl_status_t
nixlUcxThreadPoolEngine::prepXfer(const nixl_xfer_op_t &operation,
                                  const nixl_meta_dlist_t &local,
                                  const nixl_meta_dlist_t &remote,
                                  const std::string &remote_agent,
                                  nixlBackendReqH *&handle,
                                  const nixl_opt_b_args_t *opt_args) const {
    size_t batch_size = local.descCount();
    if (batch_size < splitBatchSize_) {
        return nixlUcxEngine::prepXfer(operation, local, remote, remote_agent, handle, opt_args);
    }

    size_t chunk_size = std::max(batch_size / dedicatedThreads_.size(), splitBatchSize_);
    size_t num_chunks = (batch_size + chunk_size - 1) / chunk_size;

    size_t worker_id = getWorkerId();
    auto comp_handle =
        new nixlUcxCompositeBackendH(getWorker(worker_id).get(), worker_id, chunk_size, num_chunks);
    NIXL_TRACE << "created " << *comp_handle;
    handle = comp_handle;
    return NIXL_SUCCESS;
}

nixl_status_t
nixlUcxThreadPoolEngine::sendXferRange(const nixl_xfer_op_t &operation,
                                       const nixl_meta_dlist_t &local,
                                       const nixl_meta_dlist_t &remote,
                                       const std::string &remote_agent,
                                       nixlBackendReqH *handle,
                                       size_t start_idx,
                                       size_t end_idx) const {
    nixlUcxBackendH *int_handle = static_cast<nixlUcxBackendH *>(handle);
    if (!int_handle->isComposite()) {
        return nixlUcxEngine::sendXferRange(
            operation, local, remote, remote_agent, handle, start_idx, end_idx);
    }

    nixlUcxCompositeBackendH *comp_handle = static_cast<nixlUcxCompositeBackendH *>(int_handle);
    comp_handle->startXfer();
    size_t chunk_size = comp_handle->getChunkSize();
    NIXL_TRACE << "sending " << *comp_handle;

    std::promise<void> promise;
    std::future<void> future = promise.get_future();
    std::atomic<size_t> remaining{comp_handle->getNumChunks()};
    std::atomic<nixl_status_t> status{NIXL_SUCCESS};

    for (size_t i = 0; i < comp_handle->getNumChunks(); i++) {
        io_->post([&, i]() {
            auto thread = nixlUcxDedicatedThread::getDedicatedThread();
            NIXL_ASSERT(thread != nullptr);

            nixlUcxChunkBackendH *chunk_handle =
                comp_handle->startChunk(i, thread->getWorkers()[0], thread->getWorkerId());
            NIXL_TRACE << "dedicated " << *thread << " starting " << *chunk_handle;

            size_t start_idx = i * chunk_size;
            size_t end_idx = std::min(start_idx + chunk_size, (size_t)local.descCount());
            nixl_status_t ret = nixlUcxEngine::sendXferRange(
                operation, local, remote, remote_agent, chunk_handle, start_idx, end_idx);
            if (ret != NIXL_SUCCESS) {
                status.store(ret);
                chunk_handle->complete(ret);
            } else {
                NIXL_TRACE << "dedicated " << *thread << " sent " << *chunk_handle;
                thread->addRequest(chunk_handle);
            }

            if (remaining.fetch_sub(1) == 1) {
                promise.set_value();
            }
        });
    }

    future.wait();
    NIXL_TRACE << "sent " << *comp_handle << " with status: " << status.load();
    return status.load();
}

int
nixlUcxThreadPoolEngine::vramApplyCtx() {
    if (sharedThread_) {
        sharedThread_->join();
        sharedThread_->start();
    }
    if (io_) {
        io_->stop();
        for (auto &thread : dedicatedThreads_) {
            thread->join();
        }
        io_->restart();
        for (auto &thread : dedicatedThreads_) {
            thread->start();
        }
    }
    return nixlUcxEngine::vramApplyCtx();
}

void
nixlUcxThreadPoolEngine::appendNotif(std::string remote_name, std::string msg) {
    if (nixlUcxThread::isProgressThread(this)) {
        std::lock_guard<std::mutex> lock(notifMutex_);
        notifThread_.emplace_back(std::move(remote_name), std::move(msg));
    } else {
        nixlUcxEngine::appendNotif(std::move(remote_name), std::move(msg));
    }
}

nixl_status_t
nixlUcxThreadPoolEngine::getNotifs(notif_list_t &notif_list) {
    if (!notif_list.empty()) return NIXL_ERR_INVALID_PARAM;

    if (!sharedThread_) {
        progress();
    }

    getNotifsImpl(notif_list);
    std::lock_guard<std::mutex> lock(notifMutex_);
    moveNotifList(notifThread_, notif_list);
    return NIXL_SUCCESS;
}

/****************************************
 * Constructor/Destructor
 *****************************************/

std::unique_ptr<nixlUcxEngine>
nixlUcxEngine::create(const nixlBackendInitParams &init_params) {
    nixlUcxEngine *engine;
    size_t num_threads = nixl_b_params_get(init_params.customParams, "num_threads", 0);
    if (num_threads > 0) {
        engine = new nixlUcxThreadPoolEngine(init_params);
    } else if (init_params.enableProgTh) {
        engine = new nixlUcxThreadEngine(init_params);
    } else {
        engine = new nixlUcxEngine(init_params);
    }
    return std::unique_ptr<nixlUcxEngine>(engine);
}

nixlUcxEngine::nixlUcxEngine(const nixlBackendInitParams &init_params)
    : nixlBackendEngine(&init_params),
      sharedWorkerIndex_(1) {
    std::vector<std::string> devs; /* Empty vector */
    nixl_b_params_t *custom_params = init_params.customParams;

    if (custom_params->count("device_list") != 0)
        devs = str_split((*custom_params)["device_list"], ", ");

    size_t num_workers = nixl_b_params_get(custom_params, "num_workers", 1);
    size_t num_threads = nixl_b_params_get(custom_params, "num_threads", 0);

    if (num_workers <= num_threads) {
        /* There must be at least one shared worker */
        num_workers = num_threads + 1;
    }

    ucp_err_handling_mode_t err_handling_mode;
    const auto err_handling_mode_it =
        custom_params->find(std::string(nixl_ucx_err_handling_param_name));
    if (err_handling_mode_it == custom_params->end()) {
        err_handling_mode = UCP_ERR_HANDLING_MODE_PEER;
    } else {
        err_handling_mode = ucx_err_mode_from_string(err_handling_mode_it->second);
    }

    uc = std::make_unique<nixlUcxContext>(
        devs, sizeof(nixlUcxIntReq), init_params.enableProgTh, num_workers, init_params.syncMode);

    for (size_t i = 0; i < num_workers; i++) {
        uws.emplace_back(std::make_unique<nixlUcxWorker>(*uc, err_handling_mode));
    }

    auto &uw = uws.front();
    workerAddr = uw->epAddr();
    uw->regAmCallback(NOTIF_STR, notifAmCb, this);

    // Temp fixup
    if (getenv("NIXL_DISABLE_CUDA_ADDR_WA")) {
        NIXL_INFO << "disabling CUDA address workaround";
        cuda_addr_wa = false;
    } else {
        cuda_addr_wa = true;
    }

    m_cudaPrimaryCtx = std::make_shared<nixlUcxCudaDevicePrimaryCtx>();
    vramInitCtx();
}

nixl_mem_list_t
nixlUcxEngine::getSupportedMems() const {
    nixl_mem_list_t mems;
    mems.push_back(DRAM_SEG);
    mems.push_back(VRAM_SEG);
    return mems;
}

static std::unordered_map<const nixlUcxEngine *, size_t> &
tlsSharedWorkerMap() {
    static thread_local std::unordered_map<const nixlUcxEngine *, size_t> map;
    return map;
}

// Through parent destructor the unregister will be called.
nixlUcxEngine::~nixlUcxEngine() {
    vramFiniCtx();
    tlsSharedWorkerMap().erase(this);
}

/****************************************
 * Connection management
 *****************************************/

nixl_status_t
nixlUcxEngine::checkConn(const std::string &remote_agent) {
    return remoteConnMap.count(remote_agent) ? NIXL_SUCCESS : NIXL_ERR_NOT_FOUND;
}

nixl_status_t
nixlUcxEngine::getConnInfo(std::string &str) const {
    str = workerAddr;
    return NIXL_SUCCESS;
}

nixl_status_t
nixlUcxEngine::connect(const std::string &remote_agent) {
    if (remote_agent == localAgent) {
        return loadRemoteConnInfo(remote_agent, workerAddr);
    }

    return (remoteConnMap.find(remote_agent) == remoteConnMap.end()) ? NIXL_ERR_NOT_FOUND :
                                                                       NIXL_SUCCESS;
}

nixl_status_t
nixlUcxEngine::disconnect(const std::string &remote_agent) {
    auto search = remoteConnMap.find(remote_agent);

    if (search == remoteConnMap.end()) {
        return NIXL_ERR_NOT_FOUND;
    }

    // thread safety?
    remoteConnMap.erase(search);
    return NIXL_SUCCESS;
}

nixl_status_t
nixlUcxEngine::loadRemoteConnInfo(const std::string &remote_agent,
                                  const std::string &remote_conn_info) {
    size_t size = remote_conn_info.size();
    std::vector<char> addr(size);

    if (remoteConnMap.count(remote_agent)) {
        return NIXL_ERR_INVALID_PARAM;
    }

    nixlSerDes::_stringToBytes(addr.data(), remote_conn_info, size);
    std::shared_ptr<nixlUcxConnection> conn = std::make_shared<nixlUcxConnection>();
    bool error = false;
    for (auto &uw : uws) {
        auto result = uw->connect(addr.data(), size);
        if (!result.ok()) {
            error = true;
            break;
        }
        conn->eps.push_back(std::move(*result));
    }

    if (error) return NIXL_ERR_BACKEND;

    conn->remoteAgent = remote_agent;

    remoteConnMap.insert({remote_agent, conn});

    return NIXL_SUCCESS;
}

/****************************************
 * Memory management
 *****************************************/
nixl_status_t
nixlUcxEngine::registerMem(const nixlBlobDesc &mem,
                           const nixl_mem_t &nixl_mem,
                           nixlBackendMD *&out) {
    auto priv = std::make_unique<nixlUcxPrivateMetadata>();

    if (nixl_mem == VRAM_SEG) {
        bool need_restart;
        if (vramUpdateCtx((void *)mem.addr, mem.devId, need_restart)) {
            return NIXL_ERR_NOT_SUPPORTED;
            // TODO Add to logging
        }
        if (need_restart) {
            vramApplyCtx();
        }
    }

    // TODO: Add nixl_mem check?
    const int ret = uc->memReg((void *)mem.addr, mem.len, priv->mem, nixl_mem);
    if (ret) {
        return NIXL_ERR_BACKEND;
    }
    priv->rkeyStr = uc->packRkey(priv->mem);

    if (priv->rkeyStr.empty()) {
        return NIXL_ERR_BACKEND;
    }
    out = priv.release();
    return NIXL_SUCCESS;
}

nixl_status_t
nixlUcxEngine::deregisterMem(nixlBackendMD *meta) {
    nixlUcxPrivateMetadata *priv = (nixlUcxPrivateMetadata *)meta;
    uc->memDereg(priv->mem);
    delete priv;
    return NIXL_SUCCESS;
}

nixl_status_t
nixlUcxEngine::getPublicData(const nixlBackendMD *meta, std::string &str) const {
    const nixlUcxPrivateMetadata *priv = (nixlUcxPrivateMetadata *)meta;
    str = priv->get();
    return NIXL_SUCCESS;
}

// To be cleaned up
nixl_status_t
nixlUcxEngine::internalMDHelper(const nixl_blob_t &blob,
                                const std::string &agent,
                                nixlBackendMD *&output) {
    try {
        auto md = std::make_unique<nixlUcxPublicMetadata>();
        size_t size = blob.size();

        auto search = remoteConnMap.find(agent);

        if (search == remoteConnMap.end()) {
            // TODO: err: remote connection not found
            return NIXL_ERR_NOT_FOUND;
        }
        md->conn = search->second;

        std::vector<char> addr(size);
        nixlSerDes::_stringToBytes(addr.data(), blob, size);

        for (size_t wid = 0; wid < uws.size(); wid++) {
            md->addRkey(*md->conn->getEp(wid), addr.data());
        }

        output = (nixlBackendMD *)md.release();

        return NIXL_SUCCESS;
    }
    catch (const std::runtime_error &e) {
        NIXL_ERROR << e.what();
        return NIXL_ERR_BACKEND;
    }
}

nixl_status_t
nixlUcxEngine::loadLocalMD(nixlBackendMD *input, nixlBackendMD *&output) {
    nixlUcxPrivateMetadata *input_md = (nixlUcxPrivateMetadata *)input;
    return internalMDHelper(input_md->rkeyStr, localAgent, output);
}

// To be cleaned up
nixl_status_t
nixlUcxEngine::loadRemoteMD(const nixlBlobDesc &input,
                            const nixl_mem_t &nixl_mem,
                            const std::string &remote_agent,
                            nixlBackendMD *&output) {
    // Set CUDA context of first device, UCX will anyways detect proper device when sending
    nixlUcxCudaCtxGuard guard(nixl_mem, m_cudaPrimaryCtx);
    return internalMDHelper(input.metaInfo, remote_agent, output);
}

nixl_status_t
nixlUcxEngine::unloadMD(nixlBackendMD *input) {

    nixlUcxPublicMetadata *md = (nixlUcxPublicMetadata *)input; // typecast?
    delete md;

    return NIXL_SUCCESS;
}

/****************************************
 * Data movement
 *****************************************/

static nixl_status_t
_retHelper(nixl_status_t ret, nixlUcxBackendH *hndl, nixlUcxReq &req, ucx_connection_ptr_t conn) {
    /* if transfer wasn't immediately completed */
    switch (ret) {
    case NIXL_IN_PROG:
        hndl->append(req, conn);
    case NIXL_SUCCESS:
        // Nothing to do
        break;
    default:
        // Error. Release all previously initiated ops and exit:
        hndl->release();
        return ret;
    }

    return NIXL_SUCCESS;
}

size_t
nixlUcxEngine::getWorkerId() const {
    auto it = tlsSharedWorkerMap().find(this);
    if (it == tlsSharedWorkerMap().end()) {
        size_t index = sharedWorkerIndex_.fetch_add(1) % getSharedWorkersSize();
        it = tlsSharedWorkerMap().emplace(this, index).first;
        NIXL_DEBUG << "engine " << this << " bound shared worker " << index << " to thread "
                   << std::this_thread::get_id();
    }
    return it->second;
}

<<<<<<< HEAD
nixl_status_t
nixlUcxEngine::prepXfer(const nixl_xfer_op_t &operation,
                        const nixl_meta_dlist_t &local,
                        const nixl_meta_dlist_t &remote,
                        const std::string &remote_agent,
                        nixlBackendReqH *&handle,
                        const nixl_opt_b_args_t *opt_args) const {
=======
std::optional<size_t>
nixlUcxEngine::getWorkerIdFromOptArgs(const nixl_opt_b_args_t *opt_args) const noexcept {
    if (!opt_args || opt_args->customParam.empty()) {
        return std::nullopt;
    }

    constexpr std::string_view worker_id_key = "worker_id=";
    size_t pos = opt_args->customParam.find(worker_id_key);
    if (pos == std::string::npos) {
        return std::nullopt;
    }

    try {
        size_t worker_id = std::stoull(opt_args->customParam.substr(pos + worker_id_key.length()));

        if (worker_id >= getSharedWorkersSize()) {
            NIXL_WARN << "Invalid worker_id " << worker_id << " (must be < "
                      << getSharedWorkersSize() << ")";
            return std::nullopt;
        }

        return worker_id;
    }
    catch (const std::exception &e) {
        NIXL_WARN << "Failed to parse worker_id from customParam: " << e.what();
        return std::nullopt;
    }
}

nixl_status_t nixlUcxEngine::prepXfer (const nixl_xfer_op_t &operation,
                                       const nixl_meta_dlist_t &local,
                                       const nixl_meta_dlist_t &remote,
                                       const std::string &remote_agent,
                                       nixlBackendReqH* &handle,
                                       const nixl_opt_b_args_t* opt_args) const
{
>>>>>>> 1f851721
    if (local.descCount() == 0 || remote.descCount() == 0) {
        NIXL_ERROR << "Local or remote descriptor list is empty";
        return NIXL_ERR_INVALID_PARAM;
    }

    /* TODO: try to get from a pool first */
    const auto opt_worker_id = getWorkerIdFromOptArgs(opt_args);
    size_t worker_id = opt_worker_id.value_or(getWorkerId());
    auto *ucx_handle = new nixlUcxBackendH(getWorker(worker_id).get(), worker_id);

    handle = ucx_handle;

    return NIXL_SUCCESS;
}

nixl_status_t
nixlUcxEngine::estimateXferCost(const nixl_xfer_op_t &operation,
                                const nixl_meta_dlist_t &local,
                                const nixl_meta_dlist_t &remote,
                                const std::string &remote_agent,
                                nixlBackendReqH *const &handle,
                                std::chrono::microseconds &duration,
                                std::chrono::microseconds &err_margin,
                                nixl_cost_t &method,
                                const nixl_opt_args_t *opt_args) const {
    nixlUcxBackendH *intHandle = (nixlUcxBackendH *)handle;
    size_t workerId = intHandle->getWorkerId();

    if (local.descCount() != remote.descCount()) {
        NIXL_ERROR << "Local (" << local.descCount() << ") and remote (" << remote.descCount()
                   << ") descriptor lists differ in size for cost estimation";
        return NIXL_ERR_MISMATCH;
    }

    duration = std::chrono::microseconds(0);
    err_margin = std::chrono::microseconds(0);

    if (local.descCount() == 0) {
        // Nothing to do, use a default value
        method = nixl_cost_t::ANALYTICAL_BACKEND;
        return NIXL_SUCCESS;
    }

    for (int i = 0; i < local.descCount(); i++) {
        size_t lsize = local[i].len;
        size_t rsize = remote[i].len;

        nixlUcxPrivateMetadata *lmd = static_cast<nixlUcxPrivateMetadata *>(local[i].metadataP);
        nixlUcxPublicMetadata *rmd = static_cast<nixlUcxPublicMetadata *>(remote[i].metadataP);

        NIXL_ASSERT(lmd && rmd) << "No metadata found in descriptor lists at index " << i
                                << " during cost estimation";
        NIXL_ASSERT(lsize == rsize) << "Local size (" << lsize << ") != Remote size (" << rsize
                                    << ") at index " << i << " during cost estimation";

        std::chrono::microseconds msg_duration;
        std::chrono::microseconds msg_err_margin;
        nixl_cost_t msg_method;
        nixl_status_t ret = rmd->conn->getEp(workerId)->estimateCost(
            lsize, msg_duration, msg_err_margin, msg_method);
        if (ret != NIXL_SUCCESS) {
            NIXL_ERROR << "Worker failed to estimate cost for segment " << i << " status: " << ret;
            return ret;
        }

        duration += msg_duration;
        err_margin += msg_err_margin;
        method = msg_method;
    }

    return NIXL_SUCCESS;
}

nixl_status_t
nixlUcxEngine::sendXferRange(const nixl_xfer_op_t &operation,
                             const nixl_meta_dlist_t &local,
                             const nixl_meta_dlist_t &remote,
                             const std::string &remote_agent,
                             nixlBackendReqH *handle,
                             size_t start_idx,
                             size_t end_idx) const {
    nixlUcxBackendH *intHandle = (nixlUcxBackendH *)handle;
    nixlUcxPrivateMetadata *lmd;
    nixlUcxPublicMetadata *rmd;
    nixl_status_t ret;
    nixlUcxReq req;
    size_t workerId = intHandle->getWorkerId();

    // Reserve space for the requests, +2 for flush and completion
    intHandle->reserve(end_idx - start_idx + 2);

    for (size_t i = start_idx; i < end_idx; i++) {
        void *laddr = (void *)local[i].addr;
        size_t lsize = local[i].len;
        uint64_t raddr = (uint64_t)remote[i].addr;
        size_t rsize = remote[i].len;

        lmd = (nixlUcxPrivateMetadata *)local[i].metadataP;
        rmd = (nixlUcxPublicMetadata *)remote[i].metadataP;
        auto &ep = rmd->conn->getEp(workerId);

        if (lsize != rsize) {
            return NIXL_ERR_INVALID_PARAM;
        }

        switch (operation) {
        case NIXL_READ:
            ret = ep->read(raddr, rmd->getRkey(workerId), laddr, lmd->mem, lsize, req);
            break;
        case NIXL_WRITE:
            ret = ep->write(laddr, lmd->mem, raddr, rmd->getRkey(workerId), lsize, req);
            break;
        default:
            return NIXL_ERR_INVALID_PARAM;
        }

        if (_retHelper(ret, intHandle, req, rmd->conn)) {
            return ret;
        }
    }

    /*
     * Flush keeps intHandle non-empty until the operation is actually
     * completed, which can happen after local requests completion.
     */
    rmd = (nixlUcxPublicMetadata *)remote[0].metadataP;
    ret = rmd->conn->getEp(workerId)->flushEp(req);

    if (_retHelper(ret, intHandle, req, rmd->conn)) {
        return ret;
    }

    return NIXL_SUCCESS;
}

nixl_status_t
nixlUcxEngine::postXfer(const nixl_xfer_op_t &operation,
                        const nixl_meta_dlist_t &local,
                        const nixl_meta_dlist_t &remote,
                        const std::string &remote_agent,
                        nixlBackendReqH *&handle,
                        const nixl_opt_b_args_t *opt_args) const {
    size_t lcnt = local.descCount();
    size_t rcnt = remote.descCount();
    nixlUcxBackendH *int_handle = static_cast<nixlUcxBackendH *>(handle);
    nixl_status_t ret;

    if (lcnt != rcnt) {
        NIXL_ERROR << "Local (" << lcnt << ") and remote (" << rcnt
                   << ") descriptor lists differ in size";
        return NIXL_ERR_INVALID_PARAM;
    }

    // TODO: assert that handle is empty/completed, as we can't post request before completion

    ret = sendXferRange(operation, local, remote, remote_agent, handle, 0, lcnt);
    if (ret != NIXL_SUCCESS) {
        return ret;
    }

    ret = int_handle->status();
    if (opt_args && opt_args->hasNotif) {
        if (ret == NIXL_SUCCESS) {
            nixlUcxReq req;
            auto rmd = (nixlUcxPublicMetadata *)remote[0].metadataP;
            ret = notifSendPriv(remote_agent,
                                opt_args->notifMsg,
                                rmd->conn->getEp(int_handle->getWorkerId()),
                                &req);
            if (_retHelper(ret, int_handle, req, rmd->conn)) {
                return ret;
            }

            ret = int_handle->status();
        } else if (ret == NIXL_IN_PROG) {
            int_handle->notification().emplace(remote_agent, opt_args->notifMsg);
        }
    }

    return ret;
}

nixl_status_t
nixlUcxEngine::checkXfer(nixlBackendReqH *handle) const {
    nixlUcxBackendH *intHandle = (nixlUcxBackendH *)handle;
    auto &notif = intHandle->notification();
    nixl_status_t handle_status = intHandle->status();

    if ((handle_status != NIXL_SUCCESS) || !notif.has_value()) {
        if (handle_status != NIXL_IN_PROG) { // error flow
            notif.reset();
        }

        return handle_status;
    }

    ucx_connection_ptr_t conn = getConnection(notif->agent);
    if (!conn) {
        notif.reset();
        return NIXL_ERR_NOT_FOUND;
    }

    nixlUcxReq req;
    nixl_status_t status =
        notifSendPriv(notif->agent, notif->payload, conn->getEp(intHandle->getWorkerId()), &req);
    notif.reset();
    status = _retHelper(status, intHandle, req, conn);
    if (status != NIXL_SUCCESS) {
        return status;
    }

    return intHandle->status();
}

nixl_status_t
nixlUcxEngine::releaseReqH(nixlBackendReqH *handle) const {
    nixlUcxBackendH *intHandle = (nixlUcxBackendH *)handle;
    nixl_status_t status = intHandle->release();

    /* TODO: return to a pool instead. */
    delete intHandle;

    return status;
}

nixl_status_t
nixlUcxEngine::createGpuXferReq(const nixlBackendReqH &req_hndl,
                                const nixl_meta_dlist_t &local_descs,
                                const nixl_meta_dlist_t &remote_descs,
                                nixlGpuXferReqH &gpu_req_hndl) const {
    auto intHandle = static_cast<const nixlUcxBackendH *>(&req_hndl);

    auto remoteMd = static_cast<nixlUcxPublicMetadata *>(remote_descs[0].metadataP);
    if (!remoteMd || !remoteMd->conn) {
        NIXL_ERROR << "No connection found in remote metadata";
        return NIXL_ERR_NOT_FOUND;
    }

    size_t workerId = intHandle->getWorkerId();
    nixlUcxEp *ep = remoteMd->conn->getEp(workerId).get();

    std::vector<nixlUcxMem> local_mems;
    std::vector<const nixl::ucx::rkey *> remote_rkeys;
    std::vector<uint64_t> remote_addrs;
    std::vector<size_t> remote_lengths;
    local_mems.reserve(local_descs.descCount());
    remote_rkeys.reserve(remote_descs.descCount());
    remote_addrs.reserve(remote_descs.descCount());
    remote_lengths.reserve(remote_descs.descCount());

    for (size_t i = 0; i < static_cast<size_t>(local_descs.descCount()); i++) {
        auto localMd = static_cast<nixlUcxPrivateMetadata *>(local_descs[i].metadataP);
        auto remoteMdDesc = static_cast<nixlUcxPublicMetadata *>(remote_descs[i].metadataP);

        local_mems.push_back(localMd->mem);
        remote_rkeys.push_back(&remoteMdDesc->getRkey(workerId));
        remote_addrs.push_back(static_cast<uint64_t>(remote_descs[i].addr));
        remote_lengths.push_back(remote_descs[i].len);
    }

    try {
<<<<<<< HEAD
        gpu_req_hndl = nixl::ucx::createGpuXferReq(
            *ep, local_mems, remote_rkeys, remote_addrs, remote_lengths);
=======
        gpu_req_hndl = nixl::ucx::createGpuXferReq(*ep, local_mems, remote_rkeys, remote_addrs);
        NIXL_TRACE << "Created device memory list: ep=" << ep->getEp() << " handle=" << gpu_req_hndl
                   << " worker_id=" << workerId << " num_elements=" << local_mems.size();
>>>>>>> 1f851721
        return NIXL_SUCCESS;
    }
    catch (const std::exception &e) {
        NIXL_ERROR << "Failed to create device memory list for GPU transfer: " << e.what();
        return NIXL_ERR_BACKEND;
    }
}

void
nixlUcxEngine::releaseGpuXferReq(nixlGpuXferReqH gpu_req_hndl) const {
    nixl::ucx::releaseGpuXferReq(gpu_req_hndl);
}

nixl_status_t
nixlUcxEngine::getGpuSignalSize(size_t &signal_size) const {
    if (gpuSignalSize_) {
        signal_size = *gpuSignalSize_;
        return NIXL_SUCCESS;
    }

    try {
        gpuSignalSize_ = signal_size = uc->getGpuSignalSize();
        return NIXL_SUCCESS;
    }
    catch (const std::exception &e) {
        NIXL_ERROR << e.what();
        return NIXL_ERR_BACKEND;
    }
}

nixl_status_t
nixlUcxEngine::prepGpuSignal(const nixlBackendMD &meta,
                             void *signal,
                             const nixl_opt_b_args_t *opt_args) const {
    try {
        auto *ucx_meta = static_cast<const nixlUcxPrivateMetadata *>(&meta);

        const auto opt_worker_id = getWorkerIdFromOptArgs(opt_args);
        if (opt_worker_id) {
            getWorker(*opt_worker_id)->prepGpuSignal(ucx_meta->mem, signal);
        } else {
            getWorker(getWorkerId())->prepGpuSignal(ucx_meta->mem, signal);
        }

        return NIXL_SUCCESS;
    }
    catch (const std::exception &e) {
        NIXL_ERROR << e.what();
        return NIXL_ERR_BACKEND;
    }
}

int
nixlUcxEngine::progress() {
    // TODO: add listen for connection handling if necessary
    int ret = 0;
    for (auto &uw : uws)
        ret += uw->progress();
    return ret;
}

/****************************************
 * Notifications
 *****************************************/

// agent will provide cached msg
nixl_status_t
nixlUcxEngine::notifSendPriv(const std::string &remote_agent,
                             const std::string &msg,
                             const std::unique_ptr<nixlUcxEp> &ep,
                             nixlUcxReq *req) const {
    nixlSerDes ser_des;

    ser_des.addStr("name", localAgent);
    ser_des.addStr("msg", msg);
    // TODO: replace with mpool for performance

<<<<<<< HEAD
    auto buffer = std::make_unique<std::string>(ser_des.exportStr());
    ret = ep->sendAm(
        NOTIF_STR, NULL, 0, (void *)buffer->data(), buffer->size(), UCP_AM_SEND_FLAG_EAGER, req);
    if (ret == NIXL_IN_PROG) {
        nixlUcxIntReq *nReq = (nixlUcxIntReq *)req;
        nReq->amBuffer = std::move(buffer);
    }
    return ret;
=======
    std::string *buffer = new std::string(ser_des.exportStr());
    auto deleter = [buffer, req](void *completed_request, void *ptr) {
        delete buffer;
        if ((req == nullptr) && (completed_request != nullptr)) {
            /* Caller is not interested in the request, free it */
            ucp_request_free(completed_request);
        }
    };

    return ep->sendAm(NOTIF_STR,
                      nullptr,
                      0,
                      (void *)buffer->data(),
                      buffer->size(),
                      UCP_AM_SEND_FLAG_EAGER,
                      req,
                      deleter);
>>>>>>> 1f851721
}

ucx_connection_ptr_t
nixlUcxEngine::getConnection(const std::string &remote_agent) const {
    auto search = remoteConnMap.find(remote_agent);
    return (search != remoteConnMap.end()) ? search->second : nullptr;
}

void
nixlUcxEngine::appendNotif(std::string remote_name, std::string msg) {
    notifMainList.emplace_back(std::move(remote_name), std::move(msg));
}

ucs_status_t
nixlUcxEngine::notifAmCb(void *arg,
                         const void *header,
                         size_t header_length,
                         void *data,
                         size_t length,
                         const ucp_am_recv_param_t *param) {
    nixlSerDes ser_des;

    std::string ser_str((char *)data, length);
    nixlUcxEngine *engine = (nixlUcxEngine *)arg;

    // send_am should be forcing EAGER protocol
    NIXL_ASSERT(!(param->recv_attr & UCP_AM_RECV_ATTR_FLAG_RNDV));
    NIXL_ASSERT(header_length == 0) << "header_length " << header_length;

    ser_des.importStr(ser_str);
    std::string remote_name = ser_des.getStr("name");
    std::string msg = ser_des.getStr("msg");

    engine->appendNotif(std::move(remote_name), std::move(msg));
    return UCS_OK;
}

void
nixlUcxEngine::getNotifsImpl(notif_list_t &notif_list) {
    moveNotifList(notifMainList, notif_list);
}

nixl_status_t
nixlUcxEngine::getNotifs(notif_list_t &notif_list) {
    if (!notif_list.empty()) return NIXL_ERR_INVALID_PARAM;

    while (progress())
        ;
    getNotifsImpl(notif_list);
    return NIXL_SUCCESS;
}

nixl_status_t
nixlUcxEngine::genNotif(const std::string &remote_agent, const std::string &msg) const {
<<<<<<< HEAD
    nixl_status_t ret;
    nixlUcxReq req;

=======
>>>>>>> 1f851721
    auto conn = getConnection(remote_agent);
    if (!conn) {
        return NIXL_ERR_NOT_FOUND;
    }

<<<<<<< HEAD
    ret = notifSendPriv(remote_agent, msg, req, conn->getEp(getWorkerId()));
    switch (ret) {
    case NIXL_IN_PROG:
        /* do not track the request */
        getWorker(getWorkerId())->reqRelease(req);
    case NIXL_SUCCESS:
        break;
    default:
        /* error case */
        return ret;
=======
    nixl_status_t ret = notifSendPriv(remote_agent, msg, conn->getEp(getWorkerId()));
    if (ret == NIXL_IN_PROG) {
        ret = NIXL_SUCCESS;
>>>>>>> 1f851721
    }
    return ret;
}<|MERGE_RESOLUTION|>--- conflicted
+++ resolved
@@ -170,14 +170,9 @@
     return (CUDA_SUCCESS != result);
 }
 
-<<<<<<< HEAD
-int
-nixlUcxCudaCtx::cudaUpdateCtxPtr(void *address, int expected_dev, bool &was_updated) {
-=======
 // This routine finds the CUDA context matching for the given input address.
 int nixlUcxCudaCtx::cudaUpdateCtxPtr(void *address, int expected_dev, bool &was_updated)
 {
->>>>>>> 1f851721
     bool is_dev;
     CUdevice dev;
     CUcontext ctx;
@@ -186,16 +181,9 @@
     was_updated = false;
 
     /* TODO: proper error codes and log outputs through this method */
-<<<<<<< HEAD
-    if (expected_dev == -1) return -1;
-
-    // incorrect dev id from first registration
-    if (myDevId != -1 && expected_dev != myDevId) return -1;
-=======
     if (expected_dev == -1) {
         return -1;
     }
->>>>>>> 1f851721
 
     ret = cudaQueryAddr(address, is_dev, dev, ctx);
     if (ret) {
@@ -314,34 +302,6 @@
     nixlUcxConnection *conn_;
 };
 
-<<<<<<< HEAD
-static void
-nixlUcxReqSetConnection(nixlUcxReq req, ucx_connection_ptr_t conn) {
-    nixlUcxIntReq *req_int = reinterpret_cast<nixlUcxIntReq *>(req);
-    req_int->setConnection(conn);
-}
-
-static void
-_internalRequestInit(void *request) {
-    /* Initialize request in-place (aka "placement new")*/
-    new (request) nixlUcxIntReq;
-}
-
-static void
-_internalRequestFini(void *request) {
-    /* Finalize request */
-    nixlUcxIntReq *req = (nixlUcxIntReq *)request;
-    req->~nixlUcxIntReq();
-}
-
-static void
-_internalRequestReset(nixlUcxIntReq *req) {
-    _internalRequestFini((void *)req);
-    _internalRequestInit((void *)req);
-}
-
-=======
->>>>>>> 1f851721
 /****************************************
  * Backend request management
  *****************************************/
@@ -1410,15 +1370,6 @@
     return it->second;
 }
 
-<<<<<<< HEAD
-nixl_status_t
-nixlUcxEngine::prepXfer(const nixl_xfer_op_t &operation,
-                        const nixl_meta_dlist_t &local,
-                        const nixl_meta_dlist_t &remote,
-                        const std::string &remote_agent,
-                        nixlBackendReqH *&handle,
-                        const nixl_opt_b_args_t *opt_args) const {
-=======
 std::optional<size_t>
 nixlUcxEngine::getWorkerIdFromOptArgs(const nixl_opt_b_args_t *opt_args) const noexcept {
     if (!opt_args || opt_args->customParam.empty()) {
@@ -1455,7 +1406,6 @@
                                        nixlBackendReqH* &handle,
                                        const nixl_opt_b_args_t* opt_args) const
 {
->>>>>>> 1f851721
     if (local.descCount() == 0 || remote.descCount() == 0) {
         NIXL_ERROR << "Local or remote descriptor list is empty";
         return NIXL_ERR_INVALID_PARAM;
@@ -1717,14 +1667,9 @@
     }
 
     try {
-<<<<<<< HEAD
-        gpu_req_hndl = nixl::ucx::createGpuXferReq(
-            *ep, local_mems, remote_rkeys, remote_addrs, remote_lengths);
-=======
         gpu_req_hndl = nixl::ucx::createGpuXferReq(*ep, local_mems, remote_rkeys, remote_addrs);
         NIXL_TRACE << "Created device memory list: ep=" << ep->getEp() << " handle=" << gpu_req_hndl
                    << " worker_id=" << workerId << " num_elements=" << local_mems.size();
->>>>>>> 1f851721
         return NIXL_SUCCESS;
     }
     catch (const std::exception &e) {
@@ -1802,16 +1747,6 @@
     ser_des.addStr("msg", msg);
     // TODO: replace with mpool for performance
 
-<<<<<<< HEAD
-    auto buffer = std::make_unique<std::string>(ser_des.exportStr());
-    ret = ep->sendAm(
-        NOTIF_STR, NULL, 0, (void *)buffer->data(), buffer->size(), UCP_AM_SEND_FLAG_EAGER, req);
-    if (ret == NIXL_IN_PROG) {
-        nixlUcxIntReq *nReq = (nixlUcxIntReq *)req;
-        nReq->amBuffer = std::move(buffer);
-    }
-    return ret;
-=======
     std::string *buffer = new std::string(ser_des.exportStr());
     auto deleter = [buffer, req](void *completed_request, void *ptr) {
         delete buffer;
@@ -1829,7 +1764,6 @@
                       UCP_AM_SEND_FLAG_EAGER,
                       req,
                       deleter);
->>>>>>> 1f851721
 }
 
 ucx_connection_ptr_t
@@ -1884,33 +1818,14 @@
 
 nixl_status_t
 nixlUcxEngine::genNotif(const std::string &remote_agent, const std::string &msg) const {
-<<<<<<< HEAD
-    nixl_status_t ret;
-    nixlUcxReq req;
-
-=======
->>>>>>> 1f851721
     auto conn = getConnection(remote_agent);
     if (!conn) {
         return NIXL_ERR_NOT_FOUND;
     }
 
-<<<<<<< HEAD
-    ret = notifSendPriv(remote_agent, msg, req, conn->getEp(getWorkerId()));
-    switch (ret) {
-    case NIXL_IN_PROG:
-        /* do not track the request */
-        getWorker(getWorkerId())->reqRelease(req);
-    case NIXL_SUCCESS:
-        break;
-    default:
-        /* error case */
-        return ret;
-=======
     nixl_status_t ret = notifSendPriv(remote_agent, msg, conn->getEp(getWorkerId()));
     if (ret == NIXL_IN_PROG) {
         ret = NIXL_SUCCESS;
->>>>>>> 1f851721
     }
     return ret;
 }