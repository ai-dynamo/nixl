/*
 * SPDX-FileCopyrightText: Copyright (c) 2025 NVIDIA CORPORATION & AFFILIATES. All rights reserved.
 * SPDX-License-Identifier: Apache-2.0
 *
 * Licensed under the Apache License, Version 2.0 (the "License");
 * you may not use this file except in compliance with the License.
 * You may obtain a copy of the License at
 *
 * http://www.apache.org/licenses/LICENSE-2.0
 *
 * Unless required by applicable law or agreed to in writing, software
 * distributed under the License is distributed on an "AS IS" BASIS,
 * WITHOUT WARRANTIES OR CONDITIONS OF ANY KIND, either express or implied.
 * See the License for the specific language governing permissions and
 * limitations under the License.
 */

#include "ucx_backend.h"
#include "common/nixl_log.h"
#include "serdes/serdes.h"
#include "common/nixl_log.h"
#include "ucx/gpu_xfer_req_h.h"

#include <optional>
#include <limits>
#include <future>
#include <set>
#include <string.h>
#include <unistd.h>
#include "absl/strings/numbers.h"
#include "absl/strings/str_join.h"
#include <asio.hpp>
namespace {
    void moveNotifList(notif_list_t &src, notif_list_t &tgt)
    {
        if (src.size() > 0) {
            std::move(src.begin(), src.end(), std::back_inserter(tgt));
            src.clear();
        }
    }
}

/****************************************
<<<<<<< HEAD
 * UCX request management
*****************************************/


class nixlUcxIntReq {
public:
    operator nixlUcxReq() noexcept {
        return static_cast<nixlUcxReq>(this);
    }

    void
    setConnection(nixlUcxConnection *conn) {
        conn_ = conn;
    }

    nixl_status_t
    checkConnection(size_t ep_id) const {
        NIXL_ASSERT(conn_) << "Connection is not set";
        return conn_->getEp(ep_id)->checkTxState();
    }

private:
    nixlUcxConnection *conn_;
};

=======
 * CUDA related code
 *****************************************/

class nixlUcxCudaCtx {
public:
#ifdef HAVE_CUDA
    CUcontext pthrCudaCtx;
    int myDevId;

    nixlUcxCudaCtx() {
        pthrCudaCtx = NULL;
        myDevId = -1;
    }
#endif
    void cudaResetCtxPtr();
    int cudaUpdateCtxPtr(void *address, int expected_dev, bool &was_updated);
    int cudaSetCtx();
};

class nixlUcxCudaDevicePrimaryCtx {
#ifndef HAVE_CUDA
public:
    bool push() { return false; }
    void pop() {};
#else
    static constexpr int defaultCudaDeviceOrdinal = 0;
    int m_ordinal{defaultCudaDeviceOrdinal};
    CUdevice m_device{CU_DEVICE_INVALID};
    CUcontext m_context{nullptr};
public:

    bool push() {
        CUcontext context;

        const auto res = cuCtxGetCurrent(&context);
        if (res != CUDA_SUCCESS || context != nullptr) {
            return false;
        }

        if (m_context == nullptr) {
            CUresult res = cuDeviceGet(&m_device, m_ordinal);
            if (res != CUDA_SUCCESS) {
                return false;
            }

            res = cuDevicePrimaryCtxRetain(&m_context, m_device);
            if (res != CUDA_SUCCESS) {
                m_context = nullptr;
                return false;
            }
        }

        return cuCtxPushCurrent(m_context) == CUDA_SUCCESS;
    }

    void pop() {
        cuCtxPopCurrent(nullptr);
    }

    ~nixlUcxCudaDevicePrimaryCtx() {
        if (m_context != nullptr) {
            cuDevicePrimaryCtxRelease(m_device);
        }
    }
#endif
};

class nixlUcxCudaCtxGuard {
    nixlUcxCudaDevicePrimaryCtxPtr m_primary;
public:
    nixlUcxCudaCtxGuard(nixl_mem_t nixl_mem,
                        nixlUcxCudaDevicePrimaryCtxPtr primary) {
        if (nixl_mem == VRAM_SEG && primary && primary->push()) {
            m_primary = primary;
        }
    }
    ~nixlUcxCudaCtxGuard() {
        if (m_primary) {
            m_primary->pop();
        }
    }
};

#ifdef HAVE_CUDA

static int cudaQueryAddr(void *address, bool &is_dev,
                         CUdevice &dev, CUcontext &ctx)
{
    CUmemorytype mem_type = CU_MEMORYTYPE_HOST;
    uint32_t is_managed = 0;
#define NUM_ATTRS 4
    CUpointer_attribute attr_type[NUM_ATTRS];
    void *attr_data[NUM_ATTRS];
    CUresult result;

    attr_type[0] = CU_POINTER_ATTRIBUTE_MEMORY_TYPE;
    attr_data[0] = &mem_type;
    attr_type[1] = CU_POINTER_ATTRIBUTE_IS_MANAGED;
    attr_data[1] = &is_managed;
    attr_type[2] = CU_POINTER_ATTRIBUTE_DEVICE_ORDINAL;
    attr_data[2] = &dev;
    attr_type[3] = CU_POINTER_ATTRIBUTE_CONTEXT;
    attr_data[3] = &ctx;

    result = cuPointerGetAttributes(4, attr_type, attr_data, (CUdeviceptr)address);

    is_dev = (mem_type == CU_MEMORYTYPE_DEVICE);

    return (CUDA_SUCCESS != result);
}

// This routine finds the CUDA context matching for the given input address.
int nixlUcxCudaCtx::cudaUpdateCtxPtr(void *address, int expected_dev, bool &was_updated)
{
    bool is_dev;
    CUdevice dev;
    CUcontext ctx;
    int ret;

    was_updated = false;

    /* TODO: proper error codes and log outputs through this method */
    if (expected_dev == -1) {
        return -1;
    }

    ret = cudaQueryAddr(address, is_dev, dev, ctx);
    if (ret) {
        return ret;
    }

    if (!is_dev) {
        return 0;
    }

    if (dev != expected_dev) {
        // User provided address that does not match dev_id
        return -1;
    }

    pthrCudaCtx = ctx;
    was_updated = true;
    myDevId = expected_dev;

    return 0;
}

int nixlUcxCudaCtx::cudaSetCtx()
{
    CUresult result;
    if (NULL == pthrCudaCtx) {
        return 0;
    }

    result = cuCtxSetCurrent(pthrCudaCtx);

    return (CUDA_SUCCESS == result);
}

#else

int nixlUcxCudaCtx::cudaUpdateCtxPtr(void *address, int expected_dev, bool &was_updated)
{
    was_updated = false;
    return 0;
}

int nixlUcxCudaCtx::cudaSetCtx() {
    return 0;
}

#endif


void nixlUcxEngine::vramInitCtx()
{
    cudaCtx = std::make_unique<nixlUcxCudaCtx>();
}

int
nixlUcxEngine::vramUpdateCtx(void *address, uint64_t dev_id, bool &restart_reqd) {
    int ret;
    bool was_updated;

    restart_reqd = false;

    if(!cuda_addr_wa) {
        // Nothing to do
        return 0;
    }

    ret = cudaCtx->cudaUpdateCtxPtr(address, dev_id, was_updated);
    if (ret) {
        return ret;
    }

    restart_reqd = was_updated;

    return 0;
}

int nixlUcxEngine::vramApplyCtx()
{
    if(!cuda_addr_wa) {
        // Nothing to do
        return 0;
    }

    return cudaCtx->cudaSetCtx();
}

void nixlUcxEngine::vramFiniCtx()
{
    cudaCtx.reset();
}

>>>>>>> d33d8a97
/****************************************
 * Backend request management
*****************************************/

class nixlUcxBackendH : public nixlBackendReqH {
private:
    std::set<ucx_connection_ptr_t> connections_;
    std::vector<nixlUcxReq> requests_;
    nixlUcxWorker *worker;
    size_t worker_id;

    // Notification to be sent after completion of all requests
    struct Notif {
        std::string agent;
        nixl_blob_t payload;

        Notif(const std::string &remote_agent, const nixl_blob_t &msg)
            : agent(remote_agent),
              payload(msg) {}
    };
    std::optional<Notif> notif;

    nixl_status_t
    checkConnection(nixl_status_t status = NIXL_SUCCESS) const {
        NIXL_ASSERT(!connections_.empty());
        for (const auto &conn : connections_) {
            nixl_status_t conn_status = conn->getEp(worker_id)->checkTxState();
            if (conn_status != NIXL_SUCCESS) {
                return conn_status;
            }
        }
        return status;
    }

public:
    nixlUcxBackendH(nixlUcxWorker *worker, size_t worker_id)
        : worker(worker),
          worker_id(worker_id) {}

    auto &
    notification() {
        return notif;
    }

    void
    reserve(size_t size) {
        requests_.reserve(size);
    }

    nixl_status_t
    append(nixl_status_t status, nixlUcxReq req, ucx_connection_ptr_t conn) {
        connections_.insert(conn);
        switch (status) {
        case NIXL_IN_PROG:
            requests_.push_back(req);
            break;
        case NIXL_SUCCESS:
            // Nothing to do
            break;
        default:
            // Error. Release all previously initiated ops and exit:
            release();
            return status;
        }
        return NIXL_SUCCESS;
    }

    const std::set<ucx_connection_ptr_t> &
    getConnections() const {
        return connections_;
    }

    virtual bool
    isComposite() const {
        return false;
    }

    virtual nixl_status_t
    release() {
        // TODO: Error log: uncompleted requests found! Cancelling ...
        for (nixlUcxReq req : requests_) {
            nixl_status_t ret = ucx_status_to_nixl(ucp_request_check_status(req));
            if (ret == NIXL_IN_PROG) {
                // TODO: Need process this properly.
                // it may not be enough to cancel UCX request
                worker->reqCancel(req);
            }
            worker->reqRelease(req);
        }
        requests_.clear();
        connections_.clear();
        return NIXL_SUCCESS;
    }

    virtual nixl_status_t
    status() {
        if (requests_.empty()) {
            /* No pending transmissions */
            return NIXL_SUCCESS;
        }

        /* Maximum progress */
        while (worker->progress())
            ;

        /* If last request is incomplete, return NIXL_IN_PROG early without
         * checking other requests */
        nixlUcxReq req = requests_.back();
        nixl_status_t ret = ucx_status_to_nixl(ucp_request_check_status(req));
        if (ret == NIXL_IN_PROG) {
            return NIXL_IN_PROG;
        } else if (ret != NIXL_SUCCESS) {
            return checkConnection(ret);
        }

        /* Last request completed successfully, all the others must be in the
         * same state. TODO: remove extra checks? */
        size_t incomplete_reqs = 0;
        nixl_status_t out_ret = NIXL_SUCCESS;
        for (nixlUcxReq req : requests_) {
            nixl_status_t ret = ucx_status_to_nixl(ucp_request_check_status(req));
            if (__builtin_expect(ret == NIXL_SUCCESS, 0)) {
                worker->reqRelease(req);
            } else if (ret == NIXL_IN_PROG) {
                if (out_ret == NIXL_SUCCESS) {
                    out_ret = NIXL_IN_PROG;
                }
                requests_[incomplete_reqs++] = req;
            } else {
                // Any other ret value is ERR and will be returned
                out_ret = checkConnection(ret);
            }
        }

        requests_.resize(incomplete_reqs);
        return out_ret;
    }

    void
    setWorker(nixlUcxWorker *worker, size_t worker_id) {
        NIXL_ASSERT(this->worker == nullptr || worker == nullptr);
        this->worker = worker;
        this->worker_id = worker_id;
    }

    nixlUcxWorker *
    getWorker() const {
        return worker;
    }

    size_t getWorkerId() const {
        return worker_id;
    }
};

/****************************************
 * Progress thread management
*****************************************/

/*
 * This class encapsulates a thread that polls one or multiple UCX workers
 */
class nixlUcxThread {
public:
    nixlUcxThread(const nixlUcxEngine *engine, size_t num_workers) : engine_(engine) {
        workers_.reserve(num_workers);
    }

    virtual ~nixlUcxThread() {
        if (threadActive_) {
            join();
        }
    }

    void
    start() {
        NIXL_ASSERT(!threadActive_);
        threadActive_ = std::make_unique<std::promise<void>>();
        auto active = threadActive_->get_future();
        thread_ = std::make_unique<std::thread>(std::ref(*this));
        active.wait();
    }

    virtual void
    join() {
        NIXL_ASSERT(threadActive_);
        threadActive_.reset();
        thread_->join();
    }

    virtual void
    addWorker(nixlUcxWorker *worker, size_t worker_id) {
        NIXL_ASSERT(workers_.size() < workers_.capacity());
        workers_.push_back(worker);
        workerIds_.push_back(worker_id);
    }

    const std::vector<nixlUcxWorker *> &
    getWorkers() const {
        return workers_;
    }

    size_t
    getWorkerId(size_t idx = 0) const {
        return workerIds_[idx];
    }

    void
    operator()() {
        tlsThread() = this;
        threadActive_->set_value();
        run();
    }

    static nixlUcxThread *&
    tlsThread() {
        static thread_local nixlUcxThread *tls = nullptr;
        return tls;
    }

    static bool
    isProgressThread(const nixlUcxEngine *engine) noexcept {
        nixlUcxThread *thread = tlsThread();
        return thread && thread->engine_ == engine;
    }

    friend std::ostream &
    operator<<(std::ostream &os, const nixlUcxThread &thread) {
        return os << "thread " << &thread << "{engine: " << thread.engine_ << ", worker_ids: ["
                  << absl::StrJoin(thread.workerIds_, ",") << "]}";
    }

protected:
    virtual void
    run() = 0;

private:
    const nixlUcxEngine *engine_;
    std::vector<nixlUcxWorker *> workers_;
    std::vector<size_t> workerIds_;
    std::unique_ptr<std::thread> thread_;
    std::unique_ptr<std::promise<void>> threadActive_;
};

class nixlUcxSharedThread : public nixlUcxThread {
public:
    nixlUcxSharedThread(const nixlUcxEngine *engine, size_t num_workers, nixlTime::us_t delay)
        : nixlUcxThread(engine, num_workers) {
        if (pipe(controlPipe_) < 0) {
            throw std::runtime_error("Couldn't create progress thread control pipe");
        }
        // TODO: We need delay to manual periodic wakeup/polling as a temporary
        // workaround for UCX bug (poll wouldn't wake up some fds in particular
        // circumstances)

        // This will ensure that the resulting delay is at least 1ms and fits into int in order for
        // it to be compatible with poll()
        int delay_us = std::min((int)delay, std::numeric_limits<int>::max());
        delay_ = std::chrono::ceil<std::chrono::milliseconds>(std::chrono::microseconds(delay_us));

        pollFds_.resize(num_workers + 1);
        pollFds_.back() = {controlPipe_[0], POLLIN, 0};
    }

    ~nixlUcxSharedThread() {
        close(controlPipe_[0]);
        close(controlPipe_[1]);
    }

    void
    join() override {
        const char signal = 'X';
        int ret = write(controlPipe_[1], &signal, sizeof(signal));
        if (ret < 0) NIXL_PERROR << "write to progress thread control pipe failed";
        nixlUcxThread::join();
    }

    void
    addWorker(nixlUcxWorker *worker, size_t worker_id) override {
        pollFds_[getWorkers().size()] = {worker->getEfd(), POLLIN, 0};
        nixlUcxThread::addWorker(worker, worker_id);
    }

protected:
    void
    run() override {
        NIXL_DEBUG << "shared " << *this << " running";
        // Set timeout event so that the main loop would progress all workers on first iteration
        bool timeout = true;
        bool pthr_stop = false;
        while (!pthr_stop) {
            for (size_t i = 0; i < pollFds_.size() - 1; i++) {
                if (!(pollFds_[i].revents & POLLIN) && !timeout) continue;
                pollFds_[i].revents = 0;
                nixlUcxWorker *worker = getWorkers()[i];
                do {
                    while (worker->progress())
                        ;
                } while (worker->arm() == NIXL_IN_PROG);
            }
            timeout = false;

            int ret;
            while ((ret = poll(pollFds_.data(), pollFds_.size(), delay_.count())) < 0)
                NIXL_PTRACE << "Call to poll() was interrupted, retrying";

            if (!ret) {
                timeout = true;
            } else if (pollFds_.back().revents & POLLIN) {
                pollFds_.back().revents = 0;

                char signal;
                int ret = read(pollFds_.back().fd, &signal, sizeof(signal));
                if (ret < 0) NIXL_PERROR << "read() on control pipe failed";

                pthr_stop = true;
            }
        }

        NIXL_DEBUG << "shared " << *this << " exiting";
    }

private:
    std::chrono::milliseconds delay_;
    int controlPipe_[2];
    std::vector<pollfd> pollFds_;
};

nixlUcxThreadEngine::nixlUcxThreadEngine(const nixlBackendInitParams &init_params)
    : nixlUcxEngine(init_params) {
    if (!nixlUcxMtLevelIsSupported(nixl_ucx_mt_t::WORKER)) {
        throw std::invalid_argument("UCX library does not support multi-threading");
    }

    size_t num_workers = getWorkers().size();
    thread_ = std::make_unique<nixlUcxSharedThread>(this, num_workers, init_params.pthrDelay);
    for (size_t i = 0; i < num_workers; i++) {
        thread_->addWorker(getWorkers()[i].get(), i);
    }
    thread_->start();
}

nixlUcxThreadEngine::~nixlUcxThreadEngine() {
    thread_->join();
}

void
nixlUcxThreadEngine::appendNotif(std::string remote_name, std::string msg) {
    if (nixlUcxThread::isProgressThread(this)) {
        /* Append to the private list to allow batching */
        const std::lock_guard<std::mutex> lock(notifMtx_);
        notifPthr_.push_back(std::make_pair(std::move(remote_name), std::move(msg)));
    } else {
        nixlUcxEngine::appendNotif(std::move(remote_name), std::move(msg));
    }
}

nixl_status_t
nixlUcxThreadEngine::getNotifs(notif_list_t &notif_list) {
    if (!notif_list.empty()) return NIXL_ERR_INVALID_PARAM;

    getNotifsImpl(notif_list);
    const std::lock_guard<std::mutex> lock(notifMtx_);
    moveNotifList(notifPthr_, notif_list);
    return NIXL_SUCCESS;
}

/****************************************
 * Threadpool engine
 ****************************************/

struct nixlUcxBackendSharedState;

/*
 * This class represents a chunk of a composite request.
 * It is used to encapsulate a batch of requests (subset of the larger batch)
 * performed by a dedicated worker thread of threadpool. It holds a shared state
 * with the main request to track its completion status and control the lifetime.
 */
class nixlUcxChunkBackendH : public nixlUcxBackendH {
public:
    nixlUcxChunkBackendH() : nixlUcxBackendH(nullptr, UINT64_MAX) {}

    void
    startXfer(const std::shared_ptr<nixlUcxBackendSharedState> &shared_state,
              nixlUcxWorker *worker,
              size_t worker_id) {
        NIXL_ASSERT(sharedState_.get() == nullptr);
        sharedState_ = shared_state;
        setWorker(worker, worker_id);
    }

    void
    complete(nixl_status_t status);

    nixl_status_t
    status() override;

    friend std::ostream &
    operator<<(std::ostream &os, const nixlUcxChunkBackendH &chunk) {
        return os << "chunk " << &chunk << "{worker_id: " << chunk.getWorkerId()
                  << ", state: " << chunk.sharedState_.get() << "}";
    }

private:
    std::shared_ptr<nixlUcxBackendSharedState> sharedState_;
};

/*
 * This class represents a shared state between a main request and all of its
 * chunks. It is used to track the completion status of the request and the
 * number of pending requests, and to control the lifetime of the chunks.
 */
struct nixlUcxBackendSharedState {
    std::atomic<nixl_status_t> status;
    std::atomic<size_t> pendingReqs;
    std::vector<nixlUcxChunkBackendH> chunks;

    nixlUcxBackendSharedState() : status(NIXL_SUCCESS), pendingReqs(0) {}

    friend std::ostream &
    operator<<(std::ostream &os, const nixlUcxBackendSharedState &state) {
        return os << "state " << &state << "{status: " << state.status.load()
                  << ", pending=" << state.pendingReqs.load() << "}";
    }
};

void
nixlUcxChunkBackendH::complete(nixl_status_t status) {
    NIXL_ASSERT(sharedState_.get() != nullptr);
    if (status != NIXL_SUCCESS) {
        nixlUcxBackendH::release();
        sharedState_->status.store(status);
    }
    sharedState_->pendingReqs.fetch_sub(1);
    NIXL_TRACE << *this << " completed with status: " << status << ", " << *sharedState_;
    setWorker(nullptr, UINT64_MAX);
    sharedState_.reset();
}

nixl_status_t
nixlUcxChunkBackendH::status() {
    // First check if entire request was cancelled or failed
    nixl_status_t status = sharedState_->status.load();
    if (status == NIXL_SUCCESS) {
        status = nixlUcxBackendH::status();
    }
    return status;
}

/*
 * This class represents a composite request handle for a UCX backend.
 * It is used to encapsulate multiple parallel requests performed by dedicated
 * worker threads of threadpool, with a single request handle, that it returned
 * to the user.
 */
class nixlUcxCompositeBackendH : public nixlUcxBackendH {
public:
    nixlUcxCompositeBackendH(nixlUcxWorker *worker,
                             size_t worker_id,
                             size_t chunk_size,
                             size_t num_chunks)
        : nixlUcxBackendH(worker, worker_id),
          sharedState_(std::make_shared<nixlUcxBackendSharedState>()),
          chunkSize_(chunk_size) {
        sharedState_->chunks.resize(num_chunks);
    }

    size_t
    getChunkSize() const {
        return chunkSize_;
    }

    size_t
    getNumChunks() const {
        return sharedState_ ? sharedState_->chunks.size() : 0;
    }

    void
    startXfer() {
        NIXL_ASSERT(sharedState_->pendingReqs.load() == 0);
        sharedState_->status.store(NIXL_SUCCESS);
        sharedState_->pendingReqs.store(getNumChunks());
    }

    nixlUcxChunkBackendH *
    startChunk(size_t idx, nixlUcxWorker *worker, size_t worker_id) {
        nixlUcxChunkBackendH *chunk = &sharedState_->chunks[idx];
        chunk->startXfer(sharedState_, worker, worker_id);
        return chunk;
    }

    bool
    isComposite() const override {
        return true;
    }

    nixl_status_t
    release() override {
        NIXL_TRACE << *this << " releasing";
        nixl_status_t status = nixlUcxBackendH::release();
        if (sharedState_) {
            // Set failed status to stop progress chunks
            sharedState_->status.store(NIXL_ERR_NOT_FOUND);
            // Reset shared state - it will be effectively released when the last chunk
            // resets the shared state pointer
            sharedState_.reset();
        }

        return status;
    }

    nixl_status_t
    status() override {
        while (getWorker()->progress())
            ;

        if (sharedState_->pendingReqs.load()) {
            return NIXL_IN_PROG;
        }

        nixl_status_t status = nixlUcxBackendH::status();
        if (status != NIXL_SUCCESS) {
            return status;
        }

        return sharedState_->status.load();
    }

    friend std::ostream &
    operator<<(std::ostream &os, const nixlUcxCompositeBackendH &handle) {
        os << "composite handle " << &handle << "{chunks: " << handle.getNumChunks();
        if (handle.sharedState_) {
            os << ", " << *handle.sharedState_;
        } else {
            os << ", state: nullptr";
        }
        return os << "}}";
    }

private:
    std::shared_ptr<nixlUcxBackendSharedState> sharedState_;
    size_t chunkSize_;
};

class nixlUcxDedicatedThread : public nixlUcxThread {
public:
    nixlUcxDedicatedThread(nixlUcxEngine *engine, asio::io_context &io)
        : nixlUcxThread(engine, 1),
          io_(io) {}

    static nixlUcxDedicatedThread *
    getDedicatedThread() {
        return (nixlUcxDedicatedThread *)tlsThread();
    }

    void
    addRequest(nixlUcxChunkBackendH *handle) {
        requests_.push_back(handle);
    }

protected:
    void
    run() override {
        auto guard = asio::make_work_guard(io_);
        NIXL_DEBUG << "dedicated " << *this << " running";

        while (!io_.stopped()) {
            if (!requests_.empty()) {
                io_.poll_one();
            } else {
                NIXL_TRACE << "dedicated " << *this << " waiting for requests";
                io_.run_one();
            }

            if (requests_.empty()) {
                continue;
            }

            for (auto it = requests_.begin(); it != requests_.end();) {
                nixl_status_t status = (*it)->status();
                if (status != NIXL_IN_PROG) {
                    NIXL_TRACE << "dedicated " << *this << " completing " << *(*it)
                               << " with status: " << status;
                    (*it)->complete(status);
                    it = requests_.erase(it);
                } else {
                    ++it;
                }
            }
        }

        if (!requests_.empty()) {
            NIXL_WARN << "dedicated " << *this << " dropping " << requests_.size()
                      << " requests on exit";
            for (auto it = requests_.begin(); it != requests_.end();) {
                NIXL_INFO << "dropping " << *(*it);
                (*it)->complete(NIXL_ERR_BACKEND);
            }
            requests_.clear();
        }

        NIXL_DEBUG << "dedicated " << *this << " exiting";
    }

private:
    asio::io_context &io_;
    std::vector<nixlUcxChunkBackendH *> requests_;
};

nixlUcxThreadPoolEngine::nixlUcxThreadPoolEngine(const nixlBackendInitParams &init_params)
    : nixlUcxEngine(init_params) {
    size_t num_threads = nixl_b_params_get(init_params.customParams, "num_threads", 0);
    numSharedWorkers_ = getWorkers().size() - num_threads;
    NIXL_ASSERT(numSharedWorkers_ > 0);

    splitBatchSize_ = nixl_b_params_get(init_params.customParams, "split_batch_size", 1024);

    if (init_params.enableProgTh) {
        sharedThread_ =
            std::make_unique<nixlUcxSharedThread>(this, numSharedWorkers_, init_params.pthrDelay);
        for (size_t i = 0; i < numSharedWorkers_; i++) {
            sharedThread_->addWorker(getWorkers()[i].get(), i);
        }
        sharedThread_->start();
    }

    if (num_threads > 0) {
        io_.reset(new asio::io_context());
        dedicatedThreads_.reserve(num_threads);
        for (size_t i = 0; i < num_threads; ++i) {
            size_t worker_id = numSharedWorkers_ + i;
            dedicatedThreads_.emplace_back(std::make_unique<nixlUcxDedicatedThread>(this, *io_));
            dedicatedThreads_.back()->addWorker(getWorker(worker_id).get(), worker_id);
            dedicatedThreads_.back()->start();
        }
    }
}

nixlUcxThreadPoolEngine::~nixlUcxThreadPoolEngine() {
    if (sharedThread_) {
        sharedThread_->join();
    }

    if (io_) {
        io_->stop();
        for (auto &thread : dedicatedThreads_) {
            thread->join();
        }
    }
}

nixl_status_t
nixlUcxThreadPoolEngine::prepXfer(const nixl_xfer_op_t &operation,
                                  const nixl_meta_dlist_t &local,
                                  const nixl_meta_dlist_t &remote,
                                  const std::string &remote_agent,
                                  nixlBackendReqH *&handle,
                                  const nixl_opt_b_args_t *opt_args) const {
    size_t batch_size = local.descCount();
    if (batch_size < splitBatchSize_) {
        return nixlUcxEngine::prepXfer(operation, local, remote, remote_agent, handle, opt_args);
    }

    size_t chunk_size = std::max(batch_size / dedicatedThreads_.size(), splitBatchSize_);
    size_t num_chunks = (batch_size + chunk_size - 1) / chunk_size;

    size_t worker_id = getWorkerId();
    auto comp_handle =
        new nixlUcxCompositeBackendH(getWorker(worker_id).get(), worker_id, chunk_size, num_chunks);
    NIXL_TRACE << "created " << *comp_handle;
    handle = comp_handle;
    return NIXL_SUCCESS;
}

nixl_status_t
nixlUcxThreadPoolEngine::sendXferRange(const nixl_xfer_op_t &operation,
                                       const nixl_meta_dlist_t &local,
                                       const nixl_meta_dlist_t &remote,
                                       const std::string &remote_agent,
                                       nixlBackendReqH *handle,
                                       size_t start_idx,
                                       size_t end_idx) const {
    nixlUcxBackendH *int_handle = static_cast<nixlUcxBackendH *>(handle);
    if (!int_handle->isComposite()) {
        return nixlUcxEngine::sendXferRange(
            operation, local, remote, remote_agent, handle, start_idx, end_idx);
    }

    nixlUcxCompositeBackendH *comp_handle = static_cast<nixlUcxCompositeBackendH *>(int_handle);
    comp_handle->startXfer();
    size_t chunk_size = comp_handle->getChunkSize();
    NIXL_TRACE << "sending " << *comp_handle;

    std::promise<void> promise;
    std::future<void> future = promise.get_future();
    std::atomic<size_t> remaining{comp_handle->getNumChunks()};
    std::atomic<nixl_status_t> status{NIXL_SUCCESS};

    for (size_t i = 0; i < comp_handle->getNumChunks(); i++) {
        io_->post([&, i]() {
            auto thread = nixlUcxDedicatedThread::getDedicatedThread();
            NIXL_ASSERT(thread != nullptr);

            nixlUcxChunkBackendH *chunk_handle =
                comp_handle->startChunk(i, thread->getWorkers()[0], thread->getWorkerId());
            NIXL_TRACE << "dedicated " << *thread << " starting " << *chunk_handle;

            size_t start_idx = i * chunk_size;
            size_t end_idx = std::min(start_idx + chunk_size, (size_t)local.descCount());
            nixl_status_t ret = nixlUcxEngine::sendXferRange(
                operation, local, remote, remote_agent, chunk_handle, start_idx, end_idx);
            if (ret != NIXL_SUCCESS) {
                status.store(ret);
                chunk_handle->complete(ret);
            } else {
                NIXL_TRACE << "dedicated " << *thread << " sent " << *chunk_handle;
                thread->addRequest(chunk_handle);
            }

            if (remaining.fetch_sub(1) == 1) {
                promise.set_value();
            }
        });
    }

    future.wait();
    NIXL_TRACE << "sent " << *comp_handle << " with status: " << status.load();
    return status.load();
}

void
nixlUcxThreadPoolEngine::appendNotif(std::string remote_name, std::string msg) {
    if (nixlUcxThread::isProgressThread(this)) {
        std::lock_guard<std::mutex> lock(notifMutex_);
        notifThread_.emplace_back(std::move(remote_name), std::move(msg));
    } else {
        nixlUcxEngine::appendNotif(std::move(remote_name), std::move(msg));
    }
}

nixl_status_t
nixlUcxThreadPoolEngine::getNotifs(notif_list_t &notif_list) {
    if (!notif_list.empty()) return NIXL_ERR_INVALID_PARAM;

    if (!sharedThread_) {
        progress();
    }

    getNotifsImpl(notif_list);
    std::lock_guard<std::mutex> lock(notifMutex_);
    moveNotifList(notifThread_, notif_list);
    return NIXL_SUCCESS;
}

/****************************************
 * Constructor/Destructor
 *****************************************/

std::unique_ptr<nixlUcxEngine>
nixlUcxEngine::create(const nixlBackendInitParams &init_params) {
    nixlUcxEngine *engine;
    size_t num_threads = nixl_b_params_get(init_params.customParams, "num_threads", 0);
    if (num_threads > 0) {
        engine = new nixlUcxThreadPoolEngine(init_params);
    } else if (init_params.enableProgTh) {
        engine = new nixlUcxThreadEngine(init_params);
    } else {
        engine = new nixlUcxEngine(init_params);
    }
    return std::unique_ptr<nixlUcxEngine>(engine);
}

nixlUcxEngine::nixlUcxEngine(const nixlBackendInitParams &init_params)
    : nixlBackendEngine(&init_params),
      sharedWorkerIndex_(1) {
    std::vector<std::string> devs; /* Empty vector */
    nixl_b_params_t *custom_params = init_params.customParams;

    if (custom_params->count("device_list")!=0)
        devs = str_split((*custom_params)["device_list"], ", ");

    size_t num_workers = nixl_b_params_get(custom_params, "num_workers", 1);
    size_t num_threads = nixl_b_params_get(custom_params, "num_threads", 0);

    if (num_workers <= num_threads) {
        /* There must be at least one shared worker */
        num_workers = num_threads + 1;
    }

    ucp_err_handling_mode_t err_handling_mode;
    const auto err_handling_mode_it =
        custom_params->find(std::string(nixl_ucx_err_handling_param_name));
    if (err_handling_mode_it == custom_params->end()) {
        err_handling_mode = UCP_ERR_HANDLING_MODE_PEER;
    } else {
        err_handling_mode = ucx_err_mode_from_string(err_handling_mode_it->second);
    }

    uc = std::make_unique<nixlUcxContext>(
        devs, init_params.enableProgTh, num_workers, init_params.syncMode);

    for (size_t i = 0; i < num_workers; i++) {
        uws.emplace_back(std::make_unique<nixlUcxWorker>(*uc, err_handling_mode));
    }

    auto &uw = uws.front();
    workerAddr = uw->epAddr();
    uw->regAmCallback(NOTIF_STR, notifAmCb, this);
}

nixl_mem_list_t nixlUcxEngine::getSupportedMems () const {
    nixl_mem_list_t mems;
    mems.push_back(DRAM_SEG);
    mems.push_back(VRAM_SEG);
    return mems;
}

static std::unordered_map<const nixlUcxEngine *, size_t> &
tlsSharedWorkerMap() {
    static thread_local std::unordered_map<const nixlUcxEngine *, size_t> map;
    return map;
}

// Through parent destructor the unregister will be called.
nixlUcxEngine::~nixlUcxEngine() {
    tlsSharedWorkerMap().erase(this);
}

/****************************************
 * Connection management
*****************************************/

nixl_status_t nixlUcxEngine::checkConn(const std::string &remote_agent) {
    return remoteConnMap.count(remote_agent) ? NIXL_SUCCESS : NIXL_ERR_NOT_FOUND;
}

nixl_status_t nixlUcxEngine::getConnInfo(std::string &str) const {
    str = workerAddr;
    return NIXL_SUCCESS;
}

nixl_status_t nixlUcxEngine::connect(const std::string &remote_agent) {
    if(remote_agent == localAgent) {
        return loadRemoteConnInfo(remote_agent, workerAddr);
    }

    return (remoteConnMap.find(remote_agent) == remoteConnMap.end()) ? NIXL_ERR_NOT_FOUND :
                                                                       NIXL_SUCCESS;
}

nixl_status_t nixlUcxEngine::disconnect(const std::string &remote_agent) {
    auto search = remoteConnMap.find(remote_agent);

    if (search == remoteConnMap.end()) {
        return NIXL_ERR_NOT_FOUND;
    }

    // thread safety?
    remoteConnMap.erase(search);
    return NIXL_SUCCESS;
}

nixl_status_t nixlUcxEngine::loadRemoteConnInfo (const std::string &remote_agent,
                                                 const std::string &remote_conn_info)
{
    size_t size = remote_conn_info.size();
    std::vector<char> addr(size);

    if(remoteConnMap.count(remote_agent)) {
        return NIXL_ERR_INVALID_PARAM;
    }

    nixlSerDes::_stringToBytes(addr.data(), remote_conn_info, size);
    std::shared_ptr<nixlUcxConnection> conn = std::make_shared<nixlUcxConnection>();
    bool error = false;
    for (auto &uw: uws) {
        auto result = uw->connect(addr.data(), size);
        if (!result.ok()) {
            error = true;
            break;
        }
        conn->eps.push_back(std::move(*result));
    }

    if (error)
        return NIXL_ERR_BACKEND;

    conn->remoteAgent = remote_agent;

    remoteConnMap.insert({remote_agent, conn});

    return NIXL_SUCCESS;
}

/****************************************
 * Memory management
*****************************************/
nixl_status_t nixlUcxEngine::registerMem (const nixlBlobDesc &mem,
                                          const nixl_mem_t &nixl_mem,
                                          nixlBackendMD* &out)
{
    auto priv = std::make_unique<nixlUcxPrivateMetadata>();

    // TODO: Add nixl_mem check?
    const int ret = uc->memReg((void*) mem.addr, mem.len, priv->mem, nixl_mem);
    if (ret) {
        return NIXL_ERR_BACKEND;
    }
    priv->rkeyStr = uc->packRkey(priv->mem);

    if (priv->rkeyStr.empty()) {
        return NIXL_ERR_BACKEND;
    }
    out = priv.release();
    return NIXL_SUCCESS;
}

nixl_status_t nixlUcxEngine::deregisterMem (nixlBackendMD* meta)
{
    nixlUcxPrivateMetadata *priv = (nixlUcxPrivateMetadata*) meta;
    uc->memDereg(priv->mem);
    delete priv;
    return NIXL_SUCCESS;
}

nixl_status_t nixlUcxEngine::getPublicData (const nixlBackendMD* meta,
                                            std::string &str) const {
    const nixlUcxPrivateMetadata *priv = (nixlUcxPrivateMetadata*) meta;
    str = priv->get();
    return NIXL_SUCCESS;
}


// To be cleaned up
nixl_status_t
nixlUcxEngine::internalMDHelper (const nixl_blob_t &blob,
                                 const std::string &agent,
                                 nixlBackendMD* &output) {
    try {
        auto md = std::make_unique<nixlUcxPublicMetadata>();
        size_t size = blob.size();

        auto search = remoteConnMap.find(agent);

        if (search == remoteConnMap.end()) {
            // TODO: err: remote connection not found
            return NIXL_ERR_NOT_FOUND;
        }
        md->conn = search->second;

        std::vector<char> addr(size);
        nixlSerDes::_stringToBytes(addr.data(), blob, size);

        for (size_t wid = 0; wid < uws.size(); wid++) {
            md->addRkey(*md->conn->getEp(wid), addr.data());
        }

        output = (nixlBackendMD *)md.release();

        return NIXL_SUCCESS;
    }
    catch (const std::runtime_error &e) {
        NIXL_ERROR << e.what();
        return NIXL_ERR_BACKEND;
    }
}

nixl_status_t
nixlUcxEngine::loadLocalMD (nixlBackendMD* input,
                            nixlBackendMD* &output)
{
    nixlUcxPrivateMetadata* input_md = (nixlUcxPrivateMetadata*) input;
    return internalMDHelper(input_md->rkeyStr, localAgent, output);
}

// To be cleaned up
nixl_status_t nixlUcxEngine::loadRemoteMD (const nixlBlobDesc &input,
                                           const nixl_mem_t &nixl_mem,
                                           const std::string &remote_agent,
                                           nixlBackendMD* &output)
{
    return internalMDHelper(input.metaInfo, remote_agent, output);
}

nixl_status_t nixlUcxEngine::unloadMD (nixlBackendMD* input) {

    nixlUcxPublicMetadata *md = (nixlUcxPublicMetadata*) input; //typecast?
    delete md;

    return NIXL_SUCCESS;
}

/****************************************
 * Data movement
*****************************************/

size_t
nixlUcxEngine::getWorkerId() const {
    auto it = tlsSharedWorkerMap().find(this);
    if (it == tlsSharedWorkerMap().end()) {
        size_t index = sharedWorkerIndex_.fetch_add(1) % getSharedWorkersSize();
        it = tlsSharedWorkerMap().emplace(this, index).first;
        NIXL_DEBUG << "engine " << this << " bound shared worker " << index << " to thread "
                   << std::this_thread::get_id();
    }
    return it->second;
}

std::optional<size_t>
nixlUcxEngine::getWorkerIdFromOptArgs(const nixl_opt_b_args_t *opt_args) const noexcept {
    if (!opt_args || opt_args->customParam.empty()) {
        return std::nullopt;
    }

    constexpr std::string_view worker_id_key = "worker_id=";
    size_t pos = opt_args->customParam.find(worker_id_key);
    if (pos == std::string::npos) {
        return std::nullopt;
    }

    try {
        size_t worker_id = std::stoull(opt_args->customParam.substr(pos + worker_id_key.length()));

        if (worker_id >= getSharedWorkersSize()) {
            NIXL_WARN << "Invalid worker_id " << worker_id << " (must be < "
                      << getSharedWorkersSize() << ")";
            return std::nullopt;
        }

        return worker_id;
    }
    catch (const std::exception &e) {
        NIXL_WARN << "Failed to parse worker_id from customParam: " << e.what();
        return std::nullopt;
    }
}

nixl_status_t nixlUcxEngine::prepXfer (const nixl_xfer_op_t &operation,
                                       const nixl_meta_dlist_t &local,
                                       const nixl_meta_dlist_t &remote,
                                       const std::string &remote_agent,
                                       nixlBackendReqH* &handle,
                                       const nixl_opt_b_args_t* opt_args) const
{
    if (local.descCount() == 0 || remote.descCount() == 0) {
        NIXL_ERROR << "Local or remote descriptor list is empty";
        return NIXL_ERR_INVALID_PARAM;
    }

    /* TODO: try to get from a pool first */
    const auto opt_worker_id = getWorkerIdFromOptArgs(opt_args);
    size_t worker_id = opt_worker_id.value_or(getWorkerId());
    auto *ucx_handle = new nixlUcxBackendH(getWorker(worker_id).get(), worker_id);

    handle = ucx_handle;

    return NIXL_SUCCESS;
}

nixl_status_t nixlUcxEngine::estimateXferCost (const nixl_xfer_op_t &operation,
                                               const nixl_meta_dlist_t &local,
                                               const nixl_meta_dlist_t &remote,
                                               const std::string &remote_agent,
                                               nixlBackendReqH* const &handle,
                                               std::chrono::microseconds &duration,
                                               std::chrono::microseconds &err_margin,
                                               nixl_cost_t &method,
                                               const nixl_opt_args_t* opt_args) const
{
    nixlUcxBackendH *intHandle = (nixlUcxBackendH *)handle;
    size_t workerId = intHandle->getWorkerId();

    if (local.descCount() != remote.descCount()) {
        NIXL_ERROR << "Local (" << local.descCount() << ") and remote (" << remote.descCount()
                   << ") descriptor lists differ in size for cost estimation";
        return NIXL_ERR_MISMATCH;
    }

    duration = std::chrono::microseconds(0);
    err_margin = std::chrono::microseconds(0);

    if (local.descCount() == 0) {
        // Nothing to do, use a default value
        method = nixl_cost_t::ANALYTICAL_BACKEND;
        return NIXL_SUCCESS;
    }

    for (int i = 0; i < local.descCount(); i++) {
        size_t lsize = local[i].len;
        size_t rsize = remote[i].len;

        nixlUcxPrivateMetadata *lmd = static_cast<nixlUcxPrivateMetadata*>(local[i].metadataP);
        nixlUcxPublicMetadata *rmd = static_cast<nixlUcxPublicMetadata*>(remote[i].metadataP);

        NIXL_ASSERT(lmd && rmd) << "No metadata found in descriptor lists at index " << i << " during cost estimation";
        NIXL_ASSERT(lsize == rsize) << "Local size (" << lsize << ") != Remote size (" << rsize
                                    << ") at index " << i << " during cost estimation";

        std::chrono::microseconds msg_duration;
        std::chrono::microseconds msg_err_margin;
        nixl_cost_t msg_method;
        nixl_status_t ret = rmd->conn->getEp(workerId)->estimateCost(lsize, msg_duration, msg_err_margin, msg_method);
        if (ret != NIXL_SUCCESS) {
            NIXL_ERROR << "Worker failed to estimate cost for segment " << i << " status: " << ret;
            return ret;
        }

        duration += msg_duration;
        err_margin += msg_err_margin;
        method = msg_method;
    }

    return NIXL_SUCCESS;
}

nixlUcxEngine::batchResult
nixlUcxEngine::sendXferRangeBatch(nixlUcxEp &ep,
                                  nixl_xfer_op_t operation,
                                  const nixl_meta_dlist_t &local,
                                  const nixl_meta_dlist_t &remote,
                                  size_t worker_id,
                                  size_t start_idx,
                                  size_t end_idx) {
    batchResult result = {NIXL_SUCCESS, 0, nullptr};

    for (size_t i = start_idx; i < end_idx; ++i) {
        void *laddr = (void *)local[i].addr;
        size_t lsize = local[i].len;
        uint64_t raddr = static_cast<uint64_t>(remote[i].addr);
        NIXL_ASSERT(lsize == remote[i].len);

        auto lmd = static_cast<nixlUcxPrivateMetadata *>(local[i].metadataP);
        auto rmd = static_cast<nixlUcxPublicMetadata *>(remote[i].metadataP);
        auto &rmd_ep = rmd->conn->getEp(worker_id);
        if (__builtin_expect(rmd_ep.get() != &ep, 0)) {
            break;
        }

        ++result.size;
        nixlUcxReq req;
        nixl_status_t ret = operation == NIXL_READ ?
            ep.read(raddr, rmd->getRkey(worker_id), laddr, lmd->mem, lsize, req) :
            ep.write(laddr, lmd->mem, raddr, rmd->getRkey(worker_id), lsize, req);

        if (ret == NIXL_IN_PROG) {
            if (__builtin_expect(result.req != nullptr, 1)) {
                ucp_request_free(result.req);
            }
            result.req = req;
        } else if (ret != NIXL_SUCCESS) {
            result.status = ret;
            if (result.req != nullptr) {
                ucp_request_free(result.req);
                result.req = nullptr;
            }
            break;
        }
    }

    if (result.status == NIXL_SUCCESS && result.req) {
        result.status = NIXL_IN_PROG;
    }
    return result;
}

nixl_status_t
nixlUcxEngine::sendXferRange(const nixl_xfer_op_t &operation,
                             const nixl_meta_dlist_t &local,
                             const nixl_meta_dlist_t &remote,
                             const std::string &remote_agent,
                             nixlBackendReqH *handle,
                             size_t start_idx,
                             size_t end_idx) const {
    nixlUcxBackendH *intHandle = (nixlUcxBackendH *)handle;
    size_t workerId = intHandle->getWorkerId();
    nixl_status_t ret;

    if (operation != NIXL_WRITE && operation != NIXL_READ) {
        return NIXL_ERR_INVALID_PARAM;
    }

    /* Assuming we have a single EP, we need 3 requests: one pending request,
     * one flush request, and one notification request */
    intHandle->reserve(3);

    for (size_t i = start_idx; i < end_idx;) {
        /* Send requests to a single EP */
        auto rmd = static_cast<nixlUcxPublicMetadata *>(remote[i].metadataP);
        auto &ep = rmd->conn->getEp(workerId);
        auto result = sendXferRangeBatch(*ep, operation, local, remote, workerId, i, end_idx);

        /* Append a single pending request for the entire EP batch */
        ret = intHandle->append(result.status, result.req, rmd->conn);
        if (ret != NIXL_SUCCESS) {
            return ret;
        }

        i += result.size;
    }

    /*
     * Flush keeps intHandle non-empty until the operation is actually
     * completed, which can happen after local requests completion.
     * We need to flush all distinct connections to ensure that the operation
     * is actually completed.
     */
    for (auto &conn : intHandle->getConnections()) {
        nixlUcxReq req;
        ret = conn->getEp(workerId)->flushEp(req);
        if (intHandle->append(ret, req, conn) != NIXL_SUCCESS) {
            return ret;
        }
    }

    return NIXL_SUCCESS;
}

nixl_status_t
nixlUcxEngine::postXfer(const nixl_xfer_op_t &operation,
                        const nixl_meta_dlist_t &local,
                        const nixl_meta_dlist_t &remote,
                        const std::string &remote_agent,
                        nixlBackendReqH *&handle,
                        const nixl_opt_b_args_t *opt_args) const {
    size_t lcnt = local.descCount();
    size_t rcnt = remote.descCount();
    nixlUcxBackendH *int_handle = static_cast<nixlUcxBackendH *>(handle);
    nixl_status_t ret;

    if (lcnt != rcnt) {
        NIXL_ERROR << "Local (" << lcnt << ") and remote (" << rcnt
                   << ") descriptor lists differ in size";
        return NIXL_ERR_INVALID_PARAM;
    }

    // TODO: assert that handle is empty/completed, as we can't post request before completion

    ret = sendXferRange(operation, local, remote, remote_agent, handle, 0, lcnt);
    if (ret != NIXL_SUCCESS) {
        return ret;
    }

    ret = int_handle->status();
    if (opt_args && opt_args->hasNotif) {
        if (ret == NIXL_SUCCESS) {
            nixlUcxReq req;
            auto rmd = (nixlUcxPublicMetadata *)remote[0].metadataP;
            ret = notifSendPriv(remote_agent,
                                opt_args->notifMsg,
                                rmd->conn->getEp(int_handle->getWorkerId()),
                                &req);
            if (int_handle->append(ret, req, rmd->conn) != NIXL_SUCCESS) {
                return ret;
            }

            ret = int_handle->status();
        } else if (ret == NIXL_IN_PROG) {
            int_handle->notification().emplace(remote_agent, opt_args->notifMsg);
        }
    }

    return ret;
}

nixl_status_t nixlUcxEngine::checkXfer (nixlBackendReqH* handle) const
{
    nixlUcxBackendH *intHandle = (nixlUcxBackendH *)handle;
    auto& notif = intHandle->notification();
    nixl_status_t handle_status = intHandle->status();

    if ((handle_status != NIXL_SUCCESS) || !notif.has_value()) {
        if (handle_status != NIXL_IN_PROG) { // error flow
            notif.reset();
        }

        return handle_status;
    }

    ucx_connection_ptr_t conn = getConnection(notif->agent);
    if (!conn) {
        notif.reset();
        return NIXL_ERR_NOT_FOUND;
    }

    nixlUcxReq req;
    nixl_status_t status =
        notifSendPriv(notif->agent, notif->payload, conn->getEp(intHandle->getWorkerId()), &req);
    notif.reset();

    if (intHandle->append(status, req, conn) != NIXL_SUCCESS) {
        return status;
    }

    return intHandle->status();
}

nixl_status_t nixlUcxEngine::releaseReqH(nixlBackendReqH* handle) const
{
    nixlUcxBackendH *intHandle = (nixlUcxBackendH *)handle;
    nixl_status_t status = intHandle->release();

    /* TODO: return to a pool instead. */
    delete intHandle;

    return status;
}

nixl_status_t
nixlUcxEngine::createGpuXferReq(const nixlBackendReqH &req_hndl,
                                const nixl_meta_dlist_t &local_descs,
                                const nixl_meta_dlist_t &remote_descs,
                                nixlGpuXferReqH &gpu_req_hndl) const {
    auto intHandle = static_cast<const nixlUcxBackendH *>(&req_hndl);

    if (local_descs.descCount() != remote_descs.descCount()) {
        NIXL_ERROR << "Mismatch between local and remote descriptor counts";
        return NIXL_ERR_INVALID_PARAM;
    }

    if (local_descs.descCount() == 0) {
        NIXL_ERROR << "Empty descriptor lists";
        return NIXL_ERR_INVALID_PARAM;
    }

    auto remoteMd = static_cast<nixlUcxPublicMetadata *>(remote_descs[0].metadataP);
    if (!remoteMd || !remoteMd->conn) {
        NIXL_ERROR << "No connection found in remote metadata";
        return NIXL_ERR_NOT_FOUND;
    }

    size_t workerId = intHandle->getWorkerId();
    nixlUcxEp *ep = remoteMd->conn->getEp(workerId).get();

    std::vector<nixlUcxMem> local_mems;
    std::vector<const nixl::ucx::rkey *> remote_rkeys;
    std::vector<uint64_t> remote_addrs;
    local_mems.reserve(local_descs.descCount());
    remote_rkeys.reserve(remote_descs.descCount());
    remote_addrs.reserve(remote_descs.descCount());

    for (size_t i = 0; i < static_cast<size_t>(local_descs.descCount()); i++) {
        auto localMd = static_cast<nixlUcxPrivateMetadata *>(local_descs[i].metadataP);
        auto remoteMdDesc = static_cast<nixlUcxPublicMetadata *>(remote_descs[i].metadataP);

        local_mems.push_back(localMd->mem);
        remote_rkeys.push_back(&remoteMdDesc->getRkey(workerId));
        remote_addrs.push_back(static_cast<uint64_t>(remote_descs[i].addr));
    }

    try {
        gpu_req_hndl = nixl::ucx::createGpuXferReq(*ep, local_mems, remote_rkeys, remote_addrs);
        NIXL_TRACE << "Created device memory list: ep=" << ep->getEp() << " handle=" << gpu_req_hndl
                   << " worker_id=" << workerId << " num_elements=" << local_mems.size();
        return NIXL_SUCCESS;
    }
    catch (const std::exception &e) {
        NIXL_ERROR << "Failed to create device memory list for GPU transfer: " << e.what();
        return NIXL_ERR_BACKEND;
    }
}

void
nixlUcxEngine::releaseGpuXferReq(nixlGpuXferReqH gpu_req_hndl) const {
    nixl::ucx::releaseGpuXferReq(gpu_req_hndl);
}

nixl_status_t
nixlUcxEngine::getGpuSignalSize(size_t &signal_size) const {
    if (gpuSignalSize_) {
        signal_size = *gpuSignalSize_;
        return NIXL_SUCCESS;
    }

    try {
        gpuSignalSize_ = signal_size = uc->getGpuSignalSize();
        return NIXL_SUCCESS;
    }
    catch (const std::exception &e) {
        NIXL_ERROR << e.what();
        return NIXL_ERR_BACKEND;
    }
}

nixl_status_t
nixlUcxEngine::prepGpuSignal(const nixlBackendMD &meta,
                             void *signal,
                             const nixl_opt_b_args_t *opt_args) const {
    try {
        auto *ucx_meta = static_cast<const nixlUcxPrivateMetadata *>(&meta);

        const auto opt_worker_id = getWorkerIdFromOptArgs(opt_args);
        if (opt_worker_id) {
            getWorker(*opt_worker_id)->prepGpuSignal(ucx_meta->mem, signal);
        } else {
            getWorker(getWorkerId())->prepGpuSignal(ucx_meta->mem, signal);
        }

        return NIXL_SUCCESS;
    }
    catch (const std::exception &e) {
        NIXL_ERROR << e.what();
        return NIXL_ERR_BACKEND;
    }
}

int nixlUcxEngine::progress() {
    // TODO: add listen for connection handling if necessary
    int ret = 0;
    for (auto &uw: uws)
        ret += uw->progress();
    return ret;
}

/****************************************
 * Notifications
*****************************************/

//agent will provide cached msg
nixl_status_t
nixlUcxEngine::notifSendPriv(const std::string &remote_agent,
                             const std::string &msg,
                             const std::unique_ptr<nixlUcxEp> &ep,
                             nixlUcxReq *req) const {
    nixlSerDes ser_des;

    ser_des.addStr("name", localAgent);
    ser_des.addStr("msg", msg);
    // TODO: replace with mpool for performance

    std::string *buffer = new std::string(ser_des.exportStr());
    auto deleter = [buffer, req](void *completed_request, void *ptr) {
        delete buffer;
        if ((req == nullptr) && (completed_request != nullptr)) {
            /* Caller is not interested in the request, free it */
            ucp_request_free(completed_request);
        }
    };

    return ep->sendAm(NOTIF_STR,
                      nullptr,
                      0,
                      (void *)buffer->data(),
                      buffer->size(),
                      UCP_AM_SEND_FLAG_EAGER,
                      req,
                      deleter);
}

ucx_connection_ptr_t
nixlUcxEngine::getConnection(const std::string &remote_agent) const {
    auto search = remoteConnMap.find(remote_agent);
    return (search != remoteConnMap.end()) ? search->second : nullptr;
}

void
nixlUcxEngine::appendNotif(std::string remote_name, std::string msg) {
    notifMainList.emplace_back(std::move(remote_name), std::move(msg));
}

ucs_status_t
nixlUcxEngine::notifAmCb(void *arg, const void *header,
                         size_t header_length, void *data,
                         size_t length,
                         const ucp_am_recv_param_t *param)
{
    nixlSerDes ser_des;

    std::string ser_str( (char*) data, length);
    nixlUcxEngine* engine = (nixlUcxEngine*) arg;

    // send_am should be forcing EAGER protocol
    NIXL_ASSERT(!(param->recv_attr & UCP_AM_RECV_ATTR_FLAG_RNDV));
    NIXL_ASSERT(header_length == 0) << "header_length " << header_length;

    ser_des.importStr(ser_str);
    std::string remote_name = ser_des.getStr("name");
    std::string msg = ser_des.getStr("msg");

    engine->appendNotif(std::move(remote_name), std::move(msg));
    return UCS_OK;
}

void
nixlUcxEngine::getNotifsImpl(notif_list_t &notif_list) {
    moveNotifList(notifMainList, notif_list);
}

nixl_status_t nixlUcxEngine::getNotifs(notif_list_t &notif_list)
{
    if (!notif_list.empty()) return NIXL_ERR_INVALID_PARAM;

    while (progress())
        ;
    getNotifsImpl(notif_list);
    return NIXL_SUCCESS;
}

nixl_status_t
nixlUcxEngine::genNotif(const std::string &remote_agent, const std::string &msg) const {
    auto conn = getConnection(remote_agent);
    if (!conn) {
        return NIXL_ERR_NOT_FOUND;
    }

    nixl_status_t ret = notifSendPriv(remote_agent, msg, conn->getEp(getWorkerId()));
    if (ret == NIXL_IN_PROG) {
        ret = NIXL_SUCCESS;
    }
    return ret;
}<|MERGE_RESOLUTION|>--- conflicted
+++ resolved
@@ -40,251 +40,6 @@
     }
 }
 
-/****************************************
-<<<<<<< HEAD
- * UCX request management
-*****************************************/
-
-
-class nixlUcxIntReq {
-public:
-    operator nixlUcxReq() noexcept {
-        return static_cast<nixlUcxReq>(this);
-    }
-
-    void
-    setConnection(nixlUcxConnection *conn) {
-        conn_ = conn;
-    }
-
-    nixl_status_t
-    checkConnection(size_t ep_id) const {
-        NIXL_ASSERT(conn_) << "Connection is not set";
-        return conn_->getEp(ep_id)->checkTxState();
-    }
-
-private:
-    nixlUcxConnection *conn_;
-};
-
-=======
- * CUDA related code
- *****************************************/
-
-class nixlUcxCudaCtx {
-public:
-#ifdef HAVE_CUDA
-    CUcontext pthrCudaCtx;
-    int myDevId;
-
-    nixlUcxCudaCtx() {
-        pthrCudaCtx = NULL;
-        myDevId = -1;
-    }
-#endif
-    void cudaResetCtxPtr();
-    int cudaUpdateCtxPtr(void *address, int expected_dev, bool &was_updated);
-    int cudaSetCtx();
-};
-
-class nixlUcxCudaDevicePrimaryCtx {
-#ifndef HAVE_CUDA
-public:
-    bool push() { return false; }
-    void pop() {};
-#else
-    static constexpr int defaultCudaDeviceOrdinal = 0;
-    int m_ordinal{defaultCudaDeviceOrdinal};
-    CUdevice m_device{CU_DEVICE_INVALID};
-    CUcontext m_context{nullptr};
-public:
-
-    bool push() {
-        CUcontext context;
-
-        const auto res = cuCtxGetCurrent(&context);
-        if (res != CUDA_SUCCESS || context != nullptr) {
-            return false;
-        }
-
-        if (m_context == nullptr) {
-            CUresult res = cuDeviceGet(&m_device, m_ordinal);
-            if (res != CUDA_SUCCESS) {
-                return false;
-            }
-
-            res = cuDevicePrimaryCtxRetain(&m_context, m_device);
-            if (res != CUDA_SUCCESS) {
-                m_context = nullptr;
-                return false;
-            }
-        }
-
-        return cuCtxPushCurrent(m_context) == CUDA_SUCCESS;
-    }
-
-    void pop() {
-        cuCtxPopCurrent(nullptr);
-    }
-
-    ~nixlUcxCudaDevicePrimaryCtx() {
-        if (m_context != nullptr) {
-            cuDevicePrimaryCtxRelease(m_device);
-        }
-    }
-#endif
-};
-
-class nixlUcxCudaCtxGuard {
-    nixlUcxCudaDevicePrimaryCtxPtr m_primary;
-public:
-    nixlUcxCudaCtxGuard(nixl_mem_t nixl_mem,
-                        nixlUcxCudaDevicePrimaryCtxPtr primary) {
-        if (nixl_mem == VRAM_SEG && primary && primary->push()) {
-            m_primary = primary;
-        }
-    }
-    ~nixlUcxCudaCtxGuard() {
-        if (m_primary) {
-            m_primary->pop();
-        }
-    }
-};
-
-#ifdef HAVE_CUDA
-
-static int cudaQueryAddr(void *address, bool &is_dev,
-                         CUdevice &dev, CUcontext &ctx)
-{
-    CUmemorytype mem_type = CU_MEMORYTYPE_HOST;
-    uint32_t is_managed = 0;
-#define NUM_ATTRS 4
-    CUpointer_attribute attr_type[NUM_ATTRS];
-    void *attr_data[NUM_ATTRS];
-    CUresult result;
-
-    attr_type[0] = CU_POINTER_ATTRIBUTE_MEMORY_TYPE;
-    attr_data[0] = &mem_type;
-    attr_type[1] = CU_POINTER_ATTRIBUTE_IS_MANAGED;
-    attr_data[1] = &is_managed;
-    attr_type[2] = CU_POINTER_ATTRIBUTE_DEVICE_ORDINAL;
-    attr_data[2] = &dev;
-    attr_type[3] = CU_POINTER_ATTRIBUTE_CONTEXT;
-    attr_data[3] = &ctx;
-
-    result = cuPointerGetAttributes(4, attr_type, attr_data, (CUdeviceptr)address);
-
-    is_dev = (mem_type == CU_MEMORYTYPE_DEVICE);
-
-    return (CUDA_SUCCESS != result);
-}
-
-// This routine finds the CUDA context matching for the given input address.
-int nixlUcxCudaCtx::cudaUpdateCtxPtr(void *address, int expected_dev, bool &was_updated)
-{
-    bool is_dev;
-    CUdevice dev;
-    CUcontext ctx;
-    int ret;
-
-    was_updated = false;
-
-    /* TODO: proper error codes and log outputs through this method */
-    if (expected_dev == -1) {
-        return -1;
-    }
-
-    ret = cudaQueryAddr(address, is_dev, dev, ctx);
-    if (ret) {
-        return ret;
-    }
-
-    if (!is_dev) {
-        return 0;
-    }
-
-    if (dev != expected_dev) {
-        // User provided address that does not match dev_id
-        return -1;
-    }
-
-    pthrCudaCtx = ctx;
-    was_updated = true;
-    myDevId = expected_dev;
-
-    return 0;
-}
-
-int nixlUcxCudaCtx::cudaSetCtx()
-{
-    CUresult result;
-    if (NULL == pthrCudaCtx) {
-        return 0;
-    }
-
-    result = cuCtxSetCurrent(pthrCudaCtx);
-
-    return (CUDA_SUCCESS == result);
-}
-
-#else
-
-int nixlUcxCudaCtx::cudaUpdateCtxPtr(void *address, int expected_dev, bool &was_updated)
-{
-    was_updated = false;
-    return 0;
-}
-
-int nixlUcxCudaCtx::cudaSetCtx() {
-    return 0;
-}
-
-#endif
-
-
-void nixlUcxEngine::vramInitCtx()
-{
-    cudaCtx = std::make_unique<nixlUcxCudaCtx>();
-}
-
-int
-nixlUcxEngine::vramUpdateCtx(void *address, uint64_t dev_id, bool &restart_reqd) {
-    int ret;
-    bool was_updated;
-
-    restart_reqd = false;
-
-    if(!cuda_addr_wa) {
-        // Nothing to do
-        return 0;
-    }
-
-    ret = cudaCtx->cudaUpdateCtxPtr(address, dev_id, was_updated);
-    if (ret) {
-        return ret;
-    }
-
-    restart_reqd = was_updated;
-
-    return 0;
-}
-
-int nixlUcxEngine::vramApplyCtx()
-{
-    if(!cuda_addr_wa) {
-        // Nothing to do
-        return 0;
-    }
-
-    return cudaCtx->cudaSetCtx();
-}
-
-void nixlUcxEngine::vramFiniCtx()
-{
-    cudaCtx.reset();
-}
-
->>>>>>> d33d8a97
 /****************************************
  * Backend request management
 *****************************************/
