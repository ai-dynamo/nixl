/*
 * SPDX-FileCopyrightText: Copyright (c) 2025 NVIDIA CORPORATION & AFFILIATES. All rights reserved.
 * SPDX-License-Identifier: Apache-2.0
 *
 * Licensed under the Apache License, Version 2.0 (the "License");
 * you may not use this file except in compliance with the License.
 * You may obtain a copy of the License at
 *
 * http://www.apache.org/licenses/LICENSE-2.0
 *
 * Unless required by applicable law or agreed to in writing, software
 * distributed under the License is distributed on an "AS IS" BASIS,
 * WITHOUT WARRANTIES OR CONDITIONS OF ANY KIND, either express or implied.
 * See the License for the specific language governing permissions and
 * limitations under the License.
 */

#include "ucx_backend.h"
#include "common/nixl_log.h"
#include "serdes/serdes.h"
#include "common/nixl_log.h"
#include "ucx/gpu_xfer_req_h.h"

#include <optional>
#include <limits>
#include <future>
#include <set>
#include <string.h>
#include <unistd.h>
#include "absl/strings/numbers.h"
#include "absl/strings/str_join.h"
#include <asio.hpp>

#ifdef HAVE_CUDA

#include <cuda.h>
#include <cuda_runtime.h>

#endif

namespace {
void
moveNotifList(notif_list_t &src, notif_list_t &tgt) {
    if (src.size() > 0) {
        std::move(src.begin(), src.end(), std::back_inserter(tgt));
        src.clear();
    }
}
} // namespace

/****************************************
 * CUDA related code
 *****************************************/

class nixlUcxCudaCtx {
public:
#ifdef HAVE_CUDA
    CUcontext pthrCudaCtx;
    int myDevId;

    nixlUcxCudaCtx() {
        pthrCudaCtx = NULL;
        myDevId = -1;
    }
#endif
    void
    cudaResetCtxPtr();
    int
    cudaUpdateCtxPtr(void *address, int expected_dev, bool &was_updated);
    int
    cudaSetCtx();
};

class nixlUcxCudaDevicePrimaryCtx {
#ifndef HAVE_CUDA
public:
    bool
    push() {
        return false;
    }

    void
    pop() {};
#else
    static constexpr int defaultCudaDeviceOrdinal = 0;
    int m_ordinal{defaultCudaDeviceOrdinal};
    CUdevice m_device{CU_DEVICE_INVALID};
    CUcontext m_context{nullptr};

public:
    bool
    push() {
        CUcontext context;

        const auto res = cuCtxGetCurrent(&context);
        if (res != CUDA_SUCCESS || context != nullptr) {
            return false;
        }

        if (m_context == nullptr) {
            CUresult res = cuDeviceGet(&m_device, m_ordinal);
            if (res != CUDA_SUCCESS) {
                return false;
            }

            res = cuDevicePrimaryCtxRetain(&m_context, m_device);
            if (res != CUDA_SUCCESS) {
                m_context = nullptr;
                return false;
            }
        }

        return cuCtxPushCurrent(m_context) == CUDA_SUCCESS;
    }

    void
    pop() {
        cuCtxPopCurrent(nullptr);
    }

    ~nixlUcxCudaDevicePrimaryCtx() {
        if (m_context != nullptr) {
            cuDevicePrimaryCtxRelease(m_device);
        }
    }
#endif
};

class nixlUcxCudaCtxGuard {
    nixlUcxCudaDevicePrimaryCtxPtr m_primary;

public:
    nixlUcxCudaCtxGuard(nixl_mem_t nixl_mem, nixlUcxCudaDevicePrimaryCtxPtr primary) {
        if (nixl_mem == VRAM_SEG && primary && primary->push()) {
            m_primary = primary;
        }
    }

    ~nixlUcxCudaCtxGuard() {
        if (m_primary) {
            m_primary->pop();
        }
    }
};

#ifdef HAVE_CUDA

static int
cudaQueryAddr(void *address, bool &is_dev, CUdevice &dev, CUcontext &ctx) {
    CUmemorytype mem_type = CU_MEMORYTYPE_HOST;
    uint32_t is_managed = 0;
#define NUM_ATTRS 4
    CUpointer_attribute attr_type[NUM_ATTRS];
    void *attr_data[NUM_ATTRS];
    CUresult result;

    attr_type[0] = CU_POINTER_ATTRIBUTE_MEMORY_TYPE;
    attr_data[0] = &mem_type;
    attr_type[1] = CU_POINTER_ATTRIBUTE_IS_MANAGED;
    attr_data[1] = &is_managed;
    attr_type[2] = CU_POINTER_ATTRIBUTE_DEVICE_ORDINAL;
    attr_data[2] = &dev;
    attr_type[3] = CU_POINTER_ATTRIBUTE_CONTEXT;
    attr_data[3] = &ctx;

    result = cuPointerGetAttributes(4, attr_type, attr_data, (CUdeviceptr)address);

    is_dev = (mem_type == CU_MEMORYTYPE_DEVICE);

    return (CUDA_SUCCESS != result);
}

// This routine finds the CUDA context matching for the given input address.
int nixlUcxCudaCtx::cudaUpdateCtxPtr(void *address, int expected_dev, bool &was_updated)
{
    bool is_dev;
    CUdevice dev;
    CUcontext ctx;
    int ret;

    was_updated = false;

    /* TODO: proper error codes and log outputs through this method */
    if (expected_dev == -1) {
        return -1;
    }

    ret = cudaQueryAddr(address, is_dev, dev, ctx);
    if (ret) {
        return ret;
    }

    if (!is_dev) {
        return 0;
    }

    if (dev != expected_dev) {
        // User provided address that does not match dev_id
        return -1;
    }

    pthrCudaCtx = ctx;
    was_updated = true;
    myDevId = expected_dev;

    return 0;
}

int
nixlUcxCudaCtx::cudaSetCtx() {
    CUresult result;
    if (NULL == pthrCudaCtx) {
        return 0;
    }

    result = cuCtxSetCurrent(pthrCudaCtx);

    return (CUDA_SUCCESS == result);
}

#else

int
nixlUcxCudaCtx::cudaUpdateCtxPtr(void *address, int expected_dev, bool &was_updated) {
    was_updated = false;
    return 0;
}

int
nixlUcxCudaCtx::cudaSetCtx() {
    return 0;
}

#endif


void
nixlUcxEngine::vramInitCtx() {
    cudaCtx = std::make_unique<nixlUcxCudaCtx>();
}

int
nixlUcxEngine::vramUpdateCtx(void *address, uint64_t dev_id, bool &restart_reqd) {
    int ret;
    bool was_updated;

    restart_reqd = false;

    if (!cuda_addr_wa) {
        // Nothing to do
        return 0;
    }

    ret = cudaCtx->cudaUpdateCtxPtr(address, dev_id, was_updated);
    if (ret) {
        return ret;
    }

    restart_reqd = was_updated;

    return 0;
}

int
nixlUcxEngine::vramApplyCtx() {
    if (!cuda_addr_wa) {
        // Nothing to do
        return 0;
    }

    return cudaCtx->cudaSetCtx();
}

void
nixlUcxEngine::vramFiniCtx() {
    cudaCtx.reset();
}

/****************************************
<<<<<<< HEAD
 * UCX request management
 *****************************************/


class nixlUcxIntReq {
public:
    operator nixlUcxReq() noexcept {
        return static_cast<nixlUcxReq>(this);
    }

    void
    setConnection(nixlUcxConnection *conn) {
        conn_ = conn;
    }

    nixl_status_t
    checkConnection(size_t ep_id) const {
        NIXL_ASSERT(conn_) << "Connection is not set";
        return conn_->getEp(ep_id)->checkTxState();
    }

private:
    nixlUcxConnection *conn_;
};

/****************************************
=======
>>>>>>> 4cef3612
 * Backend request management
 *****************************************/

class nixlUcxBackendH : public nixlBackendReqH {
private:
    std::set<ucx_connection_ptr_t> connections_;
    std::vector<nixlUcxReq> requests_;
    nixlUcxWorker *worker;
    size_t worker_id;

    // Notification to be sent after completion of all requests
    struct Notif {
        std::string agent;
        nixl_blob_t payload;

        Notif(const std::string &remote_agent, const nixl_blob_t &msg)
            : agent(remote_agent),
              payload(msg) {}
    };

    std::optional<Notif> notif;

<<<<<<< HEAD
public:
    auto &
    notification() {
        return notif;
=======
    nixl_status_t
    checkConnection(nixl_status_t status = NIXL_SUCCESS) const {
        NIXL_ASSERT(!connections_.empty());
        for (const auto &conn : connections_) {
            nixl_status_t conn_status = conn->getEp(worker_id)->checkTxState();
            if (conn_status != NIXL_SUCCESS) {
                return conn_status;
            }
        }
        return status;
>>>>>>> 4cef3612
    }

public:
    nixlUcxBackendH(nixlUcxWorker *worker, size_t worker_id)
        : worker(worker),
          worker_id(worker_id) {}

    auto &
    notification() {
        return notif;
    }

    void
    reserve(size_t size) {
        requests_.reserve(size);
    }

    nixl_status_t
    append(nixl_status_t status, nixlUcxReq req, ucx_connection_ptr_t conn) {
        connections_.insert(conn);
        switch (status) {
        case NIXL_IN_PROG:
            requests_.push_back(req);
            break;
        case NIXL_SUCCESS:
            // Nothing to do
            break;
        default:
            // Error. Release all previously initiated ops and exit:
            release();
            return status;
        }
        return NIXL_SUCCESS;
    }

    const std::set<ucx_connection_ptr_t> &
    getConnections() const {
        return connections_;
    }

    virtual bool
    isComposite() const {
        return false;
    }

    virtual nixl_status_t
    release() {
        // TODO: Error log: uncompleted requests found! Cancelling ...
        for (nixlUcxReq req : requests_) {
            nixl_status_t ret = ucx_status_to_nixl(ucp_request_check_status(req));
            if (ret == NIXL_IN_PROG) {
                // TODO: Need process this properly.
                // it may not be enough to cancel UCX request
                worker->reqCancel(req);
            }
            worker->reqRelease(req);
        }
        requests_.clear();
        connections_.clear();
        return NIXL_SUCCESS;
    }

    virtual nixl_status_t
    status() {
        if (requests_.empty()) {
            /* No pending transmissions */
            return NIXL_SUCCESS;
        }

        /* Maximum progress */
        while (worker->progress())
            ;

        /* If last request is incomplete, return NIXL_IN_PROG early without
         * checking other requests */
        nixlUcxReq req = requests_.back();
        nixl_status_t ret = ucx_status_to_nixl(ucp_request_check_status(req));
        if (ret == NIXL_IN_PROG) {
            return NIXL_IN_PROG;
        } else if (ret != NIXL_SUCCESS) {
            return checkConnection(ret);
        }

        /* Last request completed successfully, all the others must be in the
         * same state. TODO: remove extra checks? */
        size_t incomplete_reqs = 0;
        nixl_status_t out_ret = NIXL_SUCCESS;
        for (nixlUcxReq req : requests_) {
            nixl_status_t ret = ucx_status_to_nixl(ucp_request_check_status(req));
            if (__builtin_expect(ret == NIXL_SUCCESS, 0)) {
                worker->reqRelease(req);
            } else if (ret == NIXL_IN_PROG) {
                if (out_ret == NIXL_SUCCESS) {
                    out_ret = NIXL_IN_PROG;
                }
                requests_[incomplete_reqs++] = req;
            } else {
                // Any other ret value is ERR and will be returned
                out_ret = checkConnection(ret);
            }
        }

        requests_.resize(incomplete_reqs);
        return out_ret;
    }

    void
    setWorker(nixlUcxWorker *worker, size_t worker_id) {
        NIXL_ASSERT(this->worker == nullptr || worker == nullptr);
        this->worker = worker;
        this->worker_id = worker_id;
    }

    nixlUcxWorker *
    getWorker() const {
        return worker;
    }

    size_t
    getWorkerId() const {
        return worker_id;
    }
};

/****************************************
 * Progress thread management
 *****************************************/

/*
 * This class encapsulates a thread that polls one or multiple UCX workers
 */
class nixlUcxThread {
public:
    nixlUcxThread(const nixlUcxEngine *engine, std::function<void()> init, size_t num_workers)
        : engine_(engine),
          init_(std::move(init)) {
        workers_.reserve(num_workers);
    }

    virtual ~nixlUcxThread() {
        if (threadActive_) {
            join();
        }
    }

    void
    start() {
        NIXL_ASSERT(!threadActive_);
        threadActive_ = std::make_unique<std::promise<void>>();
        auto active = threadActive_->get_future();
        thread_ = std::make_unique<std::thread>(std::ref(*this));
        active.wait();
    }

    virtual void
    join() {
        NIXL_ASSERT(threadActive_);
        threadActive_.reset();
        thread_->join();
    }

    virtual void
    addWorker(nixlUcxWorker *worker, size_t worker_id) {
        NIXL_ASSERT(workers_.size() < workers_.capacity());
        workers_.push_back(worker);
        workerIds_.push_back(worker_id);
    }

    const std::vector<nixlUcxWorker *> &
    getWorkers() const {
        return workers_;
    }

    size_t
    getWorkerId(size_t idx = 0) const {
        return workerIds_[idx];
    }

    void
    operator()() {
        tlsThread() = this;
        init_();
        threadActive_->set_value();
        run();
    }

    static nixlUcxThread *&
    tlsThread() {
        static thread_local nixlUcxThread *tls = nullptr;
        return tls;
    }

    static bool
    isProgressThread(const nixlUcxEngine *engine) noexcept {
        nixlUcxThread *thread = tlsThread();
        return thread && thread->engine_ == engine;
    }

    friend std::ostream &
    operator<<(std::ostream &os, const nixlUcxThread &thread) {
        return os << "thread " << &thread << "{engine: " << thread.engine_ << ", worker_ids: ["
                  << absl::StrJoin(thread.workerIds_, ",") << "]}";
    }

protected:
    virtual void
    run() = 0;

private:
    const nixlUcxEngine *engine_;
    std::function<void()> init_;
    std::vector<nixlUcxWorker *> workers_;
    std::vector<size_t> workerIds_;
    std::unique_ptr<std::thread> thread_;
    std::unique_ptr<std::promise<void>> threadActive_;
};

class nixlUcxSharedThread : public nixlUcxThread {
public:
    nixlUcxSharedThread(const nixlUcxEngine *engine,
                        std::function<void()> init,
                        size_t num_workers,
                        nixlTime::us_t delay)
        : nixlUcxThread(engine, std::move(init), num_workers) {
        if (pipe(controlPipe_) < 0) {
            throw std::runtime_error("Couldn't create progress thread control pipe");
        }
        // TODO: We need delay to manual periodic wakeup/polling as a temporary
        // workaround for UCX bug (poll wouldn't wake up some fds in particular
        // circumstances)

        // This will ensure that the resulting delay is at least 1ms and fits into int in order for
        // it to be compatible with poll()
        int delay_us = std::min((int)delay, std::numeric_limits<int>::max());
        delay_ = std::chrono::ceil<std::chrono::milliseconds>(std::chrono::microseconds(delay_us));

        pollFds_.resize(num_workers + 1);
        pollFds_.back() = {controlPipe_[0], POLLIN, 0};
    }

    ~nixlUcxSharedThread() {
        close(controlPipe_[0]);
        close(controlPipe_[1]);
    }

    void
    join() override {
        const char signal = 'X';
        int ret = write(controlPipe_[1], &signal, sizeof(signal));
        if (ret < 0) NIXL_PERROR << "write to progress thread control pipe failed";
        nixlUcxThread::join();
    }

    void
    addWorker(nixlUcxWorker *worker, size_t worker_id) override {
        pollFds_[getWorkers().size()] = {worker->getEfd(), POLLIN, 0};
        nixlUcxThread::addWorker(worker, worker_id);
    }

protected:
    void
    run() override {
        NIXL_DEBUG << "shared " << *this << " running";
        // Set timeout event so that the main loop would progress all workers on first iteration
        bool timeout = true;
        bool pthr_stop = false;
        while (!pthr_stop) {
            for (size_t i = 0; i < pollFds_.size() - 1; i++) {
                if (!(pollFds_[i].revents & POLLIN) && !timeout) continue;
                pollFds_[i].revents = 0;
                nixlUcxWorker *worker = getWorkers()[i];
                do {
                    while (worker->progress())
                        ;
                } while (worker->arm() == NIXL_IN_PROG);
            }
            timeout = false;

            int ret;
            while ((ret = poll(pollFds_.data(), pollFds_.size(), delay_.count())) < 0)
                NIXL_PTRACE << "Call to poll() was interrupted, retrying";

            if (!ret) {
                timeout = true;
            } else if (pollFds_.back().revents & POLLIN) {
                pollFds_.back().revents = 0;

                char signal;
                int ret = read(pollFds_.back().fd, &signal, sizeof(signal));
                if (ret < 0) NIXL_PERROR << "read() on control pipe failed";

                pthr_stop = true;
            }
        }

        NIXL_DEBUG << "shared " << *this << " exiting";
    }

private:
    std::chrono::milliseconds delay_;
    int controlPipe_[2];
    std::vector<pollfd> pollFds_;
};

nixlUcxThreadEngine::nixlUcxThreadEngine(const nixlBackendInitParams &init_params)
    : nixlUcxEngine(init_params) {
    if (!nixlUcxMtLevelIsSupported(nixl_ucx_mt_t::WORKER)) {
        throw std::invalid_argument("UCX library does not support multi-threading");
    }

    size_t num_workers = getWorkers().size();
    thread_ = std::make_unique<nixlUcxSharedThread>(
        this, [this]() { nixlUcxEngine::vramApplyCtx(); }, num_workers, init_params.pthrDelay);
    for (size_t i = 0; i < num_workers; i++) {
        thread_->addWorker(getWorkers()[i].get(), i);
    }
    thread_->start();
}

nixlUcxThreadEngine::~nixlUcxThreadEngine() {
    thread_->join();
}

int
nixlUcxThreadEngine::vramApplyCtx() {
    thread_->join();
    thread_->start();
    return nixlUcxEngine::vramApplyCtx();
}

void
nixlUcxThreadEngine::appendNotif(std::string remote_name, std::string msg) {
    if (nixlUcxThread::isProgressThread(this)) {
        /* Append to the private list to allow batching */
        const std::lock_guard<std::mutex> lock(notifMtx_);
        notifPthr_.push_back(std::make_pair(std::move(remote_name), std::move(msg)));
    } else {
        nixlUcxEngine::appendNotif(std::move(remote_name), std::move(msg));
    }
}

nixl_status_t
nixlUcxThreadEngine::getNotifs(notif_list_t &notif_list) {
    if (!notif_list.empty()) return NIXL_ERR_INVALID_PARAM;

    getNotifsImpl(notif_list);
    const std::lock_guard<std::mutex> lock(notifMtx_);
    moveNotifList(notifPthr_, notif_list);
    return NIXL_SUCCESS;
}

/****************************************
 * Threadpool engine
 ****************************************/

struct nixlUcxBackendSharedState;

/*
 * This class represents a chunk of a composite request.
 * It is used to encapsulate a batch of requests (subset of the larger batch)
 * performed by a dedicated worker thread of threadpool. It holds a shared state
 * with the main request to track its completion status and control the lifetime.
 */
class nixlUcxChunkBackendH : public nixlUcxBackendH {
public:
    nixlUcxChunkBackendH() : nixlUcxBackendH(nullptr, UINT64_MAX) {}

    void
    startXfer(const std::shared_ptr<nixlUcxBackendSharedState> &shared_state,
              nixlUcxWorker *worker,
              size_t worker_id) {
        NIXL_ASSERT(sharedState_.get() == nullptr);
        sharedState_ = shared_state;
        setWorker(worker, worker_id);
    }

    void
    complete(nixl_status_t status);

    nixl_status_t
    status() override;

    friend std::ostream &
    operator<<(std::ostream &os, const nixlUcxChunkBackendH &chunk) {
        return os << "chunk " << &chunk << "{worker_id: " << chunk.getWorkerId()
                  << ", state: " << chunk.sharedState_.get() << "}";
    }

private:
    std::shared_ptr<nixlUcxBackendSharedState> sharedState_;
};

/*
 * This class represents a shared state between a main request and all of its
 * chunks. It is used to track the completion status of the request and the
 * number of pending requests, and to control the lifetime of the chunks.
 */
struct nixlUcxBackendSharedState {
    std::atomic<nixl_status_t> status;
    std::atomic<size_t> pendingReqs;
    std::vector<nixlUcxChunkBackendH> chunks;

    nixlUcxBackendSharedState() : status(NIXL_SUCCESS), pendingReqs(0) {}

    friend std::ostream &
    operator<<(std::ostream &os, const nixlUcxBackendSharedState &state) {
        return os << "state " << &state << "{status: " << state.status.load()
                  << ", pending=" << state.pendingReqs.load() << "}";
    }
};

void
nixlUcxChunkBackendH::complete(nixl_status_t status) {
    NIXL_ASSERT(sharedState_.get() != nullptr);
    if (status != NIXL_SUCCESS) {
        nixlUcxBackendH::release();
        sharedState_->status.store(status);
    }
    sharedState_->pendingReqs.fetch_sub(1);
    NIXL_TRACE << *this << " completed with status: " << status << ", " << *sharedState_;
    setWorker(nullptr, UINT64_MAX);
    sharedState_.reset();
}

nixl_status_t
nixlUcxChunkBackendH::status() {
    // First check if entire request was cancelled or failed
    nixl_status_t status = sharedState_->status.load();
    if (status == NIXL_SUCCESS) {
        status = nixlUcxBackendH::status();
    }
    return status;
}

/*
 * This class represents a composite request handle for a UCX backend.
 * It is used to encapsulate multiple parallel requests performed by dedicated
 * worker threads of threadpool, with a single request handle, that it returned
 * to the user.
 */
class nixlUcxCompositeBackendH : public nixlUcxBackendH {
public:
    nixlUcxCompositeBackendH(nixlUcxWorker *worker,
                             size_t worker_id,
                             size_t chunk_size,
                             size_t num_chunks)
        : nixlUcxBackendH(worker, worker_id),
          sharedState_(std::make_shared<nixlUcxBackendSharedState>()),
          chunkSize_(chunk_size) {
        sharedState_->chunks.resize(num_chunks);
    }

    size_t
    getChunkSize() const {
        return chunkSize_;
    }

    size_t
    getNumChunks() const {
        return sharedState_ ? sharedState_->chunks.size() : 0;
    }

    void
    startXfer() {
        NIXL_ASSERT(sharedState_->pendingReqs.load() == 0);
        sharedState_->status.store(NIXL_SUCCESS);
        sharedState_->pendingReqs.store(getNumChunks());
    }

    nixlUcxChunkBackendH *
    startChunk(size_t idx, nixlUcxWorker *worker, size_t worker_id) {
        nixlUcxChunkBackendH *chunk = &sharedState_->chunks[idx];
        chunk->startXfer(sharedState_, worker, worker_id);
        return chunk;
    }

    bool
    isComposite() const override {
        return true;
    }

    nixl_status_t
    release() override {
        NIXL_TRACE << *this << " releasing";
        nixl_status_t status = nixlUcxBackendH::release();
        if (sharedState_) {
            // Set failed status to stop progress chunks
            sharedState_->status.store(NIXL_ERR_NOT_FOUND);
            // Reset shared state - it will be effectively released when the last chunk
            // resets the shared state pointer
            sharedState_.reset();
        }

        return status;
    }

    nixl_status_t
    status() override {
        while (getWorker()->progress())
            ;

        if (sharedState_->pendingReqs.load()) {
            return NIXL_IN_PROG;
        }

        nixl_status_t status = nixlUcxBackendH::status();
        if (status != NIXL_SUCCESS) {
            return status;
        }

        return sharedState_->status.load();
    }

    friend std::ostream &
    operator<<(std::ostream &os, const nixlUcxCompositeBackendH &handle) {
        os << "composite handle " << &handle << "{chunks: " << handle.getNumChunks();
        if (handle.sharedState_) {
            os << ", " << *handle.sharedState_;
        } else {
            os << ", state: nullptr";
        }
        return os << "}}";
    }

private:
    std::shared_ptr<nixlUcxBackendSharedState> sharedState_;
    size_t chunkSize_;
};

class nixlUcxDedicatedThread : public nixlUcxThread {
public:
    nixlUcxDedicatedThread(nixlUcxEngine *engine, std::function<void()> init, asio::io_context &io)
        : nixlUcxThread(engine, std::move(init), 1),
          io_(io) {}

    static nixlUcxDedicatedThread *
    getDedicatedThread() {
        return (nixlUcxDedicatedThread *)tlsThread();
    }

    void
    addRequest(nixlUcxChunkBackendH *handle) {
        requests_.push_back(handle);
    }

protected:
    void
    run() override {
        auto guard = asio::make_work_guard(io_);
        NIXL_DEBUG << "dedicated " << *this << " running";

        while (!io_.stopped()) {
            if (!requests_.empty()) {
                io_.poll_one();
            } else {
                NIXL_TRACE << "dedicated " << *this << " waiting for requests";
                io_.run_one();
            }

            if (requests_.empty()) {
                continue;
            }

            for (auto it = requests_.begin(); it != requests_.end();) {
                nixl_status_t status = (*it)->status();
                if (status != NIXL_IN_PROG) {
                    NIXL_TRACE << "dedicated " << *this << " completing " << *(*it)
                               << " with status: " << status;
                    (*it)->complete(status);
                    it = requests_.erase(it);
                } else {
                    ++it;
                }
            }
        }

        if (!requests_.empty()) {
            NIXL_WARN << "dedicated " << *this << " dropping " << requests_.size()
                      << " requests on exit";
            for (auto it = requests_.begin(); it != requests_.end();) {
                NIXL_INFO << "dropping " << *(*it);
                (*it)->complete(NIXL_ERR_BACKEND);
            }
            requests_.clear();
        }

        NIXL_DEBUG << "dedicated " << *this << " exiting";
    }

private:
    asio::io_context &io_;
    std::vector<nixlUcxChunkBackendH *> requests_;
};

nixlUcxThreadPoolEngine::nixlUcxThreadPoolEngine(const nixlBackendInitParams &init_params)
    : nixlUcxEngine(init_params) {
    size_t num_threads = nixl_b_params_get(init_params.customParams, "num_threads", 0);
    numSharedWorkers_ = getWorkers().size() - num_threads;
    NIXL_ASSERT(numSharedWorkers_ > 0);

    splitBatchSize_ = nixl_b_params_get(init_params.customParams, "split_batch_size", 1024);

    auto init = [this]() { nixlUcxEngine::vramApplyCtx(); };

    if (init_params.enableProgTh) {
        sharedThread_ = std::make_unique<nixlUcxSharedThread>(
            this, init, numSharedWorkers_, init_params.pthrDelay);
        for (size_t i = 0; i < numSharedWorkers_; i++) {
            sharedThread_->addWorker(getWorkers()[i].get(), i);
        }
        sharedThread_->start();
    }

    if (num_threads > 0) {
        io_.reset(new asio::io_context());
        dedicatedThreads_.reserve(num_threads);
        for (size_t i = 0; i < num_threads; ++i) {
            size_t worker_id = numSharedWorkers_ + i;
            dedicatedThreads_.emplace_back(
                std::make_unique<nixlUcxDedicatedThread>(this, init, *io_));
            dedicatedThreads_.back()->addWorker(getWorker(worker_id).get(), worker_id);
            dedicatedThreads_.back()->start();
        }
    }
}

nixlUcxThreadPoolEngine::~nixlUcxThreadPoolEngine() {
    if (sharedThread_) {
        sharedThread_->join();
    }

    if (io_) {
        io_->stop();
        for (auto &thread : dedicatedThreads_) {
            thread->join();
        }
    }
}

nixl_status_t
nixlUcxThreadPoolEngine::prepXfer(const nixl_xfer_op_t &operation,
                                  const nixl_meta_dlist_t &local,
                                  const nixl_meta_dlist_t &remote,
                                  const std::string &remote_agent,
                                  nixlBackendReqH *&handle,
                                  const nixl_opt_b_args_t *opt_args) const {
    size_t batch_size = local.descCount();
    if (batch_size < splitBatchSize_) {
        return nixlUcxEngine::prepXfer(operation, local, remote, remote_agent, handle, opt_args);
    }

    size_t chunk_size = std::max(batch_size / dedicatedThreads_.size(), splitBatchSize_);
    size_t num_chunks = (batch_size + chunk_size - 1) / chunk_size;

    size_t worker_id = getWorkerId();
    auto comp_handle =
        new nixlUcxCompositeBackendH(getWorker(worker_id).get(), worker_id, chunk_size, num_chunks);
    NIXL_TRACE << "created " << *comp_handle;
    handle = comp_handle;
    return NIXL_SUCCESS;
}

nixl_status_t
nixlUcxThreadPoolEngine::sendXferRange(const nixl_xfer_op_t &operation,
                                       const nixl_meta_dlist_t &local,
                                       const nixl_meta_dlist_t &remote,
                                       const std::string &remote_agent,
                                       nixlBackendReqH *handle,
                                       size_t start_idx,
                                       size_t end_idx) const {
    nixlUcxBackendH *int_handle = static_cast<nixlUcxBackendH *>(handle);
    if (!int_handle->isComposite()) {
        return nixlUcxEngine::sendXferRange(
            operation, local, remote, remote_agent, handle, start_idx, end_idx);
    }

    nixlUcxCompositeBackendH *comp_handle = static_cast<nixlUcxCompositeBackendH *>(int_handle);
    comp_handle->startXfer();
    size_t chunk_size = comp_handle->getChunkSize();
    NIXL_TRACE << "sending " << *comp_handle;

    std::promise<void> promise;
    std::future<void> future = promise.get_future();
    std::atomic<size_t> remaining{comp_handle->getNumChunks()};
    std::atomic<nixl_status_t> status{NIXL_SUCCESS};

    for (size_t i = 0; i < comp_handle->getNumChunks(); i++) {
        io_->post([&, i]() {
            auto thread = nixlUcxDedicatedThread::getDedicatedThread();
            NIXL_ASSERT(thread != nullptr);

            nixlUcxChunkBackendH *chunk_handle =
                comp_handle->startChunk(i, thread->getWorkers()[0], thread->getWorkerId());
            NIXL_TRACE << "dedicated " << *thread << " starting " << *chunk_handle;

            size_t start_idx = i * chunk_size;
            size_t end_idx = std::min(start_idx + chunk_size, (size_t)local.descCount());
            nixl_status_t ret = nixlUcxEngine::sendXferRange(
                operation, local, remote, remote_agent, chunk_handle, start_idx, end_idx);
            if (ret != NIXL_SUCCESS) {
                status.store(ret);
                chunk_handle->complete(ret);
            } else {
                NIXL_TRACE << "dedicated " << *thread << " sent " << *chunk_handle;
                thread->addRequest(chunk_handle);
            }

            if (remaining.fetch_sub(1) == 1) {
                promise.set_value();
            }
        });
    }

    future.wait();
    NIXL_TRACE << "sent " << *comp_handle << " with status: " << status.load();
    return status.load();
}

int
nixlUcxThreadPoolEngine::vramApplyCtx() {
    if (sharedThread_) {
        sharedThread_->join();
        sharedThread_->start();
    }
    if (io_) {
        io_->stop();
        for (auto &thread : dedicatedThreads_) {
            thread->join();
        }
        io_->restart();
        for (auto &thread : dedicatedThreads_) {
            thread->start();
        }
    }
    return nixlUcxEngine::vramApplyCtx();
}

void
nixlUcxThreadPoolEngine::appendNotif(std::string remote_name, std::string msg) {
    if (nixlUcxThread::isProgressThread(this)) {
        std::lock_guard<std::mutex> lock(notifMutex_);
        notifThread_.emplace_back(std::move(remote_name), std::move(msg));
    } else {
        nixlUcxEngine::appendNotif(std::move(remote_name), std::move(msg));
    }
}

nixl_status_t
nixlUcxThreadPoolEngine::getNotifs(notif_list_t &notif_list) {
    if (!notif_list.empty()) return NIXL_ERR_INVALID_PARAM;

    if (!sharedThread_) {
        progress();
    }

    getNotifsImpl(notif_list);
    std::lock_guard<std::mutex> lock(notifMutex_);
    moveNotifList(notifThread_, notif_list);
    return NIXL_SUCCESS;
}

/****************************************
 * Constructor/Destructor
 *****************************************/

std::unique_ptr<nixlUcxEngine>
nixlUcxEngine::create(const nixlBackendInitParams &init_params) {
    nixlUcxEngine *engine;
    size_t num_threads = nixl_b_params_get(init_params.customParams, "num_threads", 0);
    if (num_threads > 0) {
        engine = new nixlUcxThreadPoolEngine(init_params);
    } else if (init_params.enableProgTh) {
        engine = new nixlUcxThreadEngine(init_params);
    } else {
        engine = new nixlUcxEngine(init_params);
    }
    return std::unique_ptr<nixlUcxEngine>(engine);
}

nixlUcxEngine::nixlUcxEngine(const nixlBackendInitParams &init_params)
    : nixlBackendEngine(&init_params),
      sharedWorkerIndex_(1),
      progressThreadEnabled_(init_params.enableProgTh) {
    std::vector<std::string> devs; /* Empty vector */
    nixl_b_params_t *custom_params = init_params.customParams;

    if (custom_params->count("device_list") != 0)
        devs = str_split((*custom_params)["device_list"], ", ");

    size_t num_workers = nixl_b_params_get(custom_params, "num_workers", 1);
    size_t num_threads = nixl_b_params_get(custom_params, "num_threads", 0);

    if (num_workers <= num_threads) {
        /* There must be at least one shared worker */
        num_workers = num_threads + 1;
    }

    ucp_err_handling_mode_t err_handling_mode;
    const auto err_handling_mode_it =
        custom_params->find(std::string(nixl_ucx_err_handling_param_name));
    if (err_handling_mode_it == custom_params->end()) {
        err_handling_mode = UCP_ERR_HANDLING_MODE_PEER;
    } else {
        err_handling_mode = ucx_err_mode_from_string(err_handling_mode_it->second);
    }

    const auto engine_config_it = custom_params->find("engine_config");
    const auto engine_config =
        (engine_config_it != custom_params->end()) ? engine_config_it->second : "";

    uc = std::make_unique<nixlUcxContext>(
        devs, init_params.enableProgTh, num_workers, init_params.syncMode, engine_config);

    for (size_t i = 0; i < num_workers; i++) {
        uws.emplace_back(std::make_unique<nixlUcxWorker>(*uc, err_handling_mode));
    }

    auto &uw = uws.front();
    workerAddr = uw->epAddr();
    uw->regAmCallback(NOTIF_STR, notifAmCb, this);

    // Temp fixup
    if (getenv("NIXL_DISABLE_CUDA_ADDR_WA")) {
        NIXL_INFO << "disabling CUDA address workaround";
        cuda_addr_wa = false;
    } else {
        cuda_addr_wa = true;
    }

    m_cudaPrimaryCtx = std::make_shared<nixlUcxCudaDevicePrimaryCtx>();
    vramInitCtx();
}

nixl_mem_list_t
nixlUcxEngine::getSupportedMems() const {
    nixl_mem_list_t mems;
    mems.push_back(DRAM_SEG);
    mems.push_back(VRAM_SEG);
    return mems;
}

static std::unordered_map<const nixlUcxEngine *, size_t> &
tlsSharedWorkerMap() {
    static thread_local std::unordered_map<const nixlUcxEngine *, size_t> map;
    return map;
}

// Through parent destructor the unregister will be called.
nixlUcxEngine::~nixlUcxEngine() {
    vramFiniCtx();
    tlsSharedWorkerMap().erase(this);
}

/****************************************
 * Connection management
 *****************************************/

nixl_status_t
nixlUcxEngine::checkConn(const std::string &remote_agent) {
    return remoteConnMap.count(remote_agent) ? NIXL_SUCCESS : NIXL_ERR_NOT_FOUND;
}

nixl_status_t
nixlUcxEngine::getConnInfo(std::string &str) const {
    str = workerAddr;
    return NIXL_SUCCESS;
}

nixl_status_t
nixlUcxEngine::connect(const std::string &remote_agent) {
    if (remote_agent == localAgent) {
        return loadRemoteConnInfo(remote_agent, workerAddr);
    }

    return (remoteConnMap.find(remote_agent) == remoteConnMap.end()) ? NIXL_ERR_NOT_FOUND :
                                                                       NIXL_SUCCESS;
}

nixl_status_t
nixlUcxEngine::disconnect(const std::string &remote_agent) {
    auto search = remoteConnMap.find(remote_agent);

    if (search == remoteConnMap.end()) {
        return NIXL_ERR_NOT_FOUND;
    }

    // thread safety?
    remoteConnMap.erase(search);
    return NIXL_SUCCESS;
}

nixl_status_t
nixlUcxEngine::loadRemoteConnInfo(const std::string &remote_agent,
                                  const std::string &remote_conn_info) {
    size_t size = remote_conn_info.size();
    std::vector<char> addr(size);

    if (remoteConnMap.count(remote_agent)) {
        return NIXL_ERR_INVALID_PARAM;
    }

    nixlSerDes::_stringToBytes(addr.data(), remote_conn_info, size);
    std::shared_ptr<nixlUcxConnection> conn = std::make_shared<nixlUcxConnection>();
    bool error = false;
    for (auto &uw : uws) {
        auto result = uw->connect(addr.data(), size);
        if (!result.ok()) {
            error = true;
            break;
        }
        conn->eps.push_back(std::move(*result));
    }

    if (error) return NIXL_ERR_BACKEND;

    conn->remoteAgent = remote_agent;

    remoteConnMap.insert({remote_agent, conn});

    return NIXL_SUCCESS;
}

/****************************************
 * Memory management
 *****************************************/
nixl_status_t
nixlUcxEngine::registerMem(const nixlBlobDesc &mem,
                           const nixl_mem_t &nixl_mem,
                           nixlBackendMD *&out) {
    auto priv = std::make_unique<nixlUcxPrivateMetadata>();

    if (nixl_mem == VRAM_SEG) {
        bool need_restart;
        if (vramUpdateCtx((void *)mem.addr, mem.devId, need_restart)) {
            return NIXL_ERR_NOT_SUPPORTED;
            // TODO Add to logging
        }
        if (need_restart) {
            vramApplyCtx();
        }
    }

    // TODO: Add nixl_mem check?
    const int ret = uc->memReg((void *)mem.addr, mem.len, priv->mem, nixl_mem);
    if (ret) {
        return NIXL_ERR_BACKEND;
    }
    priv->rkeyStr = uc->packRkey(priv->mem);

    if (priv->rkeyStr.empty()) {
        return NIXL_ERR_BACKEND;
    }
    out = priv.release();
    return NIXL_SUCCESS;
}

nixl_status_t
nixlUcxEngine::deregisterMem(nixlBackendMD *meta) {
    nixlUcxPrivateMetadata *priv = (nixlUcxPrivateMetadata *)meta;
    uc->memDereg(priv->mem);
    delete priv;
    return NIXL_SUCCESS;
}

nixl_status_t
nixlUcxEngine::getPublicData(const nixlBackendMD *meta, std::string &str) const {
    const nixlUcxPrivateMetadata *priv = (nixlUcxPrivateMetadata *)meta;
    str = priv->get();
    return NIXL_SUCCESS;
}

// To be cleaned up
nixl_status_t
nixlUcxEngine::internalMDHelper(const nixl_blob_t &blob,
                                const std::string &agent,
                                nixlBackendMD *&output) {
    try {
        auto md = std::make_unique<nixlUcxPublicMetadata>();
        size_t size = blob.size();

        auto search = remoteConnMap.find(agent);

        if (search == remoteConnMap.end()) {
            // TODO: err: remote connection not found
            return NIXL_ERR_NOT_FOUND;
        }
        md->conn = search->second;

        std::vector<char> addr(size);
        nixlSerDes::_stringToBytes(addr.data(), blob, size);

        for (size_t wid = 0; wid < uws.size(); wid++) {
            md->addRkey(*md->conn->getEp(wid), addr.data());
        }

        output = (nixlBackendMD *)md.release();

        return NIXL_SUCCESS;
    }
    catch (const std::runtime_error &e) {
        NIXL_ERROR << e.what();
        return NIXL_ERR_BACKEND;
    }
}

nixl_status_t
nixlUcxEngine::loadLocalMD(nixlBackendMD *input, nixlBackendMD *&output) {
    nixlUcxPrivateMetadata *input_md = (nixlUcxPrivateMetadata *)input;
    return internalMDHelper(input_md->rkeyStr, localAgent, output);
}

// To be cleaned up
nixl_status_t
nixlUcxEngine::loadRemoteMD(const nixlBlobDesc &input,
                            const nixl_mem_t &nixl_mem,
                            const std::string &remote_agent,
                            nixlBackendMD *&output) {
    // Set CUDA context of first device, UCX will anyways detect proper device when sending
    nixlUcxCudaCtxGuard guard(nixl_mem, m_cudaPrimaryCtx);
    return internalMDHelper(input.metaInfo, remote_agent, output);
}

nixl_status_t
nixlUcxEngine::unloadMD(nixlBackendMD *input) {

    nixlUcxPublicMetadata *md = (nixlUcxPublicMetadata *)input; // typecast?
    delete md;

    return NIXL_SUCCESS;
}

/****************************************
 * Data movement
 *****************************************/

<<<<<<< HEAD
static nixl_status_t
_retHelper(nixl_status_t ret, nixlUcxBackendH *hndl, nixlUcxReq &req, ucx_connection_ptr_t conn) {
    /* if transfer wasn't immediately completed */
    switch (ret) {
    case NIXL_IN_PROG:
        hndl->append(req, conn);
    case NIXL_SUCCESS:
        // Nothing to do
        break;
    default:
        // Error. Release all previously initiated ops and exit:
        hndl->release();
        return ret;
    }

    return NIXL_SUCCESS;
}

=======
>>>>>>> 4cef3612
size_t
nixlUcxEngine::getWorkerId() const {
    auto it = tlsSharedWorkerMap().find(this);
    if (it == tlsSharedWorkerMap().end()) {
        size_t index = sharedWorkerIndex_.fetch_add(1) % getSharedWorkersSize();
        it = tlsSharedWorkerMap().emplace(this, index).first;
        NIXL_DEBUG << "engine " << this << " bound shared worker " << index << " to thread "
                   << std::this_thread::get_id();
    }
    return it->second;
}

std::optional<size_t>
nixlUcxEngine::getWorkerIdFromOptArgs(const nixl_opt_b_args_t *opt_args) const noexcept {
    if (!opt_args || opt_args->customParam.empty()) {
        return std::nullopt;
    }

    constexpr std::string_view worker_id_key = "worker_id=";
    size_t pos = opt_args->customParam.find(worker_id_key);
    if (pos == std::string::npos) {
        return std::nullopt;
    }

    try {
        size_t worker_id = std::stoull(opt_args->customParam.substr(pos + worker_id_key.length()));

        if (worker_id >= getSharedWorkersSize()) {
            NIXL_WARN << "Invalid worker_id " << worker_id << " (must be < "
                      << getSharedWorkersSize() << ")";
            return std::nullopt;
        }

        return worker_id;
    }
    catch (const std::exception &e) {
        NIXL_WARN << "Failed to parse worker_id from customParam: " << e.what();
        return std::nullopt;
    }
}

nixl_status_t nixlUcxEngine::prepXfer (const nixl_xfer_op_t &operation,
                                       const nixl_meta_dlist_t &local,
                                       const nixl_meta_dlist_t &remote,
                                       const std::string &remote_agent,
                                       nixlBackendReqH* &handle,
                                       const nixl_opt_b_args_t* opt_args) const
{
    if (local.descCount() == 0 || remote.descCount() == 0) {
        NIXL_ERROR << "Local or remote descriptor list is empty";
        return NIXL_ERR_INVALID_PARAM;
    }

    /* TODO: try to get from a pool first */
    const auto opt_worker_id = getWorkerIdFromOptArgs(opt_args);
    size_t worker_id = opt_worker_id.value_or(getWorkerId());
    auto *ucx_handle = new nixlUcxBackendH(getWorker(worker_id).get(), worker_id);

    handle = ucx_handle;

    return NIXL_SUCCESS;
}

nixl_status_t
nixlUcxEngine::estimateXferCost(const nixl_xfer_op_t &operation,
                                const nixl_meta_dlist_t &local,
                                const nixl_meta_dlist_t &remote,
                                const std::string &remote_agent,
                                nixlBackendReqH *const &handle,
                                std::chrono::microseconds &duration,
                                std::chrono::microseconds &err_margin,
                                nixl_cost_t &method,
                                const nixl_opt_args_t *opt_args) const {
    nixlUcxBackendH *intHandle = (nixlUcxBackendH *)handle;
    size_t workerId = intHandle->getWorkerId();

    if (local.descCount() != remote.descCount()) {
        NIXL_ERROR << "Local (" << local.descCount() << ") and remote (" << remote.descCount()
                   << ") descriptor lists differ in size for cost estimation";
        return NIXL_ERR_MISMATCH;
    }

    duration = std::chrono::microseconds(0);
    err_margin = std::chrono::microseconds(0);

    if (local.descCount() == 0) {
        // Nothing to do, use a default value
        method = nixl_cost_t::ANALYTICAL_BACKEND;
        return NIXL_SUCCESS;
    }

    for (int i = 0; i < local.descCount(); i++) {
        size_t lsize = local[i].len;
        size_t rsize = remote[i].len;

        nixlUcxPrivateMetadata *lmd = static_cast<nixlUcxPrivateMetadata *>(local[i].metadataP);
        nixlUcxPublicMetadata *rmd = static_cast<nixlUcxPublicMetadata *>(remote[i].metadataP);

        NIXL_ASSERT(lmd && rmd) << "No metadata found in descriptor lists at index " << i
                                << " during cost estimation";
        NIXL_ASSERT(lsize == rsize) << "Local size (" << lsize << ") != Remote size (" << rsize
                                    << ") at index " << i << " during cost estimation";

        std::chrono::microseconds msg_duration;
        std::chrono::microseconds msg_err_margin;
        nixl_cost_t msg_method;
        nixl_status_t ret = rmd->conn->getEp(workerId)->estimateCost(
            lsize, msg_duration, msg_err_margin, msg_method);
        if (ret != NIXL_SUCCESS) {
            NIXL_ERROR << "Worker failed to estimate cost for segment " << i << " status: " << ret;
            return ret;
        }

        duration += msg_duration;
        err_margin += msg_err_margin;
        method = msg_method;
    }

    return NIXL_SUCCESS;
}

nixlUcxEngine::batchResult
nixlUcxEngine::sendXferRangeBatch(nixlUcxEp &ep,
                                  nixl_xfer_op_t operation,
                                  const nixl_meta_dlist_t &local,
                                  const nixl_meta_dlist_t &remote,
                                  size_t worker_id,
                                  size_t start_idx,
                                  size_t end_idx) {
    batchResult result = {NIXL_SUCCESS, 0, nullptr};

    for (size_t i = start_idx; i < end_idx; ++i) {
        void *laddr = (void *)local[i].addr;
        size_t lsize = local[i].len;
        uint64_t raddr = static_cast<uint64_t>(remote[i].addr);
        NIXL_ASSERT(lsize == remote[i].len);

        auto lmd = static_cast<nixlUcxPrivateMetadata *>(local[i].metadataP);
        auto rmd = static_cast<nixlUcxPublicMetadata *>(remote[i].metadataP);
        auto &rmd_ep = rmd->conn->getEp(worker_id);
        if (__builtin_expect(rmd_ep.get() != &ep, 0)) {
            break;
        }

        ++result.size;
        nixlUcxReq req;
        nixl_status_t ret = operation == NIXL_READ ?
            ep.read(raddr, rmd->getRkey(worker_id), laddr, lmd->mem, lsize, req) :
            ep.write(laddr, lmd->mem, raddr, rmd->getRkey(worker_id), lsize, req);

        if (ret == NIXL_IN_PROG) {
            if (__builtin_expect(result.req != nullptr, 1)) {
                ucp_request_free(result.req);
            }
            result.req = req;
        } else if (ret != NIXL_SUCCESS) {
            result.status = ret;
            if (result.req != nullptr) {
                ucp_request_free(result.req);
                result.req = nullptr;
            }
            break;
        }
    }

    if (result.status == NIXL_SUCCESS && result.req) {
        result.status = NIXL_IN_PROG;
    }
    return result;
}

nixl_status_t
nixlUcxEngine::sendXferRange(const nixl_xfer_op_t &operation,
                             const nixl_meta_dlist_t &local,
                             const nixl_meta_dlist_t &remote,
                             const std::string &remote_agent,
                             nixlBackendReqH *handle,
                             size_t start_idx,
                             size_t end_idx) const {
    nixlUcxBackendH *intHandle = (nixlUcxBackendH *)handle;
    size_t workerId = intHandle->getWorkerId();
    nixl_status_t ret;

    if (operation != NIXL_WRITE && operation != NIXL_READ) {
        return NIXL_ERR_INVALID_PARAM;
    }

<<<<<<< HEAD
    for (size_t i = start_idx; i < end_idx; i++) {
        void *laddr = (void *)local[i].addr;
        size_t lsize = local[i].len;
        uint64_t raddr = (uint64_t)remote[i].addr;
        size_t rsize = remote[i].len;

        lmd = (nixlUcxPrivateMetadata *)local[i].metadataP;
        rmd = (nixlUcxPublicMetadata *)remote[i].metadataP;
=======
    /* Assuming we have a single EP, we need 3 requests: one pending request,
     * one flush request, and one notification request */
    intHandle->reserve(3);

    for (size_t i = start_idx; i < end_idx;) {
        /* Send requests to a single EP */
        auto rmd = static_cast<nixlUcxPublicMetadata *>(remote[i].metadataP);
>>>>>>> 4cef3612
        auto &ep = rmd->conn->getEp(workerId);
        auto result = sendXferRangeBatch(*ep, operation, local, remote, workerId, i, end_idx);

        /* Append a single pending request for the entire EP batch */
        ret = intHandle->append(result.status, result.req, rmd->conn);
        if (ret != NIXL_SUCCESS) {
            return ret;
        }

        i += result.size;
    }

    /*
     * Flush keeps intHandle non-empty until the operation is actually
     * completed, which can happen after local requests completion.
     * We need to flush all distinct connections to ensure that the operation
     * is actually completed.
     */
    for (auto &conn : intHandle->getConnections()) {
        nixlUcxReq req;
        ret = conn->getEp(workerId)->flushEp(req);
        if (intHandle->append(ret, req, conn) != NIXL_SUCCESS) {
            return ret;
        }
    }

    return NIXL_SUCCESS;
}

nixl_status_t
nixlUcxEngine::postXfer(const nixl_xfer_op_t &operation,
                        const nixl_meta_dlist_t &local,
                        const nixl_meta_dlist_t &remote,
                        const std::string &remote_agent,
                        nixlBackendReqH *&handle,
                        const nixl_opt_b_args_t *opt_args) const {
    size_t lcnt = local.descCount();
    size_t rcnt = remote.descCount();
    nixlUcxBackendH *int_handle = static_cast<nixlUcxBackendH *>(handle);
    nixl_status_t ret;

    if (lcnt != rcnt) {
        NIXL_ERROR << "Local (" << lcnt << ") and remote (" << rcnt
                   << ") descriptor lists differ in size";
        return NIXL_ERR_INVALID_PARAM;
    }

    // TODO: assert that handle is empty/completed, as we can't post request before completion

    ret = sendXferRange(operation, local, remote, remote_agent, handle, 0, lcnt);
    if (ret != NIXL_SUCCESS) {
        return ret;
    }

    ret = int_handle->status();
    if (opt_args && opt_args->hasNotif) {
        if (ret == NIXL_SUCCESS) {
            nixlUcxReq req;
            auto rmd = (nixlUcxPublicMetadata *)remote[0].metadataP;
            ret = notifSendPriv(remote_agent,
                                opt_args->notifMsg,
                                rmd->conn->getEp(int_handle->getWorkerId()),
                                &req);
            if (int_handle->append(ret, req, rmd->conn) != NIXL_SUCCESS) {
                return ret;
            }

            ret = int_handle->status();
        } else if (ret == NIXL_IN_PROG) {
            int_handle->notification().emplace(remote_agent, opt_args->notifMsg);
        }
    }

    return ret;
}

nixl_status_t
nixlUcxEngine::checkXfer(nixlBackendReqH *handle) const {
    nixlUcxBackendH *intHandle = (nixlUcxBackendH *)handle;
    auto &notif = intHandle->notification();
    nixl_status_t handle_status = intHandle->status();

    if ((handle_status != NIXL_SUCCESS) || !notif.has_value()) {
        if (handle_status != NIXL_IN_PROG) { // error flow
            notif.reset();
        }

        return handle_status;
    }

    ucx_connection_ptr_t conn = getConnection(notif->agent);
    if (!conn) {
        notif.reset();
        return NIXL_ERR_NOT_FOUND;
    }

    nixlUcxReq req;
    nixl_status_t status =
        notifSendPriv(notif->agent, notif->payload, conn->getEp(intHandle->getWorkerId()), &req);
    notif.reset();

    if (intHandle->append(status, req, conn) != NIXL_SUCCESS) {
        return status;
    }

    return intHandle->status();
}

nixl_status_t
nixlUcxEngine::releaseReqH(nixlBackendReqH *handle) const {
    nixlUcxBackendH *intHandle = (nixlUcxBackendH *)handle;
    nixl_status_t status = intHandle->release();

    /* TODO: return to a pool instead. */
    delete intHandle;

    return status;
}

nixl_status_t
nixlUcxEngine::createGpuXferReq(const nixlBackendReqH &req_hndl,
                                const nixl_meta_dlist_t &local_descs,
                                const nixl_meta_dlist_t &remote_descs,
                                const nixlMetaDesc &signal_desc,
                                nixlGpuXferReqH &gpu_req_hndl) const {
    auto intHandle = static_cast<const nixlUcxBackendH *>(&req_hndl);

<<<<<<< HEAD
=======
    if (local_descs.descCount() != remote_descs.descCount()) {
        NIXL_ERROR << "Mismatch between local and remote descriptor counts";
        return NIXL_ERR_INVALID_PARAM;
    }

    if (local_descs.descCount() == 0) {
        NIXL_ERROR << "Empty descriptor lists";
        return NIXL_ERR_INVALID_PARAM;
    }

    if (!progressThreadEnabled_) {
        NIXL_WARN << "Progress thread must be enabled for GPU transfer requests";
    }

>>>>>>> 4cef3612
    auto remoteMd = static_cast<nixlUcxPublicMetadata *>(remote_descs[0].metadataP);
    if (!remoteMd || !remoteMd->conn) {
        NIXL_ERROR << "No connection found in remote metadata";
        return NIXL_ERR_NOT_FOUND;
    }

    size_t workerId = intHandle->getWorkerId();
    nixlUcxEp *ep = remoteMd->conn->getEp(workerId).get();

    std::vector<nixlUcxMem> local_mems;
    std::vector<const nixl::ucx::rkey *> remote_rkeys;
    std::vector<uint64_t> remote_addrs;
    std::vector<size_t> remote_lengths;
    local_mems.reserve(local_descs.descCount());
    remote_rkeys.reserve(remote_descs.descCount());
    remote_addrs.reserve(remote_descs.descCount());
    remote_lengths.reserve(remote_descs.descCount());

    for (size_t i = 0; i < static_cast<size_t>(local_descs.descCount()); i++) {
        auto localMd = static_cast<nixlUcxPrivateMetadata *>(local_descs[i].metadataP);
        auto remoteMdDesc = static_cast<nixlUcxPublicMetadata *>(remote_descs[i].metadataP);

        local_mems.push_back(localMd->mem);
        remote_rkeys.push_back(&remoteMdDesc->getRkey(workerId));
        remote_addrs.push_back(static_cast<uint64_t>(remote_descs[i].addr));
        remote_lengths.push_back(remote_descs[i].len);
    }

    const nixl::ucx::rkey *ucx_signal_rkey = nullptr;
    const uint64_t signal_addr = signal_desc.addr;
    const size_t signal_len = signal_desc.len;

    if (signal_desc.len > 0) {
        if (gpuSignalSize_ && signal_desc.len != *gpuSignalSize_) {
            NIXL_ERROR << "Signal length mismatch: expected " << *gpuSignalSize_ << " but got "
                       << signal_desc.len;
            return NIXL_ERR_INVALID_PARAM;
        }

        auto signal_md = static_cast<const nixlUcxPublicMetadata *>(signal_desc.metadataP);
        ucx_signal_rkey = &signal_md->getRkey(workerId);
    }

    try {
<<<<<<< HEAD
        gpu_req_hndl = nixl::ucx::createGpuXferReq(*ep,
                                                   local_mems,
                                                   remote_rkeys,
                                                   remote_addrs,
                                                   remote_lengths,
                                                   signal_addr,
                                                   signal_len,
                                                   ucx_signal_rkey);
=======
        gpu_req_hndl = nixl::ucx::createGpuXferReq(
            *ep, *getWorker(workerId), local_mems, remote_rkeys, remote_addrs);
>>>>>>> 4cef3612
        NIXL_TRACE << "Created device memory list: ep=" << ep->getEp() << " handle=" << gpu_req_hndl
                   << " worker_id=" << workerId << " num_elements=" << local_mems.size();
        return NIXL_SUCCESS;
    }
    catch (const std::exception &e) {
        NIXL_ERROR << "Failed to create device memory list for GPU transfer: " << e.what();
        return NIXL_ERR_BACKEND;
    }
}

void
nixlUcxEngine::releaseGpuXferReq(nixlGpuXferReqH gpu_req_hndl) const {
    nixl::ucx::releaseGpuXferReq(gpu_req_hndl);
}

nixl_status_t
nixlUcxEngine::getGpuSignalSize(size_t &signal_size) const {
    if (gpuSignalSize_) {
        signal_size = *gpuSignalSize_;
        return NIXL_SUCCESS;
    }

    try {
        gpuSignalSize_ = signal_size = uc->getGpuSignalSize();
        return NIXL_SUCCESS;
    }
    catch (const std::exception &e) {
        NIXL_ERROR << e.what();
        return NIXL_ERR_BACKEND;
    }
}

nixl_status_t
nixlUcxEngine::prepGpuSignal(const nixlBackendMD &meta,
                             void *signal,
                             const nixl_opt_b_args_t *opt_args) const {
    try {
        auto *ucx_meta = static_cast<const nixlUcxPrivateMetadata *>(&meta);

        const auto opt_worker_id = getWorkerIdFromOptArgs(opt_args);
        if (opt_worker_id) {
            getWorker(*opt_worker_id)->prepGpuSignal(ucx_meta->mem, signal);
        } else {
            getWorker(getWorkerId())->prepGpuSignal(ucx_meta->mem, signal);
        }

        return NIXL_SUCCESS;
    }
    catch (const std::exception &e) {
        NIXL_ERROR << e.what();
        return NIXL_ERR_BACKEND;
    }
}

int
nixlUcxEngine::progress() {
    // TODO: add listen for connection handling if necessary
    int ret = 0;
    for (auto &uw : uws)
        ret += uw->progress();
    return ret;
}

/****************************************
 * Notifications
 *****************************************/

// agent will provide cached msg
nixl_status_t
nixlUcxEngine::notifSendPriv(const std::string &remote_agent,
                             const std::string &msg,
                             const std::unique_ptr<nixlUcxEp> &ep,
                             nixlUcxReq *req) const {
    nixlSerDes ser_des;

    ser_des.addStr("name", localAgent);
    ser_des.addStr("msg", msg);
    // TODO: replace with mpool for performance

    std::string *buffer = new std::string(ser_des.exportStr());
    auto deleter = [buffer, req](void *completed_request, void *ptr) {
        delete buffer;
        if ((req == nullptr) && (completed_request != nullptr)) {
            /* Caller is not interested in the request, free it */
            ucp_request_free(completed_request);
        }
    };

    return ep->sendAm(NOTIF_STR,
                      nullptr,
                      0,
                      (void *)buffer->data(),
                      buffer->size(),
                      UCP_AM_SEND_FLAG_EAGER,
                      req,
                      deleter);
}

ucx_connection_ptr_t
nixlUcxEngine::getConnection(const std::string &remote_agent) const {
    auto search = remoteConnMap.find(remote_agent);
    return (search != remoteConnMap.end()) ? search->second : nullptr;
}

void
nixlUcxEngine::appendNotif(std::string remote_name, std::string msg) {
    notifMainList.emplace_back(std::move(remote_name), std::move(msg));
}

ucs_status_t
nixlUcxEngine::notifAmCb(void *arg,
                         const void *header,
                         size_t header_length,
                         void *data,
                         size_t length,
                         const ucp_am_recv_param_t *param) {
    nixlSerDes ser_des;

    std::string ser_str((char *)data, length);
    nixlUcxEngine *engine = (nixlUcxEngine *)arg;

    // send_am should be forcing EAGER protocol
    NIXL_ASSERT(!(param->recv_attr & UCP_AM_RECV_ATTR_FLAG_RNDV));
    NIXL_ASSERT(header_length == 0) << "header_length " << header_length;

    ser_des.importStr(ser_str);
    std::string remote_name = ser_des.getStr("name");
    std::string msg = ser_des.getStr("msg");

    engine->appendNotif(std::move(remote_name), std::move(msg));
    return UCS_OK;
}

void
nixlUcxEngine::getNotifsImpl(notif_list_t &notif_list) {
    moveNotifList(notifMainList, notif_list);
}

nixl_status_t
nixlUcxEngine::getNotifs(notif_list_t &notif_list) {
    if (!notif_list.empty()) return NIXL_ERR_INVALID_PARAM;

    while (progress())
        ;
    getNotifsImpl(notif_list);
    return NIXL_SUCCESS;
}

nixl_status_t
nixlUcxEngine::genNotif(const std::string &remote_agent, const std::string &msg) const {
    auto conn = getConnection(remote_agent);
    if (!conn) {
        return NIXL_ERR_NOT_FOUND;
    }

    nixl_status_t ret = notifSendPriv(remote_agent, msg, conn->getEp(getWorkerId()));
    if (ret == NIXL_IN_PROG) {
        ret = NIXL_SUCCESS;
    }
    return ret;
}<|MERGE_RESOLUTION|>--- conflicted
+++ resolved
@@ -277,35 +277,6 @@
 }
 
 /****************************************
-<<<<<<< HEAD
- * UCX request management
- *****************************************/
-
-
-class nixlUcxIntReq {
-public:
-    operator nixlUcxReq() noexcept {
-        return static_cast<nixlUcxReq>(this);
-    }
-
-    void
-    setConnection(nixlUcxConnection *conn) {
-        conn_ = conn;
-    }
-
-    nixl_status_t
-    checkConnection(size_t ep_id) const {
-        NIXL_ASSERT(conn_) << "Connection is not set";
-        return conn_->getEp(ep_id)->checkTxState();
-    }
-
-private:
-    nixlUcxConnection *conn_;
-};
-
-/****************************************
-=======
->>>>>>> 4cef3612
  * Backend request management
  *****************************************/
 
@@ -328,12 +299,6 @@
 
     std::optional<Notif> notif;
 
-<<<<<<< HEAD
-public:
-    auto &
-    notification() {
-        return notif;
-=======
     nixl_status_t
     checkConnection(nixl_status_t status = NIXL_SUCCESS) const {
         NIXL_ASSERT(!connections_.empty());
@@ -344,7 +309,6 @@
             }
         }
         return status;
->>>>>>> 4cef3612
     }
 
 public:
@@ -1378,29 +1342,8 @@
 
 /****************************************
  * Data movement
- *****************************************/
-
-<<<<<<< HEAD
-static nixl_status_t
-_retHelper(nixl_status_t ret, nixlUcxBackendH *hndl, nixlUcxReq &req, ucx_connection_ptr_t conn) {
-    /* if transfer wasn't immediately completed */
-    switch (ret) {
-    case NIXL_IN_PROG:
-        hndl->append(req, conn);
-    case NIXL_SUCCESS:
-        // Nothing to do
-        break;
-    default:
-        // Error. Release all previously initiated ops and exit:
-        hndl->release();
-        return ret;
-    }
-
-    return NIXL_SUCCESS;
-}
-
-=======
->>>>>>> 4cef3612
+*****************************************/
+
 size_t
 nixlUcxEngine::getWorkerId() const {
     auto it = tlsSharedWorkerMap().find(this);
@@ -1588,16 +1531,6 @@
         return NIXL_ERR_INVALID_PARAM;
     }
 
-<<<<<<< HEAD
-    for (size_t i = start_idx; i < end_idx; i++) {
-        void *laddr = (void *)local[i].addr;
-        size_t lsize = local[i].len;
-        uint64_t raddr = (uint64_t)remote[i].addr;
-        size_t rsize = remote[i].len;
-
-        lmd = (nixlUcxPrivateMetadata *)local[i].metadataP;
-        rmd = (nixlUcxPublicMetadata *)remote[i].metadataP;
-=======
     /* Assuming we have a single EP, we need 3 requests: one pending request,
      * one flush request, and one notification request */
     intHandle->reserve(3);
@@ -1605,7 +1538,6 @@
     for (size_t i = start_idx; i < end_idx;) {
         /* Send requests to a single EP */
         auto rmd = static_cast<nixlUcxPublicMetadata *>(remote[i].metadataP);
->>>>>>> 4cef3612
         auto &ep = rmd->conn->getEp(workerId);
         auto result = sendXferRangeBatch(*ep, operation, local, remote, workerId, i, end_idx);
 
@@ -1733,23 +1665,10 @@
                                 nixlGpuXferReqH &gpu_req_hndl) const {
     auto intHandle = static_cast<const nixlUcxBackendH *>(&req_hndl);
 
-<<<<<<< HEAD
-=======
-    if (local_descs.descCount() != remote_descs.descCount()) {
-        NIXL_ERROR << "Mismatch between local and remote descriptor counts";
-        return NIXL_ERR_INVALID_PARAM;
-    }
-
-    if (local_descs.descCount() == 0) {
-        NIXL_ERROR << "Empty descriptor lists";
-        return NIXL_ERR_INVALID_PARAM;
-    }
-
     if (!progressThreadEnabled_) {
         NIXL_WARN << "Progress thread must be enabled for GPU transfer requests";
     }
 
->>>>>>> 4cef3612
     auto remoteMd = static_cast<nixlUcxPublicMetadata *>(remote_descs[0].metadataP);
     if (!remoteMd || !remoteMd->conn) {
         NIXL_ERROR << "No connection found in remote metadata";
@@ -1794,8 +1713,8 @@
     }
 
     try {
-<<<<<<< HEAD
         gpu_req_hndl = nixl::ucx::createGpuXferReq(*ep,
+                                                   *getWorker(workerId),
                                                    local_mems,
                                                    remote_rkeys,
                                                    remote_addrs,
@@ -1803,10 +1722,6 @@
                                                    signal_addr,
                                                    signal_len,
                                                    ucx_signal_rkey);
-=======
-        gpu_req_hndl = nixl::ucx::createGpuXferReq(
-            *ep, *getWorker(workerId), local_mems, remote_rkeys, remote_addrs);
->>>>>>> 4cef3612
         NIXL_TRACE << "Created device memory list: ep=" << ep->getEp() << " handle=" << gpu_req_hndl
                    << " worker_id=" << workerId << " num_elements=" << local_mems.size();
         return NIXL_SUCCESS;
