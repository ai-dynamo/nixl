/*
 * SPDX-FileCopyrightText: Copyright (c) 2025 NVIDIA CORPORATION & AFFILIATES. All rights reserved.
 * SPDX-License-Identifier: Apache-2.0
 *
 * Licensed under the Apache License, Version 2.0 (the "License");
 * you may not use this file except in compliance with the License.
 * You may obtain a copy of the License at
 *
 * http://www.apache.org/licenses/LICENSE-2.0
 *
 * Unless required by applicable law or agreed to in writing, software
 * distributed under the License is distributed on an "AS IS" BASIS,
 * WITHOUT WARRANTIES OR CONDITIONS OF ANY KIND, either express or implied.
 * See the License for the specific language governing permissions and
 * limitations under the License.
 */

#include "ucx_backend.h"
#include "common/nixl_log.h"
#include "serdes/serdes.h"
#include "common/nixl_log.h"

#include <optional>
#include <limits>
#include <future>
#include <string.h>
#include <unistd.h>
#include "absl/strings/numbers.h"
#include "absl/strings/str_join.h"
#include <asio.hpp>

#ifdef HAVE_CUDA

#include <cuda.h>
#include <cuda_runtime.h>

#endif

namespace {
    void moveNotifList(notif_list_t &src, notif_list_t &tgt)
    {
        if (src.size() > 0) {
            std::move(src.begin(), src.end(), std::back_inserter(tgt));
            src.clear();
        }
    }
}

/****************************************
 * CUDA related code
 *****************************************/

class nixlUcxCudaCtx {
public:
#ifdef HAVE_CUDA
    CUcontext pthrCudaCtx;
    int myDevId;

    nixlUcxCudaCtx() {
        pthrCudaCtx = NULL;
        myDevId = -1;
    }
#endif
    void cudaResetCtxPtr();
    int cudaUpdateCtxPtr(void *address, int expected_dev, bool &was_updated);
    int cudaSetCtx();
};

class nixlUcxCudaDevicePrimaryCtx {
#ifndef HAVE_CUDA
public:
    bool push() { return false; }
    void pop() {};
#else
    static constexpr int defaultCudaDeviceOrdinal = 0;
    int m_ordinal{defaultCudaDeviceOrdinal};
    CUdevice m_device{CU_DEVICE_INVALID};
    CUcontext m_context{nullptr};
public:

    bool push() {
        CUcontext context;

        const auto res = cuCtxGetCurrent(&context);
        if (res != CUDA_SUCCESS || context != nullptr) {
            return false;
        }

        if (m_context == nullptr) {
            CUresult res = cuDeviceGet(&m_device, m_ordinal);
            if (res != CUDA_SUCCESS) {
                return false;
            }

            res = cuDevicePrimaryCtxRetain(&m_context, m_device);
            if (res != CUDA_SUCCESS) {
                m_context = nullptr;
                return false;
            }
        }

        return cuCtxPushCurrent(m_context) == CUDA_SUCCESS;
    }

    void pop() {
        cuCtxPopCurrent(nullptr);
    }

    ~nixlUcxCudaDevicePrimaryCtx() {
        if (m_context != nullptr) {
            cuDevicePrimaryCtxRelease(m_device);
        }
    }
#endif
};

class nixlUcxCudaCtxGuard {
    nixlUcxCudaDevicePrimaryCtxPtr m_primary;
public:
    nixlUcxCudaCtxGuard(nixl_mem_t nixl_mem,
                        nixlUcxCudaDevicePrimaryCtxPtr primary) {
        if (nixl_mem == VRAM_SEG && primary && primary->push()) {
            m_primary = primary;
        }
    }
    ~nixlUcxCudaCtxGuard() {
        if (m_primary) {
            m_primary->pop();
        }
    }
};

#ifdef HAVE_CUDA

static int cudaQueryAddr(void *address, bool &is_dev,
                         CUdevice &dev, CUcontext &ctx)
{
    CUmemorytype mem_type = CU_MEMORYTYPE_HOST;
    uint32_t is_managed = 0;
#define NUM_ATTRS 4
    CUpointer_attribute attr_type[NUM_ATTRS];
    void *attr_data[NUM_ATTRS];
    CUresult result;

    attr_type[0] = CU_POINTER_ATTRIBUTE_MEMORY_TYPE;
    attr_data[0] = &mem_type;
    attr_type[1] = CU_POINTER_ATTRIBUTE_IS_MANAGED;
    attr_data[1] = &is_managed;
    attr_type[2] = CU_POINTER_ATTRIBUTE_DEVICE_ORDINAL;
    attr_data[2] = &dev;
    attr_type[3] = CU_POINTER_ATTRIBUTE_CONTEXT;
    attr_data[3] = &ctx;

    result = cuPointerGetAttributes(4, attr_type, attr_data, (CUdeviceptr)address);

    is_dev = (mem_type == CU_MEMORYTYPE_DEVICE);

    return (CUDA_SUCCESS != result);
}

int nixlUcxCudaCtx::cudaUpdateCtxPtr(void *address, int expected_dev, bool &was_updated)
{
    bool is_dev;
    CUdevice dev;
    CUcontext ctx;
    int ret;

    was_updated = false;

    /* TODO: proper error codes and log outputs through this method */
    if (expected_dev == -1)
        return -1;

    // incorrect dev id from first registration
    if (myDevId != -1 && expected_dev != myDevId)
        return -1;

    ret = cudaQueryAddr(address, is_dev, dev, ctx);
    if (ret) {
        return ret;
    }

    if (!is_dev) {
        return 0;
    }

    if (dev != expected_dev) {
        // User provided address that does not match dev_id
        return -1;
    }

    if (pthrCudaCtx) {
        // Context was already set previously, and does not match new context
        if (pthrCudaCtx != ctx) {
            return -1;
        }
        return 0;
    }

    pthrCudaCtx = ctx;
    was_updated = true;
    myDevId = expected_dev;

    return 0;
}

int nixlUcxCudaCtx::cudaSetCtx()
{
    CUresult result;
    if (NULL == pthrCudaCtx) {
        return 0;
    }

    result = cuCtxSetCurrent(pthrCudaCtx);

    return (CUDA_SUCCESS == result);
}

#else

int nixlUcxCudaCtx::cudaUpdateCtxPtr(void *address, int expected_dev, bool &was_updated)
{
    was_updated = false;
    return 0;
}

int nixlUcxCudaCtx::cudaSetCtx() {
    return 0;
}

#endif


void nixlUcxEngine::vramInitCtx()
{
    cudaCtx = std::make_unique<nixlUcxCudaCtx>();
}

int
nixlUcxEngine::vramUpdateCtx(void *address, uint64_t dev_id, bool &restart_reqd) {
    int ret;
    bool was_updated;

    restart_reqd = false;

    if(!cuda_addr_wa) {
        // Nothing to do
        return 0;
    }

    ret = cudaCtx->cudaUpdateCtxPtr(address, dev_id, was_updated);
    if (ret) {
        return ret;
    }

    restart_reqd = was_updated;

    return 0;
}

int nixlUcxEngine::vramApplyCtx()
{
    if(!cuda_addr_wa) {
        // Nothing to do
        return 0;
    }

    return cudaCtx->cudaSetCtx();
}

void nixlUcxEngine::vramFiniCtx()
{
    cudaCtx.reset();
}

/****************************************
 * UCX request management
*****************************************/


class nixlUcxIntReq : public nixlLinkElem<nixlUcxIntReq> {
    private:
        bool completed_ = false;
        ucx_connection_ptr_t conn_;

    public:
        std::unique_ptr<std::string> amBuffer;

        bool
        is_complete() const {
            return completed_;
        }

        void
        completed() {
            completed_ = true;
        }

        void
        setConnection(ucx_connection_ptr_t conn) {
            conn_ = conn;
        }

        nixl_status_t
        checkConnection(size_t ep_id) const {
            NIXL_ASSERT(conn_) << "Connection is not set";
            return conn_->getEp(ep_id)->checkTxState();
        }
};

static void
nixlUcxReqSetConnection(nixlUcxReq req, ucx_connection_ptr_t conn) {
    nixlUcxIntReq *req_int = reinterpret_cast<nixlUcxIntReq *>(req);
    req_int->setConnection(conn);
}

static void _internalRequestInit(void *request)
{
    /* Initialize request in-place (aka "placement new")*/
    new(request) nixlUcxIntReq;
}

static void _internalRequestFini(void *request)
{
    /* Finalize request */
    nixlUcxIntReq *req = (nixlUcxIntReq*)request;
    req->~nixlUcxIntReq();
}


static void _internalRequestReset(nixlUcxIntReq *req) {
    _internalRequestFini((void *)req);
    _internalRequestInit((void *)req);
}

/****************************************
 * Backend request management
*****************************************/

class nixlUcxBackendH : public nixlBackendReqH {
private:
    // TODO: use std::vector here for a single allocation and cache friendly
    // traversal
    nixlUcxIntReq head;
    nixlUcxWorker *worker;
    size_t worker_id;

    // Notification to be sent after completion of all requests
    struct Notif {
	    std::string agent;
	    nixl_blob_t payload;
	    Notif(const std::string& remote_agent, const nixl_blob_t& msg)
		    : agent(remote_agent), payload(msg) {}
    };
    std::optional<Notif> notif;

public:
    auto& notification() {
        return notif;
    }

    nixlUcxBackendH(nixlUcxWorker *worker, size_t worker_id)
        : worker(worker),
          worker_id(worker_id) {}

    void append(nixlUcxIntReq *req) {
        head.link(req);
    }

    virtual bool
    isComposite() const {
        return false;
    }

    virtual nixl_status_t
    release() {
        nixlUcxIntReq *req = head.next();

        // TODO: Error log: uncompleted requests found! Cancelling ...
        while (req) {
            nixlUcxIntReq *cur = req;
            bool done = cur->is_complete();
            req = cur->unlink();
            if (!done) {
                // TODO: Need process this properly.
                // it may not be enough to cancel UCX request
                worker->reqCancel((nixlUcxReq)cur);
            }
            _internalRequestReset(cur);
            worker->reqRelease((nixlUcxReq)cur);
        }
        // BUG: nixlUcxIntReq does not clean the head node
        // TODO: Replace with std::list
        head.unlink();
        return NIXL_SUCCESS;
    }

    virtual nixl_status_t
    status() {
        nixlUcxIntReq *req = head.next();
        nixl_status_t out_ret = NIXL_SUCCESS;

        if (NULL == req) {
            /* No pending transmissions */
            return NIXL_SUCCESS;
        }

        /* Maximum progress */
        while (worker->progress())
            ;

        /* Go over all request updating their status */
        while (req) {
            nixl_status_t ret;
            if (!req->is_complete()) {
                ret = ucx_status_to_nixl(ucp_request_check_status((nixlUcxReq)req));
                switch (ret) {
                case NIXL_SUCCESS:
                    /* Mark as completed */
                    req->completed();
                    break;
                case NIXL_IN_PROG:
                    out_ret = NIXL_IN_PROG;
                    break;
                default:
                    // Any other ret value is ERR and will be returned
                    nixl_status_t conn_status = req->checkConnection(worker_id);
                    return (conn_status == NIXL_SUCCESS) ? ret : conn_status;
                }
            }
            req = req->next();
        }

        /* Remove completed requests keeping the first one as
        request representative */
        req = head.unlink();
        while (req) {
            nixlUcxIntReq *next_req = req->unlink();
            if (req->is_complete()) {
                _internalRequestReset(req);
                worker->reqRelease((nixlUcxReq)req);
            } else {
                /* Enqueue back */
                append(req);
            }
            req = next_req;
        }

        return out_ret;
    }

    void
    setWorker(nixlUcxWorker *worker, size_t worker_id) {
        NIXL_ASSERT(this->worker == nullptr || worker == nullptr);
        this->worker = worker;
        this->worker_id = worker_id;
    }

    nixlUcxWorker *
    getWorker() const {
        return worker;
    }

    size_t getWorkerId() const {
        return worker_id;
    }
};

/****************************************
 * Progress thread management
*****************************************/

/*
 * This class encapsulates a thread that polls one or multiple UCX workers
 */
class nixlUcxThread {
public:
    nixlUcxThread(const nixlUcxEngine *engine, std::function<void()> init, size_t num_workers)
        : engine_(engine),
          init_(std::move(init)) {
        workers_.reserve(num_workers);
    }

    virtual ~nixlUcxThread() {
        if (threadActive_) {
            join();
        }
    }

    void
    start() {
        NIXL_ASSERT(!threadActive_);
        threadActive_ = std::make_unique<std::promise<void>>();
        auto active = threadActive_->get_future();
        thread_ = std::make_unique<std::thread>(std::ref(*this));
        active.wait();
    }

    virtual void
    join() {
        NIXL_ASSERT(threadActive_);
        threadActive_.reset();
        thread_->join();
    }

    virtual void
    addWorker(nixlUcxWorker *worker, size_t worker_id) {
        NIXL_ASSERT(workers_.size() < workers_.capacity());
        workers_.push_back(worker);
        workerIds_.push_back(worker_id);
    }

    const std::vector<nixlUcxWorker *> &
    getWorkers() const {
        return workers_;
    }

    size_t
    getWorkerId(size_t idx = 0) const {
        return workerIds_[idx];
    }

    void
    operator()() {
        tlsThread() = this;
        init_();
        threadActive_->set_value();
        run();
    }

    static nixlUcxThread *&
    tlsThread() {
        static thread_local nixlUcxThread *tls = nullptr;
        return tls;
    }

    static bool
    isProgressThread(const nixlUcxEngine *engine) noexcept {
        nixlUcxThread *thread = tlsThread();
        return thread && thread->engine_ == engine;
    }

    friend std::ostream &
    operator<<(std::ostream &os, const nixlUcxThread &thread) {
        return os << "thread " << &thread << "{engine: " << thread.engine_ << ", worker_ids: ["
                  << absl::StrJoin(thread.workerIds_, ",") << "]}";
    }

protected:
    virtual void
    run() = 0;

private:
    const nixlUcxEngine *engine_;
    std::function<void()> init_;
    std::vector<nixlUcxWorker *> workers_;
    std::vector<size_t> workerIds_;
    std::unique_ptr<std::thread> thread_;
    std::unique_ptr<std::promise<void>> threadActive_;
};

class nixlUcxSharedThread : public nixlUcxThread {
public:
    nixlUcxSharedThread(const nixlUcxEngine *engine,
                        std::function<void()> init,
                        size_t num_workers,
                        nixlTime::us_t delay)
        : nixlUcxThread(engine, std::move(init), num_workers) {
        if (pipe(controlPipe_) < 0) {
            throw std::runtime_error("Couldn't create progress thread control pipe");
        }
        // TODO: We need delay to manual periodic wakeup/polling as a temporary
        // workaround for UCX bug (poll wouldn't wake up some fds in particular
        // circumstances)

        // This will ensure that the resulting delay is at least 1ms and fits into int in order for
        // it to be compatible with poll()
        int delay_us = std::min((int)delay, std::numeric_limits<int>::max());
        delay_ = std::chrono::ceil<std::chrono::milliseconds>(std::chrono::microseconds(delay_us));

        pollFds_.resize(num_workers + 1);
        pollFds_.back() = {controlPipe_[0], POLLIN, 0};
    }

    ~nixlUcxSharedThread() {
        close(controlPipe_[0]);
        close(controlPipe_[1]);
    }

    void
    join() override {
        const char signal = 'X';
        int ret = write(controlPipe_[1], &signal, sizeof(signal));
        if (ret < 0) NIXL_PERROR << "write to progress thread control pipe failed";
        nixlUcxThread::join();
    }

    void
    addWorker(nixlUcxWorker *worker, size_t worker_id) override {
        pollFds_[getWorkers().size()] = {worker->getEfd(), POLLIN, 0};
        nixlUcxThread::addWorker(worker, worker_id);
    }

protected:
    void
    run() override {
        NIXL_DEBUG << "shared " << *this << " running";
        // Set timeout event so that the main loop would progress all workers on first iteration
        bool timeout = true;
        bool pthr_stop = false;
        while (!pthr_stop) {
            for (size_t i = 0; i < pollFds_.size() - 1; i++) {
                if (!(pollFds_[i].revents & POLLIN) && !timeout) continue;
                pollFds_[i].revents = 0;
                nixlUcxWorker *worker = getWorkers()[i];
                do {
                    while (worker->progress())
                        ;
                } while (worker->arm() == NIXL_IN_PROG);
            }
            timeout = false;

            int ret;
            while ((ret = poll(pollFds_.data(), pollFds_.size(), delay_.count())) < 0)
                NIXL_PTRACE << "Call to poll() was interrupted, retrying";

            if (!ret) {
                timeout = true;
            } else if (pollFds_.back().revents & POLLIN) {
                pollFds_.back().revents = 0;

                char signal;
                int ret = read(pollFds_.back().fd, &signal, sizeof(signal));
                if (ret < 0) NIXL_PERROR << "read() on control pipe failed";

                pthr_stop = true;
            }
        }

        NIXL_DEBUG << "shared " << *this << " exiting";
    }

private:
    std::chrono::milliseconds delay_;
    int controlPipe_[2];
    std::vector<pollfd> pollFds_;
};

nixlUcxThreadEngine::nixlUcxThreadEngine(const nixlBackendInitParams &init_params)
    : nixlUcxEngine(init_params) {
    if (!nixlUcxMtLevelIsSupported(nixl_ucx_mt_t::WORKER)) {
        throw std::invalid_argument("UCX library does not support multi-threading");
    }

    size_t num_workers = getWorkers().size();
    thread_ = std::make_unique<nixlUcxSharedThread>(
        this, [this]() { nixlUcxEngine::vramApplyCtx(); }, num_workers, init_params.pthrDelay);
    for (size_t i = 0; i < num_workers; i++) {
        thread_->addWorker(getWorkers()[i].get(), i);
    }
    thread_->start();
}

nixlUcxThreadEngine::~nixlUcxThreadEngine() {
    thread_->join();
}

int
nixlUcxThreadEngine::vramApplyCtx() {
    thread_->join();
    thread_->start();
    return nixlUcxEngine::vramApplyCtx();
}

void
nixlUcxThreadEngine::appendNotif(std::string remote_name, std::string msg) {
    if (nixlUcxThread::isProgressThread(this)) {
        /* Append to the private list to allow batching */
        const std::lock_guard<std::mutex> lock(notifMtx_);
        notifPthr_.push_back(std::make_pair(std::move(remote_name), std::move(msg)));
    } else {
        nixlUcxEngine::appendNotif(std::move(remote_name), std::move(msg));
    }
}

nixl_status_t
nixlUcxThreadEngine::getNotifs(notif_list_t &notif_list) {
    if (!notif_list.empty()) return NIXL_ERR_INVALID_PARAM;

    getNotifsImpl(notif_list);
    const std::lock_guard<std::mutex> lock(notifMtx_);
    moveNotifList(notifPthr_, notif_list);
    return NIXL_SUCCESS;
}

/****************************************
 * Threadpool engine
 ****************************************/

struct nixlUcxBackendSharedState;

/*
 * This class represents a chunk of a composite request.
 * It is used to encapsulate a batch of requests (subset of the larger batch)
 * performed by a dedicated worker thread of threadpool. It holds a shared state
 * with the main request to track its completion status and control the lifetime.
 */
class nixlUcxChunkBackendH : public nixlUcxBackendH {
public:
    nixlUcxChunkBackendH() : nixlUcxBackendH(nullptr, UINT64_MAX) {}

    void
    startXfer(const std::shared_ptr<nixlUcxBackendSharedState> &shared_state,
              nixlUcxWorker *worker,
              size_t worker_id) {
        NIXL_ASSERT(sharedState_.get() == nullptr);
        sharedState_ = shared_state;
        setWorker(worker, worker_id);
    }

    void
    complete(nixl_status_t status);

    nixl_status_t
    status() override;

    friend std::ostream &
    operator<<(std::ostream &os, const nixlUcxChunkBackendH &chunk) {
        return os << "chunk " << &chunk << "{worker_id: " << chunk.getWorkerId()
                  << ", state: " << chunk.sharedState_.get() << "}";
    }

private:
    std::shared_ptr<nixlUcxBackendSharedState> sharedState_;
};

/*
 * This class represents a shared state between a main request and all of its
 * chunks. It is used to track the completion status of the request and the
 * number of pending requests, and to control the lifetime of the chunks.
 */
struct nixlUcxBackendSharedState {
    std::atomic<nixl_status_t> status;
    std::atomic<size_t> pendingReqs;
    std::vector<nixlUcxChunkBackendH> chunks;

    nixlUcxBackendSharedState() : status(NIXL_SUCCESS), pendingReqs(0) {}

    friend std::ostream &
    operator<<(std::ostream &os, const nixlUcxBackendSharedState &state) {
        return os << "state " << &state << "{status: " << state.status.load()
                  << ", pending=" << state.pendingReqs.load() << "}";
    }
};

void
nixlUcxChunkBackendH::complete(nixl_status_t status) {
    NIXL_ASSERT(sharedState_.get() != nullptr);
    if (status != NIXL_SUCCESS) {
        nixlUcxBackendH::release();
        sharedState_->status.store(status);
    }
    sharedState_->pendingReqs.fetch_sub(1);
    setWorker(nullptr, UINT64_MAX);
    NIXL_TRACE << *this << " completed with status: " << status << ", " << *sharedState_;
    sharedState_.reset();
}

nixl_status_t
nixlUcxChunkBackendH::status() {
    // First check if entire request was cancelled or failed
    nixl_status_t status = sharedState_->status.load();
    if (status == NIXL_SUCCESS) {
        status = nixlUcxBackendH::status();
    }
    return status;
}

/*
 * This class represents a composite request handle for a UCX backend.
 * It is used to encapsulate multiple parallel requests performed by dedicated
 * worker threads of threadpool, with a single request handle, that it returned
 * to the user.
 */
class nixlUcxCompositeBackendH : public nixlUcxBackendH {
public:
    nixlUcxCompositeBackendH(nixlUcxWorker *worker,
                             size_t worker_id,
                             size_t chunk_size,
                             size_t num_chunks)
        : nixlUcxBackendH(worker, worker_id),
          sharedState_(std::make_shared<nixlUcxBackendSharedState>()),
          chunkSize_(chunk_size) {
        sharedState_->chunks.resize(num_chunks);
    }

    size_t
    getChunkSize() const {
        return chunkSize_;
    }

    size_t
    getNumChunks() const {
        return sharedState_->chunks.size();
    }

    void
    startXfer() {
        NIXL_ASSERT(sharedState_->pendingReqs.load() == 0);
        sharedState_->status.store(NIXL_SUCCESS);
        sharedState_->pendingReqs.store(getNumChunks());
    }

    nixlUcxChunkBackendH *
    startChunk(size_t idx, nixlUcxWorker *worker, size_t worker_id) {
        nixlUcxChunkBackendH *chunk = &sharedState_->chunks[idx];
        chunk->startXfer(sharedState_, worker, worker_id);
        return chunk;
    }

    bool
    isComposite() const override {
        return true;
    }

    nixl_status_t
    release() override {
        NIXL_TRACE << *this << " releasing";
        nixl_status_t status = nixlUcxBackendH::release();
        // Set failed status to stop progress chunks
        sharedState_->status.store(NIXL_ERR_NOT_FOUND);

        // Reset shared state - it will be effectively released when the last chunk
        // resets the shared state pointer
        sharedState_.reset();
        return status;
    }

    nixl_status_t
    status() override {
        while (getWorker()->progress())
            ;

        if (sharedState_->pendingReqs.load()) {
            return NIXL_IN_PROG;
        }

        nixl_status_t status = nixlUcxBackendH::status();
        if (status != NIXL_SUCCESS) {
            return status;
        }

        return sharedState_->status.load();
    }

    friend std::ostream &
    operator<<(std::ostream &os, const nixlUcxCompositeBackendH &handle) {
        os << "composite handle " << &handle << "{chunks: " << handle.getNumChunks();
        if (handle.sharedState_) {
            os << ", " << *handle.sharedState_;
        } else {
            os << ", state: nullptr";
        }
        return os << "}}";
    }

private:
    std::shared_ptr<nixlUcxBackendSharedState> sharedState_;
    size_t chunkSize_;
};

class nixlUcxDedicatedThread : public nixlUcxThread {
public:
    nixlUcxDedicatedThread(nixlUcxEngine *engine, std::function<void()> init, asio::io_context &io)
        : nixlUcxThread(engine, std::move(init), 1),
          io_(io) {}

    static nixlUcxDedicatedThread *
    getDedicatedThread() {
        return (nixlUcxDedicatedThread *)tlsThread();
    }

    void
    addRequest(nixlUcxChunkBackendH *handle) {
        requests_.push_back(handle);
    }

protected:
    void
    run() override {
        auto guard = asio::make_work_guard(io_);
        NIXL_DEBUG << "dedicated " << *this << " running";

        while (!io_.stopped()) {
            if (!requests_.empty()) {
                io_.poll_one();
            } else {
                NIXL_TRACE << "dedicated " << *this << " waiting for requests";
                io_.run_one();
            }

            if (requests_.empty()) {
                continue;
            }

            for (auto it = requests_.begin(); it != requests_.end();) {
                nixl_status_t status = (*it)->status();
                if (status != NIXL_IN_PROG) {
                    NIXL_TRACE << "dedicated " << *this << " completing " << *(*it)
                               << " with status: " << status;
                    (*it)->complete(status);
                    it = requests_.erase(it);
                } else {
                    ++it;
                }
            }
        }

        if (!requests_.empty()) {
            NIXL_WARN << "dedicated " << *this << " dropping " << requests_.size()
                      << " requests on exit";
            for (auto it = requests_.begin(); it != requests_.end();) {
                NIXL_INFO << "dropping " << *(*it);
                (*it)->complete(NIXL_ERR_BACKEND);
            }
            requests_.clear();
        }

        NIXL_DEBUG << "dedicated " << *this << " exiting";
    }

private:
    asio::io_context &io_;
    std::vector<nixlUcxChunkBackendH *> requests_;
};

nixlUcxThreadPoolEngine::nixlUcxThreadPoolEngine(const nixlBackendInitParams &init_params)
    : nixlUcxEngine(init_params) {
    size_t num_threads = nixl_b_params_get(init_params.customParams, "num_threads", 0);
    numSharedWorkers_ = getWorkers().size() - num_threads;
    NIXL_ASSERT(numSharedWorkers_ > 0);

    splitBatchSize_ = nixl_b_params_get(init_params.customParams, "split_batch_size", 1024);

    auto init = [this]() { nixlUcxEngine::vramApplyCtx(); };

    if (init_params.enableProgTh) {
        sharedThread_ = std::make_unique<nixlUcxSharedThread>(
            this, init, numSharedWorkers_, init_params.pthrDelay);
        for (size_t i = 0; i < numSharedWorkers_; i++) {
            sharedThread_->addWorker(getWorkers()[i].get(), i);
        }
        sharedThread_->start();
    }

    if (num_threads > 0) {
        io_.reset(new asio::io_context());
        dedicatedThreads_.reserve(num_threads);
        for (size_t i = 0; i < num_threads; ++i) {
            size_t worker_id = numSharedWorkers_ + i;
            dedicatedThreads_.emplace_back(
                std::make_unique<nixlUcxDedicatedThread>(this, init, *io_));
            dedicatedThreads_.back()->addWorker(getWorker(worker_id).get(), worker_id);
            dedicatedThreads_.back()->start();
        }
    }
}

nixlUcxThreadPoolEngine::~nixlUcxThreadPoolEngine() {
    if (sharedThread_) {
        sharedThread_->join();
    }

    if (io_) {
        io_->stop();
        for (auto &thread : dedicatedThreads_) {
            thread->join();
        }
    }
}

nixl_status_t
nixlUcxThreadPoolEngine::prepXfer(const nixl_xfer_op_t &operation,
                                  const nixl_meta_dlist_t &local,
                                  const nixl_meta_dlist_t &remote,
                                  const std::string &remote_agent,
                                  nixlBackendReqH *&handle,
                                  const nixl_opt_b_args_t *opt_args) const {
    size_t batch_size = local.descCount();
    if (batch_size < splitBatchSize_) {
        return nixlUcxEngine::prepXfer(operation, local, remote, remote_agent, handle, opt_args);
    }

    size_t chunk_size = std::max(batch_size / dedicatedThreads_.size(), splitBatchSize_);
    size_t num_chunks = (batch_size + chunk_size - 1) / chunk_size;

    size_t worker_id = getWorkerId();
    auto comp_handle =
        new nixlUcxCompositeBackendH(getWorker(worker_id).get(), worker_id, chunk_size, num_chunks);
    NIXL_TRACE << "created " << *comp_handle;
    handle = comp_handle;
    return NIXL_SUCCESS;
}

nixl_status_t
nixlUcxThreadPoolEngine::sendXferRange(const nixl_xfer_op_t &operation,
                                       const nixl_meta_dlist_t &local,
                                       const nixl_meta_dlist_t &remote,
                                       const std::string &remote_agent,
                                       nixlBackendReqH *handle,
                                       size_t start_idx,
                                       size_t end_idx) const {
    nixlUcxBackendH *int_handle = static_cast<nixlUcxBackendH *>(handle);
    if (!int_handle->isComposite()) {
        return nixlUcxEngine::sendXferRange(
            operation, local, remote, remote_agent, handle, start_idx, end_idx);
    }

    nixlUcxCompositeBackendH *comp_handle = static_cast<nixlUcxCompositeBackendH *>(int_handle);
    comp_handle->startXfer();
    size_t chunk_size = comp_handle->getChunkSize();
    NIXL_TRACE << "sending " << *comp_handle;

    std::promise<void> promise;
    std::future<void> future = promise.get_future();
    std::atomic<size_t> remaining{comp_handle->getNumChunks()};
    std::atomic<nixl_status_t> status{NIXL_SUCCESS};

    for (size_t i = 0; i < comp_handle->getNumChunks(); i++) {
        io_->post([&, i]() {
            auto thread = nixlUcxDedicatedThread::getDedicatedThread();
            NIXL_ASSERT(thread != nullptr);

            nixlUcxChunkBackendH *chunk_handle =
                comp_handle->startChunk(i, thread->getWorkers()[0], thread->getWorkerId());
            NIXL_TRACE << "dedicated " << *thread << " starting " << *chunk_handle;

            size_t start_idx = i * chunk_size;
            size_t end_idx = std::min(start_idx + chunk_size, (size_t)local.descCount());
            nixl_status_t ret = nixlUcxEngine::sendXferRange(
                operation, local, remote, remote_agent, chunk_handle, start_idx, end_idx);
            if (ret != NIXL_SUCCESS) {
                status.store(ret);
                chunk_handle->complete(ret);
            } else {
                NIXL_TRACE << "dedicated " << *thread << " sent " << *chunk_handle;
                thread->addRequest(chunk_handle);
            }

            if (remaining.fetch_sub(1) == 1) {
                promise.set_value();
            }
        });
    }

    future.wait();
    NIXL_TRACE << "sent " << *comp_handle << " with status: " << status.load();
    return status.load();
}

int
nixlUcxThreadPoolEngine::vramApplyCtx() {
    // TODO: Check if UCX can handle context change at runtime
    if (sharedThread_) {
        sharedThread_->join();
        sharedThread_->start();
    }
    if (io_) {
        io_->stop();
        for (auto &thread : dedicatedThreads_) {
            thread->join();
        }
        io_->restart();
        for (auto &thread : dedicatedThreads_) {
            thread->start();
        }
    }
    return nixlUcxEngine::vramApplyCtx();
}

void
nixlUcxThreadPoolEngine::appendNotif(std::string remote_name, std::string msg) {
    if (nixlUcxThread::isProgressThread(this)) {
        std::lock_guard<std::mutex> lock(notifMutex_);
        notifThread_.emplace_back(std::move(remote_name), std::move(msg));
    } else {
        nixlUcxEngine::appendNotif(std::move(remote_name), std::move(msg));
    }
}

nixl_status_t
nixlUcxThreadPoolEngine::getNotifs(notif_list_t &notif_list) {
    if (!notif_list.empty()) return NIXL_ERR_INVALID_PARAM;

    if (!sharedThread_) {
        progress();
    }

    getNotifsImpl(notif_list);
    std::lock_guard<std::mutex> lock(notifMutex_);
    moveNotifList(notifThread_, notif_list);
    return NIXL_SUCCESS;
}

/****************************************
 * Constructor/Destructor
 *****************************************/

std::unique_ptr<nixlUcxEngine>
nixlUcxEngine::create(const nixlBackendInitParams &init_params) {
    nixlUcxEngine *engine;
    size_t num_threads = nixl_b_params_get(init_params.customParams, "num_threads", 0);
    if (num_threads > 0) {
        engine = new nixlUcxThreadPoolEngine(init_params);
    } else if (init_params.enableProgTh) {
        engine = new nixlUcxThreadEngine(init_params);
    } else {
        engine = new nixlUcxEngine(init_params);
    }
    return std::unique_ptr<nixlUcxEngine>(engine);
}

nixlUcxEngine::nixlUcxEngine(const nixlBackendInitParams &init_params)
    : nixlBackendEngine(&init_params),
      sharedWorkerIndex_(0) {
    std::vector<std::string> devs; /* Empty vector */
    nixl_b_params_t *custom_params = init_params.customParams;

    if (custom_params->count("device_list")!=0)
        devs = str_split((*custom_params)["device_list"], ", ");

    size_t num_workers = nixl_b_params_get(custom_params, "num_workers", 1);
    size_t num_threads = nixl_b_params_get(custom_params, "num_threads", 0);

    if (num_workers <= num_threads) {
        /* There must be at least one shared worker */
        num_workers = num_threads + 1;
    }

    ucp_err_handling_mode_t err_handling_mode;
    const auto err_handling_mode_it =
        custom_params->find(std::string(nixl_ucx_err_handling_param_name));
    if (err_handling_mode_it == custom_params->end()) {
        err_handling_mode = UCP_ERR_HANDLING_MODE_PEER;
    } else {
        err_handling_mode = ucx_err_mode_from_string(err_handling_mode_it->second);
    }

    uc = std::make_unique<nixlUcxContext>(devs,
                                          sizeof(nixlUcxIntReq),
                                          _internalRequestInit,
                                          _internalRequestFini,
                                          init_params.enableProgTh,
                                          num_workers,
                                          init_params.syncMode);

    for (size_t i = 0; i < num_workers; i++) {
        uws.emplace_back(std::make_unique<nixlUcxWorker>(*uc, err_handling_mode));
    }

    workerAddr = uws.front()->epAddr();

    // TODO: in case of UCX error handling is enabled, we can clean up AM based connections error
    //       handling, if user requested disabled error handling, we dont care about it.
    auto &uw = uws.front();
    uw->regAmCallback(CONN_CHECK, connectionCheckAmCb, this);
    uw->regAmCallback(DISCONNECT, connectionTermAmCb, this);
    uw->regAmCallback(NOTIF_STR, notifAmCb, this);

    // Temp fixup
    if (getenv("NIXL_DISABLE_CUDA_ADDR_WA")) {
        NIXL_INFO << "disabling CUDA address workaround";
        cuda_addr_wa = false;
    } else {
        cuda_addr_wa = true;
    }

    m_cudaPrimaryCtx = std::make_shared<nixlUcxCudaDevicePrimaryCtx>();
    vramInitCtx();
}

nixl_mem_list_t nixlUcxEngine::getSupportedMems () const {
    nixl_mem_list_t mems;
    mems.push_back(DRAM_SEG);
    mems.push_back(VRAM_SEG);
    return mems;
}

static std::unordered_map<const nixlUcxEngine *, size_t> &
tlsSharedWorkerMap() {
    static thread_local std::unordered_map<const nixlUcxEngine *, size_t> map;
    return map;
}

// Through parent destructor the unregister will be called.
nixlUcxEngine::~nixlUcxEngine() {
    vramFiniCtx();
    tlsSharedWorkerMap().erase(this);
}

/****************************************
 * Connection management
*****************************************/

nixl_status_t nixlUcxEngine::checkConn(const std::string &remote_agent) {
    return remoteConnMap.count(remote_agent) ? NIXL_SUCCESS : NIXL_ERR_NOT_FOUND;
}

nixl_status_t nixlUcxEngine::endConn(const std::string &remote_agent) {

    auto search = remoteConnMap.find(remote_agent);

    if(search == remoteConnMap.end()) {
        return NIXL_ERR_NOT_FOUND;
    }

    //thread safety?
    remoteConnMap.erase(search);

    return NIXL_SUCCESS;
}

nixl_status_t nixlUcxEngine::getConnInfo(std::string &str) const {
    str = workerAddr;
    return NIXL_SUCCESS;
}

ucs_status_t
nixlUcxEngine::connectionCheckAmCb(void *arg, const void *header,
                                   size_t header_length, void *data,
                                   size_t length,
                                   const ucp_am_recv_param_t *param)
{
    std::string remote_agent( (char*) data, length);
    nixlUcxEngine* engine = (nixlUcxEngine*) arg;

    NIXL_ASSERT(!(param->recv_attr & UCP_AM_RECV_ATTR_FLAG_RNDV));
    NIXL_ASSERT(header_length == 0) << "header_length " << header_length;

    if(engine->checkConn(remote_agent)) {
        NIXL_ERROR << "Received connect AM from agent we don't recognize: " << remote_agent;
        return UCS_OK;
    }

    return UCS_OK;
}

ucs_status_t
nixlUcxEngine::connectionTermAmCb (void *arg, const void *header,
                                   size_t header_length, void *data,
                                   size_t length,
                                   const ucp_am_recv_param_t *param)
{
    std::string remote_agent( (char*) data, length);

    NIXL_ASSERT(!(param->recv_attr & UCP_AM_RECV_ATTR_FLAG_RNDV));
    NIXL_ASSERT(header_length == 0) << "header_length " << header_length;

/*
    // TODO: research UCX connection logic and fix.
    nixlUcxEngine* engine = (nixlUcxEngine*) arg;
    if(NIXL_SUCCESS != engine->endConn(remote_agent)) {
        //TODO: received connect AM from agent we don't recognize
        return UCS_ERR_INVALID_PARAM;
    }
*/
    return UCS_OK;
}

nixl_status_t nixlUcxEngine::connect(const std::string &remote_agent) {
    if(remote_agent == localAgent) {
        return loadRemoteConnInfo(remote_agent, workerAddr);
    }
    const auto search = remoteConnMap.find(remote_agent);

    if(search == remoteConnMap.end()) {
        return NIXL_ERR_NOT_FOUND;
    }

    bool error = false;
    nixl_status_t ret = NIXL_SUCCESS;
    std::vector<nixlUcxReq> reqs;
    for (size_t i = 0; i < uws.size(); i++) {
        reqs.emplace_back();
        ret = search->second->getEp(i)->sendAm(CONN_CHECK, NULL, 0,
                                               (void*) localAgent.data(), localAgent.size(),
                                               UCP_AM_SEND_FLAG_EAGER, reqs.back());
        if(ret < 0) {
            error = true;
            break;
        }
    }

    //wait for AM to send
    ret = NIXL_IN_PROG;
    for (size_t i = 0; i < reqs.size(); i++)
        while(ret == NIXL_IN_PROG)
            ret = getWorker(i)->test(reqs[i]);

    return error ? NIXL_ERR_BACKEND : NIXL_SUCCESS;
}

nixl_status_t nixlUcxEngine::disconnect(const std::string &remote_agent) {
    if (remote_agent != localAgent) {
        auto search = remoteConnMap.find(remote_agent);

        if(search == remoteConnMap.end()) {
            return NIXL_ERR_NOT_FOUND;
        }

        nixl_status_t ret = NIXL_SUCCESS;
        for (size_t i = 0; i < uws.size(); i++) {
            if (search->second->getEp(i)->checkTxState() == NIXL_SUCCESS) {
                nixlUcxReq req;
                ret = search->second->getEp(i)->sendAm(DISCONNECT, NULL, 0,
                                                       (void*) localAgent.data(), localAgent.size(),
                                                       UCP_AM_SEND_FLAG_EAGER, req);
                //don't care
                if (ret == NIXL_IN_PROG)
                    getWorker(i)->reqRelease(req);
            }
        }
    }

    endConn(remote_agent);

    return NIXL_SUCCESS;
}

nixl_status_t nixlUcxEngine::loadRemoteConnInfo (const std::string &remote_agent,
                                                 const std::string &remote_conn_info)
{
    size_t size = remote_conn_info.size();
    std::vector<char> addr(size);

    if(remoteConnMap.count(remote_agent)) {
        return NIXL_ERR_INVALID_PARAM;
    }

    nixlSerDes::_stringToBytes(addr.data(), remote_conn_info, size);
    std::shared_ptr<nixlUcxConnection> conn = std::make_shared<nixlUcxConnection>();
    bool error = false;
    for (auto &uw: uws) {
        auto result = uw->connect(addr.data(), size);
        if (!result.ok()) {
            error = true;
            break;
        }
        conn->eps.push_back(std::move(*result));
    }

    if (error)
        return NIXL_ERR_BACKEND;

    conn->remoteAgent = remote_agent;

    remoteConnMap.insert({remote_agent, conn});

    return NIXL_SUCCESS;
}

/****************************************
 * Memory management
*****************************************/
nixl_status_t nixlUcxEngine::registerMem (const nixlBlobDesc &mem,
                                          const nixl_mem_t &nixl_mem,
                                          nixlBackendMD* &out)
{
    auto priv = std::make_unique<nixlUcxPrivateMetadata>();

    if (nixl_mem == VRAM_SEG) {
        bool need_restart;
        if (vramUpdateCtx((void*)mem.addr, mem.devId, need_restart)) {
            return NIXL_ERR_NOT_SUPPORTED;
            //TODO Add to logging
        }
        if (need_restart) {
            vramApplyCtx();
        }
    }

    // TODO: Add nixl_mem check?
    const int ret = uc->memReg((void*) mem.addr, mem.len, priv->mem, nixl_mem);
    if (ret) {
        return NIXL_ERR_BACKEND;
    }
    priv->rkeyStr = uc->packRkey(priv->mem);

    if (priv->rkeyStr.empty()) {
        return NIXL_ERR_BACKEND;
    }
    out = priv.release();
    return NIXL_SUCCESS;
}

nixl_status_t nixlUcxEngine::deregisterMem (nixlBackendMD* meta)
{
    nixlUcxPrivateMetadata *priv = (nixlUcxPrivateMetadata*) meta;
    uc->memDereg(priv->mem);
    delete priv;
    return NIXL_SUCCESS;
}

nixl_status_t nixlUcxEngine::getPublicData (const nixlBackendMD* meta,
                                            std::string &str) const {
    const nixlUcxPrivateMetadata *priv = (nixlUcxPrivateMetadata*) meta;
    str = priv->get();
    return NIXL_SUCCESS;
}


// To be cleaned up
nixl_status_t
nixlUcxEngine::internalMDHelper (const nixl_blob_t &blob,
                                 const std::string &agent,
                                 nixlBackendMD* &output) {
    try {
        auto md = std::make_unique<nixlUcxPublicMetadata>();
        size_t size = blob.size();

        auto search = remoteConnMap.find(agent);

        if (search == remoteConnMap.end()) {
            // TODO: err: remote connection not found
            return NIXL_ERR_NOT_FOUND;
        }
        md->conn = search->second;

        std::vector<char> addr(size);
        nixlSerDes::_stringToBytes(addr.data(), blob, size);

        for (size_t wid = 0; wid < uws.size(); wid++) {
            md->addRkey(*md->conn->getEp(wid), addr.data());
        }

        output = (nixlBackendMD *)md.release();

        return NIXL_SUCCESS;
    }
    catch (const std::runtime_error &e) {
        NIXL_ERROR << e.what();
        return NIXL_ERR_BACKEND;
    }
}

nixl_status_t
nixlUcxEngine::loadLocalMD (nixlBackendMD* input,
                            nixlBackendMD* &output)
{
    nixlUcxPrivateMetadata* input_md = (nixlUcxPrivateMetadata*) input;
    return internalMDHelper(input_md->rkeyStr, localAgent, output);
}

// To be cleaned up
nixl_status_t nixlUcxEngine::loadRemoteMD (const nixlBlobDesc &input,
                                           const nixl_mem_t &nixl_mem,
                                           const std::string &remote_agent,
                                           nixlBackendMD* &output)
{
    // Set CUDA context of first device, UCX will anyways detect proper device when sending
    nixlUcxCudaCtxGuard guard(nixl_mem, m_cudaPrimaryCtx);
    return internalMDHelper(input.metaInfo, remote_agent, output);
}

nixl_status_t nixlUcxEngine::unloadMD (nixlBackendMD* input) {

    nixlUcxPublicMetadata *md = (nixlUcxPublicMetadata*) input; //typecast?
    delete md;

    return NIXL_SUCCESS;
}

/****************************************
 * Data movement
*****************************************/

static nixl_status_t
_retHelper(nixl_status_t ret,
           nixlUcxBackendH *hndl,
           nixlUcxReq &req,
           ucx_connection_ptr_t conn = nullptr) {
    /* if transfer wasn't immediately completed */
    switch(ret) {
        case NIXL_IN_PROG:
            // TODO: this cast does not look safe
            // We need to allocate a vector of nixlUcxIntReq and set nixlUcxReqt
            hndl->append((nixlUcxIntReq *)req);
            nixlUcxReqSetConnection(req, conn);
        case NIXL_SUCCESS:
            // Nothing to do
            break;
        default:
            // Error. Release all previously initiated ops and exit:
            hndl->release();
            return ret;
    }
    return NIXL_SUCCESS;
}

size_t
nixlUcxEngine::getWorkerId() const {
    auto it = tlsSharedWorkerMap().find(this);
    if (it == tlsSharedWorkerMap().end()) {
        size_t index = sharedWorkerIndex_.fetch_add(1) % getSharedWorkersSize();
        it = tlsSharedWorkerMap().emplace(this, index).first;
        NIXL_DEBUG << "engine " << this << " bound shared worker " << index << " to thread "
                   << std::this_thread::get_id();
    }
    return it->second;
}

nixl_status_t nixlUcxEngine::prepXfer (const nixl_xfer_op_t &operation,
                                       const nixl_meta_dlist_t &local,
                                       const nixl_meta_dlist_t &remote,
                                       const std::string &remote_agent,
                                       nixlBackendReqH* &handle,
                                       const nixl_opt_b_args_t* opt_args) const
{
    if (local.descCount() == 0 || remote.descCount() == 0) {
        NIXL_ERROR << "Local or remote descriptor list is empty";
        return NIXL_ERR_INVALID_PARAM;
    }

    /* TODO: try to get from a pool first */
    size_t worker_id = getWorkerId();
    handle = new nixlUcxBackendH(getWorker(worker_id).get(), worker_id);
    return NIXL_SUCCESS;
}

nixl_status_t nixlUcxEngine::estimateXferCost (const nixl_xfer_op_t &operation,
                                               const nixl_meta_dlist_t &local,
                                               const nixl_meta_dlist_t &remote,
                                               const std::string &remote_agent,
                                               nixlBackendReqH* const &handle,
                                               std::chrono::microseconds &duration,
                                               std::chrono::microseconds &err_margin,
                                               nixl_cost_t &method,
                                               const nixl_opt_args_t* opt_args) const
{
    nixlUcxBackendH *intHandle = (nixlUcxBackendH *)handle;
    size_t workerId = intHandle->getWorkerId();

    if (local.descCount() != remote.descCount()) {
        NIXL_ERROR << "Local (" << local.descCount() << ") and remote (" << remote.descCount()
                   << ") descriptor lists differ in size for cost estimation";
        return NIXL_ERR_MISMATCH;
    }

    duration = std::chrono::microseconds(0);
    err_margin = std::chrono::microseconds(0);

    if (local.descCount() == 0) {
        // Nothing to do, use a default value
        method = nixl_cost_t::ANALYTICAL_BACKEND;
        return NIXL_SUCCESS;
    }

    for (int i = 0; i < local.descCount(); i++) {
        size_t lsize = local[i].len;
        size_t rsize = remote[i].len;

        nixlUcxPrivateMetadata *lmd = static_cast<nixlUcxPrivateMetadata*>(local[i].metadataP);
        nixlUcxPublicMetadata *rmd = static_cast<nixlUcxPublicMetadata*>(remote[i].metadataP);

        NIXL_ASSERT(lmd && rmd) << "No metadata found in descriptor lists at index " << i << " during cost estimation";
        NIXL_ASSERT(lsize == rsize) << "Local size (" << lsize << ") != Remote size (" << rsize
                                    << ") at index " << i << " during cost estimation";

        std::chrono::microseconds msg_duration;
        std::chrono::microseconds msg_err_margin;
        nixl_cost_t msg_method;
        nixl_status_t ret = rmd->conn->getEp(workerId)->estimateCost(lsize, msg_duration, msg_err_margin, msg_method);
        if (ret != NIXL_SUCCESS) {
            NIXL_ERROR << "Worker failed to estimate cost for segment " << i << " status: " << ret;
            return ret;
        }

        duration += msg_duration;
        err_margin += msg_err_margin;
        method = msg_method;
    }

    return NIXL_SUCCESS;
}

nixl_status_t
nixlUcxEngine::sendXferRange(const nixl_xfer_op_t &operation,
                             const nixl_meta_dlist_t &local,
                             const nixl_meta_dlist_t &remote,
                             const std::string &remote_agent,
                             nixlBackendReqH *handle,
                             size_t start_idx,
                             size_t end_idx) const {
    nixlUcxBackendH *intHandle = (nixlUcxBackendH *)handle;
    nixlUcxPrivateMetadata *lmd;
    nixlUcxPublicMetadata *rmd;
    nixl_status_t ret;
    nixlUcxReq req;
    size_t workerId = intHandle->getWorkerId();

    for (size_t i = start_idx; i < end_idx; i++) {
        void *laddr = (void*) local[i].addr;
        size_t lsize = local[i].len;
        uint64_t raddr = (uint64_t)remote[i].addr;
        size_t rsize = remote[i].len;

        lmd = (nixlUcxPrivateMetadata*) local[i].metadataP;
        rmd = (nixlUcxPublicMetadata*) remote[i].metadataP;
        auto &ep = rmd->conn->getEp(workerId);

        if (lsize != rsize) {
            return NIXL_ERR_INVALID_PARAM;
        }

        switch (operation) {
        case NIXL_READ:
            ret = ep->read(raddr, rmd->getRkey(workerId), laddr, lmd->mem, lsize, req);
            break;
        case NIXL_WRITE:
            ret = ep->write(laddr, lmd->mem, raddr, rmd->getRkey(workerId), lsize, req);
            break;
        default:
            return NIXL_ERR_INVALID_PARAM;
        }

        if (_retHelper(ret, intHandle, req, rmd->conn)) {
            return ret;
        }
    }

    /*
     * Flush keeps intHandle non-empty until the operation is actually
     * completed, which can happen after local requests completion.
     */
    rmd = (nixlUcxPublicMetadata *)remote[0].metadataP;
    ret = rmd->conn->getEp(workerId)->flushEp(req);

    if (_retHelper(ret, intHandle, req, rmd->conn)) {
        return ret;
    }

    return NIXL_SUCCESS;
}

nixl_status_t
nixlUcxEngine::postXfer(const nixl_xfer_op_t &operation,
                        const nixl_meta_dlist_t &local,
                        const nixl_meta_dlist_t &remote,
                        const std::string &remote_agent,
                        nixlBackendReqH *&handle,
                        const nixl_opt_b_args_t *opt_args) const {
    size_t lcnt = local.descCount();
    size_t rcnt = remote.descCount();
    nixlUcxBackendH *int_handle = (nixlUcxBackendH *)handle;
    nixl_status_t ret;

    if (lcnt != rcnt) {
        NIXL_ERROR << "Local (" << lcnt << ") and remote (" << rcnt
                   << ") descriptor lists differ in size";
        return NIXL_ERR_INVALID_PARAM;
    }

    // TODO: assert that handle is empty/completed, as we can't post request before completion

    ret = sendXferRange(operation, local, remote, remote_agent, handle, 0, lcnt);
    if (ret != NIXL_SUCCESS) {
        return ret;
    }

    ret = int_handle->status();
    if (opt_args && opt_args->hasNotif) {
        if (ret == NIXL_SUCCESS) {
<<<<<<< HEAD
            nixlUcxReq req;
            ret = notifSendPriv(remote_agent, opt_args->notifMsg, req, int_handle->getWorkerId());
            if (_retHelper(ret, int_handle, req)) {
=======
            ret = notifSendPriv(remote_agent, opt_args->notifMsg, req, workerId);
            if (_retHelper(ret, intHandle, req, rmd->conn)) {
>>>>>>> 89f0ce5b
                return ret;
            }

            ret = int_handle->status();
        } else if (ret == NIXL_IN_PROG) {
            int_handle->notification().emplace(remote_agent, opt_args->notifMsg);
        }
    }

    return ret;
}

nixl_status_t nixlUcxEngine::checkXfer (nixlBackendReqH* handle) const
{
    nixlUcxBackendH *intHandle = (nixlUcxBackendH *)handle;
    size_t workerId = intHandle->getWorkerId();

    nixl_status_t status = intHandle->status();
    auto& notif = intHandle->notification();
    if (status == NIXL_SUCCESS && notif.has_value()) {
        nixlUcxReq req;
        status = notifSendPriv(notif->agent, notif->payload, req, workerId);
        notif.reset();
        // TODO: conn lookup
        if (_retHelper(status, intHandle, req, nullptr)) {
            return status;
        }

        status = intHandle->status();
    }

    return status;
}

nixl_status_t nixlUcxEngine::releaseReqH(nixlBackendReqH* handle) const
{
    nixlUcxBackendH *intHandle = (nixlUcxBackendH *)handle;
    nixl_status_t status = intHandle->release();

    /* TODO: return to a pool instead. */
    delete intHandle;

    return status;
}

int nixlUcxEngine::progress() {
    // TODO: add listen for connection handling if necessary
    int ret = 0;
    for (auto &uw: uws)
        ret += uw->progress();
    return ret;
}

/****************************************
 * Notifications
*****************************************/

//agent will provide cached msg
nixl_status_t nixlUcxEngine::notifSendPriv(const std::string &remote_agent,
                                           const std::string &msg,
                                           nixlUcxReq &req,
                                           size_t worker_id) const
{
    nixlSerDes ser_des;
    nixl_status_t ret;

    auto search = remoteConnMap.find(remote_agent);

    if(search == remoteConnMap.end()) {
        //TODO: err: remote connection not found
        return NIXL_ERR_NOT_FOUND;
    }

    ser_des.addStr("name", localAgent);
    ser_des.addStr("msg", msg);
    // TODO: replace with mpool for performance

    auto buffer = std::make_unique<std::string>(ser_des.exportStr());
    ret = search->second->getEp(worker_id)->sendAm(NOTIF_STR, NULL, 0,
                                                   (void*)buffer->data(), buffer->size(),
                                                   UCP_AM_SEND_FLAG_EAGER, req);

    if (ret == NIXL_IN_PROG) {
        nixlUcxIntReq* nReq = (nixlUcxIntReq*)req;
        nReq->amBuffer = std::move(buffer);
    }
    return ret;
}

void
nixlUcxEngine::appendNotif(std::string remote_name, std::string msg) {
    notifMainList.emplace_back(std::move(remote_name), std::move(msg));
}

ucs_status_t
nixlUcxEngine::notifAmCb(void *arg, const void *header,
                         size_t header_length, void *data,
                         size_t length,
                         const ucp_am_recv_param_t *param)
{
    nixlSerDes ser_des;

    std::string ser_str( (char*) data, length);
    nixlUcxEngine* engine = (nixlUcxEngine*) arg;

    // send_am should be forcing EAGER protocol
    NIXL_ASSERT(!(param->recv_attr & UCP_AM_RECV_ATTR_FLAG_RNDV));
    NIXL_ASSERT(header_length == 0) << "header_length " << header_length;

    ser_des.importStr(ser_str);
    std::string remote_name = ser_des.getStr("name");
    std::string msg = ser_des.getStr("msg");

    engine->appendNotif(std::move(remote_name), std::move(msg));
    return UCS_OK;
}

void
nixlUcxEngine::getNotifsImpl(notif_list_t &notif_list) {
    moveNotifList(notifMainList, notif_list);
}

nixl_status_t nixlUcxEngine::getNotifs(notif_list_t &notif_list)
{
    if (!notif_list.empty()) return NIXL_ERR_INVALID_PARAM;

    while (progress())
        ;
    getNotifsImpl(notif_list);
    return NIXL_SUCCESS;
}

nixl_status_t nixlUcxEngine::genNotif(const std::string &remote_agent, const std::string &msg) const
{
    nixl_status_t ret;
    nixlUcxReq req;
    size_t wid = getWorkerId();

    ret = notifSendPriv(remote_agent, msg, req, wid);

    switch(ret) {
    case NIXL_IN_PROG:
        /* do not track the request */
        getWorker(wid)->reqRelease(req);
    case NIXL_SUCCESS:
        break;
    default:
        /* error case */
        return ret;
    }
    return NIXL_SUCCESS;
}<|MERGE_RESOLUTION|>--- conflicted
+++ resolved
@@ -1651,7 +1651,7 @@
                         const nixl_opt_b_args_t *opt_args) const {
     size_t lcnt = local.descCount();
     size_t rcnt = remote.descCount();
-    nixlUcxBackendH *int_handle = (nixlUcxBackendH *)handle;
+    nixlUcxBackendH *int_handle = static_cast<nixlUcxBackendH *>(handle);
     nixl_status_t ret;
 
     if (lcnt != rcnt) {
@@ -1670,14 +1670,10 @@
     ret = int_handle->status();
     if (opt_args && opt_args->hasNotif) {
         if (ret == NIXL_SUCCESS) {
-<<<<<<< HEAD
             nixlUcxReq req;
+            auto rmd = (nixlUcxPublicMetadata *)remote[0].metadataP;
             ret = notifSendPriv(remote_agent, opt_args->notifMsg, req, int_handle->getWorkerId());
-            if (_retHelper(ret, int_handle, req)) {
-=======
-            ret = notifSendPriv(remote_agent, opt_args->notifMsg, req, workerId);
-            if (_retHelper(ret, intHandle, req, rmd->conn)) {
->>>>>>> 89f0ce5b
+            if (_retHelper(ret, int_handle, req, rmd->conn)) {
                 return ret;
             }
 
