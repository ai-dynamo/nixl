/*
 * SPDX-FileCopyrightText: Copyright (c) 2025 NVIDIA CORPORATION & AFFILIATES. All rights reserved.
 * SPDX-License-Identifier: Apache-2.0
 *
 * Licensed under the Apache License, Version 2.0 (the "License");
 * you may not use this file except in compliance with the License.
 * You may obtain a copy of the License at
 *
 * http://www.apache.org/licenses/LICENSE-2.0
 *
 * Unless required by applicable law or agreed to in writing, software
 * distributed under the License is distributed on an "AS IS" BASIS,
 * WITHOUT WARRANTIES OR CONDITIONS OF ANY KIND, either express or implied.
 * See the License for the specific language governing permissions and
 * limitations under the License.
 */
#include "ucx_backend.h"
#include "serdes/serdes.h"

#include <optional>

#ifdef HAVE_CUDA

#include <cuda_runtime.h>
#include <cufile.h>

#endif



/****************************************
 * CUDA related code
 *****************************************/

class nixlUcxCudaCtx {
public:
#ifdef HAVE_CUDA
    CUcontext pthrCudaCtx;
    int myDevId;

    nixlUcxCudaCtx() {
        pthrCudaCtx = NULL;
        myDevId = -1;
    }
#endif
    void cudaResetCtxPtr();
    int cudaUpdateCtxPtr(void *address, int expected_dev, bool &was_updated);
    int cudaSetCtx();
};

#ifdef HAVE_CUDA

static int cudaQueryAddr(void *address, bool &is_dev,
                         CUdevice &dev, CUcontext &ctx)
{
    CUmemorytype mem_type = CU_MEMORYTYPE_HOST;
    uint32_t is_managed = 0;
#define NUM_ATTRS 4
    CUpointer_attribute attr_type[NUM_ATTRS];
    void *attr_data[NUM_ATTRS];
    CUresult result;

    attr_type[0] = CU_POINTER_ATTRIBUTE_MEMORY_TYPE;
    attr_data[0] = &mem_type;
    attr_type[1] = CU_POINTER_ATTRIBUTE_IS_MANAGED;
    attr_data[1] = &is_managed;
    attr_type[2] = CU_POINTER_ATTRIBUTE_DEVICE_ORDINAL;
    attr_data[2] = &dev;
    attr_type[3] = CU_POINTER_ATTRIBUTE_CONTEXT;
    attr_data[3] = &ctx;

    result = cuPointerGetAttributes(4, attr_type, attr_data, (CUdeviceptr)address);

    is_dev = (mem_type == CU_MEMORYTYPE_DEVICE);

    return (CUDA_SUCCESS != result);
}

int nixlUcxCudaCtx::cudaUpdateCtxPtr(void *address, int expected_dev, bool &was_updated)
{
    bool is_dev;
    CUdevice dev;
    CUcontext ctx;
    int ret;

    was_updated = false;

    /* TODO: proper error codes and log outputs through this method */
    if (expected_dev == -1)
        return -1;

    // incorrect dev id from first registration
    if (myDevId != -1 && expected_dev != myDevId)
        return -1;

    ret = cudaQueryAddr(address, is_dev, dev, ctx);
    if (ret) {
        return ret;
    }

    if (!is_dev) {
        return 0;
    }

    if (dev != expected_dev) {
        // User provided address that does not match dev_id
        return -1;
    }

    if (pthrCudaCtx) {
        // Context was already set previously, and does not match new context
        if (pthrCudaCtx != ctx) {
            return -1;
        }
        return 0;
    }

    pthrCudaCtx = ctx;
    was_updated = true;
    myDevId = expected_dev;

    return 0;
}

int nixlUcxCudaCtx::cudaSetCtx()
{
    CUresult result;
    if (NULL == pthrCudaCtx) {
        return 0;
    }

    result = cuCtxSetCurrent(pthrCudaCtx);

    return (CUDA_SUCCESS == result);
}

#else

int nixlUcxCudaCtx::cudaUpdateCtxPtr(void *address, int expected_dev, bool &was_updated)
{
    was_updated = false;
    return 0;
}

int nixlUcxCudaCtx::cudaSetCtx() {
    return 0;
}

#endif


void nixlUcxEngine::vramInitCtx()
{
    cudaCtx = std::make_unique<nixlUcxCudaCtx>();
}

int nixlUcxEngine::vramUpdateCtx(void *address, uint64_t  devId, bool &restart_reqd)
{
    int ret;
    bool was_updated;

    restart_reqd = false;

    if(!cuda_addr_wa) {
        // Nothing to do
        return 0;
    }

    ret = cudaCtx->cudaUpdateCtxPtr(address, devId, was_updated);
    if (ret) {
        return ret;
    }

    restart_reqd = was_updated;

    return 0;
}

int nixlUcxEngine::vramApplyCtx()
{
    if(!cuda_addr_wa) {
        // Nothing to do
        return 0;
    }

    return cudaCtx->cudaSetCtx();
}

void nixlUcxEngine::vramFiniCtx()
{
    cudaCtx.reset();
}

/****************************************
 * UCX request management
*****************************************/


class nixlUcxIntReq : public nixlLinkElem<nixlUcxIntReq> {
    private:
        int _completed;
    public:
        std::unique_ptr<std::string> amBuffer;

        nixlUcxIntReq() : nixlLinkElem() {
            _completed = 0;
        }

        bool is_complete() const { return _completed; }
        void completed() { _completed = 1; }
};

static void _internalRequestInit(void *request)
{
    /* Initialize request in-place (aka "placement new")*/
    new(request) nixlUcxIntReq;
}

static void _internalRequestFini(void *request)
{
    /* Finalize request */
    nixlUcxIntReq *req = (nixlUcxIntReq*)request;
    req->~nixlUcxIntReq();
}


static void _internalRequestReset(nixlUcxIntReq *req) {
    _internalRequestFini((void *)req);
    _internalRequestInit((void *)req);
}

/****************************************
 * Backend request management
*****************************************/

class nixlUcxBackendH : public nixlBackendReqH {
private:
    nixlUcxIntReq head;
    nixlUcxWorker* uw;

    // Notification to be sent after completion of all requests
    struct Notif {
	    std::string agent;
	    nixl_blob_t payload;
	    Notif(const std::string& remote_agent, const nixl_blob_t& msg)
		    : agent(remote_agent), payload(msg) {}
    };
    std::optional<Notif> notif;

public:
    auto& notification() {
        return notif;
    }

    nixlUcxBackendH(nixlUcxWorker* _uw){
        uw = _uw;
    }

    void append(nixlUcxIntReq *req) {
        head.link(req);
    }

    nixl_status_t release()
    {
        nixlUcxIntReq *req = head.next();

        if (!req) {
            return NIXL_SUCCESS;
        }

        // TODO: Error log: uncompleted requests found! Cancelling ...
        while(req) {
            nixlUcxIntReq *cur = req;
            bool done = cur->is_complete();
            req = cur->unlink();
            if (!done) {
                // TODO: Need process this properly.
                // it may not be enough to cancel UCX request
                uw->reqCancel((nixlUcxReq)cur);
            }
            _internalRequestReset(cur);
            uw->reqRelease((nixlUcxReq)cur);
        }
        return NIXL_SUCCESS;
    }


    nixl_status_t status()
    {
        nixlUcxIntReq *req = head.next();
        nixl_status_t out_ret = NIXL_SUCCESS;

        if (NULL == req) {
            /* No pending transmissions */
            return NIXL_SUCCESS;
        }

        /* Go over all request updating their status */
        while(req) {
            nixl_status_t ret;
            if (!req->is_complete()) {
                ret = uw->test((nixlUcxReq)req);
                switch (ret) {
                    case NIXL_SUCCESS:
                        /* Mark as completed */
                        req->completed();
                        break;
                    case NIXL_IN_PROG:
                        out_ret = NIXL_IN_PROG;
                        break;
                    default:
                        /* Any other ret value is ERR and will be returned */
                        return ret;
                }
            }
            req = req->next();
        }

        /* Remove completed requests keeping the first one as
        request representative */
        req = head.unlink();
        while(req) {
            nixlUcxIntReq *next_req = req->unlink();
            if (req->is_complete()) {
                _internalRequestReset(req);
                uw->reqRelease((nixlUcxReq)req);
            } else {
                /* Enqueue back */
                append(req);
            }
            req = next_req;
        }

        return out_ret;
    }
};

/****************************************
 * Progress thread management
*****************************************/

void nixlUcxEngine::progressFunc()
{
    using namespace nixlTime;
    pthrActive = 1;

    vramApplyCtx();

    while (!pthrStop) {
        int i;
        for(i = 0; i < noSyncIters; i++) {
            uw->progress();
        }
        notifProgress();
        // TODO: once NIXL thread infrastructure is available - move it there!!!

        // {
        //     static uint64_t cnt = 0;
        //     if ( !(cnt % 1000000)) {
        //         std::cout << "Progress round" << std::endl;
        //     }
        //     cnt++;
        // }

        /* Wait for predefined number of */
        us_t start = getUs();
        while( (start + pthrDelay) > getUs()) {
            std::this_thread::yield();
        }
    }
}

void nixlUcxEngine::progressThreadStart()
{
    pthrStop = pthrActive = 0;
    noSyncIters = 32;

    if (!pthrOn) {
        // not enabled
        return;
    }

    // Start the thread
    // TODO [Relaxed mem] mem barrier to ensure pthr_x updates are complete
    new (&pthr) std::thread(&nixlUcxEngine::progressFunc, this);

    // Wait for the thread to be started
    while(!pthrActive){
        std::this_thread::sleep_for(std::chrono::milliseconds(1));
    }
}

void nixlUcxEngine::progressThreadStop()
{
    if (!pthrOn) {
        // not enabled
        return;
    }

    pthrStop = 1;
    pthr.join();
}

void nixlUcxEngine::progressThreadRestart()
{
    progressThreadStop();
    progressThreadStart();
}

/****************************************
 * Constructor/Destructor
*****************************************/

nixlUcxEngine::nixlUcxEngine (const nixlBackendInitParams* init_params)
: nixlBackendEngine (init_params) {
    std::vector<std::string> devs; /* Empty vector */
    nixl_b_params_t* custom_params = init_params->customParams;

    if (init_params->enableProgTh) {
        if (!nixlUcxContext::mtLevelIsSupproted(NIXL_UCX_MT_WORKER)) {
            this->initErr = true;
            return;
        }
    }

    if (custom_params->count("device_list")!=0)
        devs = str_split((*custom_params)["device_list"], ", ");

    uc = std::make_unique<nixlUcxContext>(devs, sizeof(nixlUcxIntReq),
                           _internalRequestInit, _internalRequestFini, NIXL_UCX_MT_WORKER);
    uw = std::make_unique<nixlUcxWorker>(uc.get());
    workerAddr = uw->epAddr(workerSize);

    if (workerAddr == nullptr) {
        initErr = true;
        return;
    }

    uw->regAmCallback(CONN_CHECK, connectionCheckAmCb, this);
    uw->regAmCallback(DISCONNECT, connectionTermAmCb, this);
    uw->regAmCallback(NOTIF_STR, notifAmCb, this);

    if (init_params->enableProgTh) {
        pthrOn = true;
        pthrDelay = init_params->pthrDelay;
    } else {
        pthrOn = false;
    }

    // Temp fixup
    if (getenv("NIXL_DISABLE_CUDA_ADDR_WA")) {
        std::cout << "WARNING: disabling CUDA address workaround" << std::endl;
        cuda_addr_wa = false;
    } else {
        cuda_addr_wa = true;
    }
    vramInitCtx();
    progressThreadStart();
}

nixl_mem_list_t nixlUcxEngine::getSupportedMems () const {
    nixl_mem_list_t mems;
    mems.push_back(DRAM_SEG);
    mems.push_back(VRAM_SEG);
    return mems;
}

// Through parent destructor the unregister will be called.
nixlUcxEngine::~nixlUcxEngine () {
    // per registered memory deregisters it, which removes the corresponding metadata too
    // parent destructor takes care of the desc list
    // For remote metadata, they should be removed here
    if (this->initErr) {
        // Nothing to do
        return;
    }

    progressThreadStop();
    vramFiniCtx();
}

/****************************************
 * Connection management
*****************************************/

nixl_status_t nixlUcxEngine::checkConn(const std::string &remote_agent) {
     if(remoteConnMap.find(remote_agent) == remoteConnMap.end()) {
        return NIXL_ERR_NOT_FOUND;
    }
    return NIXL_SUCCESS;
}

nixl_status_t nixlUcxEngine::endConn(const std::string &remote_agent) {

    auto search = remoteConnMap.find(remote_agent);

    if(search == remoteConnMap.end()) {
        return NIXL_ERR_NOT_FOUND;
    }

    nixlUcxConnection &conn = remoteConnMap[remote_agent];

    if(uw->disconnect_nb(conn.getEp()) < 0) {
        return NIXL_ERR_BACKEND;
    }

    //thread safety?
    remoteConnMap.erase(remote_agent);

    return NIXL_SUCCESS;
}

nixl_status_t nixlUcxEngine::getConnInfo(std::string &str) const {
    str = nixlSerDes::_bytesToString(workerAddr.get(), workerSize);
    return NIXL_SUCCESS;
}

ucs_status_t
nixlUcxEngine::connectionCheckAmCb(void *arg, const void *header,
                                   size_t header_length, void *data,
                                   size_t length,
                                   const ucp_am_recv_param_t *param)
{
    struct nixl_ucx_am_hdr* hdr = (struct nixl_ucx_am_hdr*) header;

    std::string remote_agent( (char*) data, length);
    nixlUcxEngine* engine = (nixlUcxEngine*) arg;

    if(hdr->op != CONN_CHECK) {
        //is this the best way to ERR?
        return UCS_ERR_INVALID_PARAM;
    }

    //send_am should be forcing EAGER protocol
    if((param->recv_attr & UCP_AM_RECV_ATTR_FLAG_RNDV) != 0) {
        //is this the best way to ERR?
        return UCS_ERR_INVALID_PARAM;
    }

    if(engine->checkConn(remote_agent)) {
        //TODO: received connect AM from agent we don't recognize
        return UCS_ERR_INVALID_PARAM;
    }

    return UCS_OK;
}

ucs_status_t
nixlUcxEngine::connectionTermAmCb (void *arg, const void *header,
                                   size_t header_length, void *data,
                                   size_t length,
                                   const ucp_am_recv_param_t *param)
{
    struct nixl_ucx_am_hdr* hdr = (struct nixl_ucx_am_hdr*) header;

    std::string remote_agent( (char*) data, length);

    if(hdr->op != DISCONNECT) {
        //is this the best way to ERR?
        return UCS_ERR_INVALID_PARAM;
    }

    //send_am should be forcing EAGER protocol
    if((param->recv_attr & UCP_AM_RECV_ATTR_FLAG_RNDV) != 0) {
        //is this the best way to ERR?
        return UCS_ERR_INVALID_PARAM;
    }
/*
    // TODO: research UCX connection logic and fix.
    nixlUcxEngine* engine = (nixlUcxEngine*) arg;
    if(NIXL_SUCCESS != engine->endConn(remote_agent)) {
        //TODO: received connect AM from agent we don't recognize
        return UCS_ERR_INVALID_PARAM;
    }
*/
    return UCS_OK;
}

nixl_status_t nixlUcxEngine::connect(const std::string &remote_agent) {
    struct nixl_ucx_am_hdr hdr;
    uint32_t flags = 0;
    nixl_status_t ret;
    nixlUcxReq req;

    if (remote_agent == localAgent)
        return loadRemoteConnInfo (remote_agent,
                   nixlSerDes::_bytesToString(workerAddr.get(), workerSize));

    auto search = remoteConnMap.find(remote_agent);

    if(search == remoteConnMap.end()) {
        return NIXL_ERR_NOT_FOUND;
    }

    nixlUcxConnection &conn = remoteConnMap[remote_agent];

    hdr.op = CONN_CHECK;
    //agent names should never be long enough to need RNDV
    flags |= UCP_AM_SEND_FLAG_EAGER;

    ret = uw->sendAm(conn.getEp(), CONN_CHECK,
                     &hdr, sizeof(struct nixl_ucx_am_hdr),
                     (void*) localAgent.data(), localAgent.size(),
                     flags, req);

    if(ret < 0) {
        return ret;
    }

    //wait for AM to send
    while(ret == NIXL_IN_PROG){
        ret = uw->test(req);
    }

    return NIXL_SUCCESS;
}

nixl_status_t nixlUcxEngine::disconnect(const std::string &remote_agent) {

    static struct nixl_ucx_am_hdr hdr;
    uint32_t flags = 0;
    nixl_status_t ret;
    nixlUcxReq req;

    if (remote_agent != localAgent) {
        auto search = remoteConnMap.find(remote_agent);

        if(search == remoteConnMap.end()) {
            return NIXL_ERR_NOT_FOUND;
        }

        nixlUcxConnection &conn = remoteConnMap[remote_agent];

        if (conn.getEp().checkTxState() == NIXL_SUCCESS) {
            hdr.op = DISCONNECT;
            //agent names should never be long enough to need RNDV
            flags |= UCP_AM_SEND_FLAG_EAGER;

            ret = uw->sendAm(conn.getEp(), DISCONNECT,
                             &hdr, sizeof(struct nixl_ucx_am_hdr),
                             (void*) localAgent.data(), localAgent.size(),
                             flags, req);

            //don't care
            if (ret == NIXL_IN_PROG) {
                uw->reqRelease(req);
            }
        }
    }

    endConn(remote_agent);

    return NIXL_SUCCESS;
}

nixl_status_t nixlUcxEngine::loadRemoteConnInfo (const std::string &remote_agent,
                                                 const std::string &remote_conn_info)
{
    size_t size = remote_conn_info.size();
    nixlUcxConnection conn;
    int ret;
    std::vector<char> addr(size);

    if(remoteConnMap.find(remote_agent) != remoteConnMap.end()) {
        return NIXL_ERR_INVALID_PARAM;
    }

<<<<<<< HEAD
    nixlSerDes::_stringToBytes(addr.data(), remote_conn_info, size);
    ret = uw->connect(addr.data(), size, conn.ep);
=======
    nixlSerDes::_stringToBytes((void*) addr, remote_conn_info, size);
    ret = uw->connect(addr, size, conn.getEp());
>>>>>>> 6c1db45c
    if (ret) {
        return NIXL_ERR_BACKEND;
    }

    conn.remoteAgent = remote_agent;
    // TODO: should we use move semantics here?
    remoteConnMap[remote_agent] = conn;

    return NIXL_SUCCESS;
}

/****************************************
 * Memory management
*****************************************/
nixl_status_t nixlUcxEngine::registerMem (const nixlBlobDesc &mem,
                                          const nixl_mem_t &nixl_mem,
                                          nixlBackendMD* &out)
{
    int ret;
    auto priv = std::make_unique<nixlUcxPrivateMetadata>();
    size_t rkey_size;

    if (nixl_mem == VRAM_SEG) {
        bool need_restart;
        if (vramUpdateCtx((void*)mem.addr, mem.devId, need_restart)) {
            return NIXL_ERR_NOT_SUPPORTED;
            //TODO Add to logging
        }
        if (need_restart) {
            progressThreadRestart();
        }
    }

    // TODO: Add nixl_mem check?
    ret = uw->memReg((void*) mem.addr, mem.len, priv->mem);
    if (ret) {
        return NIXL_ERR_BACKEND;
    }
    std::unique_ptr<char []> rkey = uw->packRkey(priv->mem, rkey_size);
    if (rkey == nullptr) {
        return NIXL_ERR_BACKEND;
    }
    priv->rkeyStr = nixlSerDes::_bytesToString((void*) rkey.get(), rkey_size);

    out = priv.release();
    return NIXL_SUCCESS;
}

nixl_status_t nixlUcxEngine::deregisterMem (nixlBackendMD* meta)
{
    nixlUcxPrivateMetadata *priv = (nixlUcxPrivateMetadata*) meta;
    uw->memDereg(priv->mem);
    delete priv;
    return NIXL_SUCCESS;
}

nixl_status_t nixlUcxEngine::getPublicData (const nixlBackendMD* meta,
                                            std::string &str) const {
    const nixlUcxPrivateMetadata *priv = (nixlUcxPrivateMetadata*) meta;
    str = priv->get();
    return NIXL_SUCCESS;
}


// To be cleaned up
nixl_status_t
nixlUcxEngine::internalMDHelper (const nixl_blob_t &blob,
                                 const std::string &agent,
                                 nixlBackendMD* &output) {
    nixlUcxConnection conn;
    nixlUcxPublicMetadata *md = new nixlUcxPublicMetadata;
     size_t size = blob.size();

    auto search = remoteConnMap.find(agent);

    if(search == remoteConnMap.end()) {
        //TODO: err: remote connection not found
        return NIXL_ERR_NOT_FOUND;
    }
    conn = (nixlUcxConnection) search->second;

    //directly copy underlying conn struct
    md->conn = conn;

    char *addr = new char[size];
    nixlSerDes::_stringToBytes(addr, blob, size);

    int ret = uw->rkeyImport(conn.getEp(), addr, size, md->rkey);
    if (ret) {
        // TODO: error out. Should we indicate which desc failed or unroll everything prior
        return NIXL_ERR_BACKEND;
    }
    output = (nixlBackendMD*) md;

    delete[] addr;

    return NIXL_SUCCESS;
}

nixl_status_t
nixlUcxEngine::loadLocalMD (nixlBackendMD* input,
                            nixlBackendMD* &output)
{
    nixlUcxPrivateMetadata* input_md = (nixlUcxPrivateMetadata*) input;
    return internalMDHelper(input_md->rkeyStr, localAgent, output);
}

// To be cleaned up
nixl_status_t nixlUcxEngine::loadRemoteMD (const nixlBlobDesc &input,
                                           const nixl_mem_t &nixl_mem,
                                           const std::string &remote_agent,
                                           nixlBackendMD* &output)
{
    return internalMDHelper(input.metaInfo, remote_agent, output);
}

nixl_status_t nixlUcxEngine::unloadMD (nixlBackendMD* input) {

    nixlUcxPublicMetadata *md = (nixlUcxPublicMetadata*) input; //typecast?

    uw->rkeyDestroy(md->rkey);
    delete md;

    return NIXL_SUCCESS;
}

/****************************************
 * Data movement
*****************************************/

static nixl_status_t _retHelper(nixl_status_t ret,  nixlUcxBackendH *hndl, nixlUcxReq &req)
{
    /* if transfer wasn't immediately completed */
    switch(ret) {
        case NIXL_IN_PROG:
            hndl->append((nixlUcxIntReq*)req);
        case NIXL_SUCCESS:
            // Nothing to do
            break;
        default:
            // Error. Release all previously initiated ops and exit:
            hndl->release();
            return NIXL_ERR_BACKEND;
    }
    return NIXL_SUCCESS;
}

nixl_status_t nixlUcxEngine::prepXfer (const nixl_xfer_op_t &operation,
                                       const nixl_meta_dlist_t &local,
                                       const nixl_meta_dlist_t &remote,
                                       const std::string &remote_agent,
                                       nixlBackendReqH* &handle,
                                       const nixl_opt_b_args_t* opt_args)
{
    /* TODO: try to get from a pool first */
    auto intHandle = std::make_unique<nixlUcxBackendH>(uw.get());
    handle = intHandle.release();
    return NIXL_SUCCESS;
}

nixl_status_t nixlUcxEngine::postXfer (const nixl_xfer_op_t &operation,
                                       const nixl_meta_dlist_t &local,
                                       const nixl_meta_dlist_t &remote,
                                       const std::string &remote_agent,
                                       nixlBackendReqH* &handle,
                                       const nixl_opt_b_args_t* opt_args)
{
    size_t lcnt = local.descCount();
    size_t rcnt = remote.descCount();
    size_t i;
    nixl_status_t ret;
    nixlUcxBackendH *intHandle = (nixlUcxBackendH *)handle;
    nixlUcxPrivateMetadata *lmd;
    nixlUcxPublicMetadata *rmd;
    nixlUcxReq req;


    if (lcnt != rcnt) {
        return NIXL_ERR_INVALID_PARAM;
    }

    for(i = 0; i < lcnt; i++) {
        void *laddr = (void*) local[i].addr;
        size_t lsize = local[i].len;
        void *raddr = (void*) remote[i].addr;
        size_t rsize = remote[i].len;

        lmd = (nixlUcxPrivateMetadata*) local[i].metadataP;
        rmd = (nixlUcxPublicMetadata*) remote[i].metadataP;

        if (lsize != rsize) {
            return NIXL_ERR_INVALID_PARAM;
        }

        switch (operation) {
        case NIXL_READ:
            ret = uw->read(rmd->conn.getEp(), (uint64_t) raddr, rmd->rkey, laddr, lmd->mem, lsize, req);
            break;
        case NIXL_WRITE:
            ret = uw->write(rmd->conn.getEp(), laddr, lmd->mem, (uint64_t) raddr, rmd->rkey, lsize, req);
            break;
        default:
            return NIXL_ERR_INVALID_PARAM;
        }

        if (_retHelper(ret, intHandle, req)) {
            return ret;
        }
    }

    /*
     * Flush keeps intHandle non-empty until the operation is actually
     * completed, which can happen after local requests completion.
     */
    rmd = (nixlUcxPublicMetadata*) remote[0].metadataP;
    ret = uw->flushEp(rmd->conn.getEp(), req);
    if (_retHelper(ret, intHandle, req)) {
        return ret;
    }

    ret = intHandle->status();
    if (opt_args && opt_args->hasNotif) {
        if (ret == NIXL_SUCCESS) {
            ret = notifSendPriv(remote_agent, opt_args->notifMsg, req);
            if (_retHelper(ret, intHandle, req)) {
                return ret;
            }

            ret = intHandle->status();
        } else if (ret == NIXL_IN_PROG) {
            intHandle->notification().emplace(remote_agent, opt_args->notifMsg);
        }
    }

    return ret;
}

nixl_status_t nixlUcxEngine::checkXfer (nixlBackendReqH* handle)
{
    nixlUcxBackendH *intHandle = (nixlUcxBackendH *)handle;

    nixl_status_t status = intHandle->status();
    auto& notif = intHandle->notification();
    if (status == NIXL_SUCCESS && notif.has_value()) {
        nixlUcxReq req;
        status = notifSendPriv(notif->agent, notif->payload, req);
        notif.reset();
        if (_retHelper(status, intHandle, req)) {
            return status;
        }

        status = intHandle->status();
    }

    return status;
}

nixl_status_t nixlUcxEngine::releaseReqH(nixlBackendReqH* handle)
{
    nixlUcxBackendH *intHandle = (nixlUcxBackendH *)handle;
    nixl_status_t status = intHandle->release();

    /* TODO: return to a pool instead. */
    delete intHandle;

    return status;
}

int nixlUcxEngine::progress() {
    // TODO: add listen for connection handling if necessary
    return uw->progress();
}

/****************************************
 * Notifications
*****************************************/

//agent will provide cached msg
nixl_status_t nixlUcxEngine::notifSendPriv(const std::string &remote_agent,
                                           const std::string &msg, nixlUcxReq &req)
{
    nixlSerDes ser_des;
    nixlUcxConnection conn;
    // TODO - temp fix, need to have an mpool
    static struct nixl_ucx_am_hdr hdr;
    uint32_t flags = 0;
    nixl_status_t ret;

    auto search = remoteConnMap.find(remote_agent);

    if(search == remoteConnMap.end()) {
        //TODO: err: remote connection not found
        return NIXL_ERR_NOT_FOUND;
    }

    conn = remoteConnMap[remote_agent];

    hdr.op = NOTIF_STR;
    flags |= UCP_AM_SEND_FLAG_EAGER;

    ser_des.addStr("name", localAgent);
    ser_des.addStr("msg", msg);
    // TODO: replace with mpool for performance

    auto buffer = std::make_unique<std::string>(std::move(ser_des.exportStr()));
    ret = uw->sendAm(conn.getEp(), NOTIF_STR,
                     &hdr, sizeof(struct nixl_ucx_am_hdr),
                     (void*)buffer->data(), buffer->size(),
                     flags, req);

    if (ret == NIXL_IN_PROG) {
        nixlUcxIntReq* nReq = (nixlUcxIntReq*)req;
        nReq->amBuffer = std::move(buffer);
    }
    return ret;
}

ucs_status_t
nixlUcxEngine::notifAmCb(void *arg, const void *header,
                         size_t header_length, void *data,
                         size_t length,
                         const ucp_am_recv_param_t *param)
{
    struct nixl_ucx_am_hdr* hdr = (struct nixl_ucx_am_hdr*) header;
    nixlSerDes ser_des;

    std::string ser_str( (char*) data, length);
    nixlUcxEngine* engine = (nixlUcxEngine*) arg;
    std::string remote_name, msg;

    if(hdr->op != NOTIF_STR) {
        //is this the best way to ERR?
        return UCS_ERR_INVALID_PARAM;
    }

    //send_am should be forcing EAGER protocol
    if((param->recv_attr & UCP_AM_RECV_ATTR_FLAG_RNDV) != 0) {
        //is this the best way to ERR?
        return UCS_ERR_INVALID_PARAM;
    }

    ser_des.importStr(ser_str);
    remote_name = ser_des.getStr("name");
    msg = ser_des.getStr("msg");

    if (engine->isProgressThread()) {
        /* Append to the private list to allow batching */
        engine->notifPthrPriv.push_back(std::make_pair(remote_name, msg));
    } else {
        engine->notifMainList.push_back(std::make_pair(remote_name, msg));
    }

    return UCS_OK;
}


void nixlUcxEngine::notifCombineHelper(notif_list_t &src, notif_list_t &tgt)
{
    if (!src.size()) {
        // Nothing to do. Exit
        return;
    }

    move(src.begin(), src.end(), back_inserter(tgt));
    src.erase(src.begin(), src.end());
}

void nixlUcxEngine::notifProgressCombineHelper(notif_list_t &src, notif_list_t &tgt)
{
    notifMtx.lock();

    if (src.size()) {
        move(src.begin(), src.end(), back_inserter(tgt));
        src.erase(src.begin(), src.end());
    }

    notifMtx.unlock();
}

void nixlUcxEngine::notifProgress()
{
    notifProgressCombineHelper(notifPthrPriv, notifPthr);
}

nixl_status_t nixlUcxEngine::getNotifs(notif_list_t &notif_list)
{
    if (notif_list.size()!=0)
        return NIXL_ERR_INVALID_PARAM;

    if(!pthrOn) while(progress());

    notifCombineHelper(notifMainList, notif_list);
    notifProgressCombineHelper(notifPthr, notif_list);

    return NIXL_SUCCESS;
}

nixl_status_t nixlUcxEngine::genNotif(const std::string &remote_agent, const std::string &msg)
{
    nixl_status_t ret;
    nixlUcxReq req;

    ret = notifSendPriv(remote_agent, msg, req);

    switch(ret) {
    case NIXL_IN_PROG:
        /* do not track the request */
        uw->reqRelease(req);
    case NIXL_SUCCESS:
        break;
    default:
        /* error case */
        return ret;
    }
    return NIXL_SUCCESS;
}<|MERGE_RESOLUTION|>--- conflicted
+++ resolved
@@ -665,13 +665,8 @@
         return NIXL_ERR_INVALID_PARAM;
     }
 
-<<<<<<< HEAD
     nixlSerDes::_stringToBytes(addr.data(), remote_conn_info, size);
-    ret = uw->connect(addr.data(), size, conn.ep);
-=======
-    nixlSerDes::_stringToBytes((void*) addr, remote_conn_info, size);
     ret = uw->connect(addr, size, conn.getEp());
->>>>>>> 6c1db45c
     if (ret) {
         return NIXL_ERR_BACKEND;
     }
