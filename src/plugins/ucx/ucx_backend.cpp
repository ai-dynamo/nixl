/*
 * SPDX-FileCopyrightText: Copyright (c) 2025 NVIDIA CORPORATION & AFFILIATES. All rights reserved.
 * SPDX-License-Identifier: Apache-2.0
 *
 * Licensed under the Apache License, Version 2.0 (the "License");
 * you may not use this file except in compliance with the License.
 * You may obtain a copy of the License at
 *
 * http://www.apache.org/licenses/LICENSE-2.0
 *
 * Unless required by applicable law or agreed to in writing, software
 * distributed under the License is distributed on an "AS IS" BASIS,
 * WITHOUT WARRANTIES OR CONDITIONS OF ANY KIND, either express or implied.
 * See the License for the specific language governing permissions and
 * limitations under the License.
 */

#include "ucx_backend.h"
#include "common/nixl_log.h"
#include "serdes/serdes.h"
#include "common/nixl_log.h"
#include "ucx/gpu_xfer_req_h.h"

#include <optional>
#include <limits>
#include <future>
#include <set>
#include <string.h>
#include <unistd.h>
#include "absl/strings/numbers.h"
#include "absl/strings/str_join.h"
#include <asio.hpp>

#ifdef HAVE_CUDA

#include <cuda.h>
#include <cuda_runtime.h>

#endif

namespace {
    void moveNotifList(notif_list_t &src, notif_list_t &tgt)
    {
        if (src.size() > 0) {
            std::move(src.begin(), src.end(), std::back_inserter(tgt));
            src.clear();
        }
    }
}

/****************************************
 * CUDA related code
 *****************************************/

class nixlUcxCudaCtx {
public:
#ifdef HAVE_CUDA
    CUcontext pthrCudaCtx;
    int myDevId;

    nixlUcxCudaCtx() {
        pthrCudaCtx = NULL;
        myDevId = -1;
    }
#endif
    void cudaResetCtxPtr();
    int cudaUpdateCtxPtr(void *address, int expected_dev, bool &was_updated);
    int cudaSetCtx();
};

class nixlUcxCudaDevicePrimaryCtx {
#ifndef HAVE_CUDA
public:
    bool push() { return false; }
    void pop() {};
#else
    static constexpr int defaultCudaDeviceOrdinal = 0;
    int m_ordinal{defaultCudaDeviceOrdinal};
    CUdevice m_device{CU_DEVICE_INVALID};
    CUcontext m_context{nullptr};
public:

    bool push() {
        CUcontext context;

        const auto res = cuCtxGetCurrent(&context);
        if (res != CUDA_SUCCESS || context != nullptr) {
            return false;
        }

        if (m_context == nullptr) {
            CUresult res = cuDeviceGet(&m_device, m_ordinal);
            if (res != CUDA_SUCCESS) {
                return false;
            }

            res = cuDevicePrimaryCtxRetain(&m_context, m_device);
            if (res != CUDA_SUCCESS) {
                m_context = nullptr;
                return false;
            }
        }

        return cuCtxPushCurrent(m_context) == CUDA_SUCCESS;
    }

    void pop() {
        cuCtxPopCurrent(nullptr);
    }

    ~nixlUcxCudaDevicePrimaryCtx() {
        if (m_context != nullptr) {
            cuDevicePrimaryCtxRelease(m_device);
        }
    }
#endif
};

class nixlUcxCudaCtxGuard {
    nixlUcxCudaDevicePrimaryCtxPtr m_primary;
public:
    nixlUcxCudaCtxGuard(nixl_mem_t nixl_mem,
                        nixlUcxCudaDevicePrimaryCtxPtr primary) {
        if (nixl_mem == VRAM_SEG && primary && primary->push()) {
            m_primary = primary;
        }
    }
    ~nixlUcxCudaCtxGuard() {
        if (m_primary) {
            m_primary->pop();
        }
    }
};

#ifdef HAVE_CUDA

static int cudaQueryAddr(void *address, bool &is_dev,
                         CUdevice &dev, CUcontext &ctx)
{
    CUmemorytype mem_type = CU_MEMORYTYPE_HOST;
    uint32_t is_managed = 0;
#define NUM_ATTRS 4
    CUpointer_attribute attr_type[NUM_ATTRS];
    void *attr_data[NUM_ATTRS];
    CUresult result;

    attr_type[0] = CU_POINTER_ATTRIBUTE_MEMORY_TYPE;
    attr_data[0] = &mem_type;
    attr_type[1] = CU_POINTER_ATTRIBUTE_IS_MANAGED;
    attr_data[1] = &is_managed;
    attr_type[2] = CU_POINTER_ATTRIBUTE_DEVICE_ORDINAL;
    attr_data[2] = &dev;
    attr_type[3] = CU_POINTER_ATTRIBUTE_CONTEXT;
    attr_data[3] = &ctx;

    result = cuPointerGetAttributes(4, attr_type, attr_data, (CUdeviceptr)address);

    is_dev = (mem_type == CU_MEMORYTYPE_DEVICE);

    return (CUDA_SUCCESS != result);
}

// This routine finds the CUDA context matching for the given input address.
int nixlUcxCudaCtx::cudaUpdateCtxPtr(void *address, int expected_dev, bool &was_updated)
{
    bool is_dev;
    CUdevice dev;
    CUcontext ctx;
    int ret;

    was_updated = false;

    /* TODO: proper error codes and log outputs through this method */
    if (expected_dev == -1) {
        return -1;
    }

    ret = cudaQueryAddr(address, is_dev, dev, ctx);
    if (ret) {
        return ret;
    }

    if (!is_dev) {
        return 0;
    }

    if (dev != expected_dev) {
        // User provided address that does not match dev_id
        return -1;
    }

    pthrCudaCtx = ctx;
    was_updated = true;
    myDevId = expected_dev;

    return 0;
}

int nixlUcxCudaCtx::cudaSetCtx()
{
    CUresult result;
    if (NULL == pthrCudaCtx) {
        return 0;
    }

    result = cuCtxSetCurrent(pthrCudaCtx);

    return (CUDA_SUCCESS == result);
}

#else

int nixlUcxCudaCtx::cudaUpdateCtxPtr(void *address, int expected_dev, bool &was_updated)
{
    was_updated = false;
    return 0;
}

int nixlUcxCudaCtx::cudaSetCtx() {
    return 0;
}

#endif


void nixlUcxEngine::vramInitCtx()
{
    cudaCtx = std::make_unique<nixlUcxCudaCtx>();
}

int
nixlUcxEngine::vramUpdateCtx(void *address, uint64_t dev_id, bool &restart_reqd) {
    int ret;
    bool was_updated;

    restart_reqd = false;

    if(!cuda_addr_wa) {
        // Nothing to do
        return 0;
    }

    ret = cudaCtx->cudaUpdateCtxPtr(address, dev_id, was_updated);
    if (ret) {
        return ret;
    }

    restart_reqd = was_updated;

    return 0;
}

int nixlUcxEngine::vramApplyCtx()
{
    if(!cuda_addr_wa) {
        // Nothing to do
        return 0;
    }

    return cudaCtx->cudaSetCtx();
}

void nixlUcxEngine::vramFiniCtx()
{
    cudaCtx.reset();
}

/****************************************
 * Backend request management
*****************************************/

class nixlUcxBackendH : public nixlBackendReqH {
private:
    std::set<ucx_connection_ptr_t> connections_;
    std::vector<nixlUcxReq> requests_;
    nixlUcxWorker *worker;
    size_t worker_id;

    // Notification to be sent after completion of all requests
    struct Notif {
        std::string agent;
        nixl_blob_t payload;

        Notif(const std::string &remote_agent, const nixl_blob_t &msg)
            : agent(remote_agent),
              payload(msg) {}
    };
    std::optional<Notif> notif;

    nixl_status_t
    checkConnection(nixl_status_t status = NIXL_SUCCESS) const {
        NIXL_ASSERT(!connections_.empty());
        for (const auto &conn : connections_) {
            nixl_status_t conn_status = conn->getEp(worker_id)->checkTxState();
            if (conn_status != NIXL_SUCCESS) {
                return conn_status;
            }
        }
        return status;
    }

public:
    nixlUcxBackendH(nixlUcxWorker *worker, size_t worker_id)
        : worker(worker),
          worker_id(worker_id) {}

    auto &
    notification() {
        return notif;
    }

    void
    reserve(size_t size) {
        requests_.reserve(size);
    }

    nixl_status_t
    append(nixl_status_t status, nixlUcxReq req, ucx_connection_ptr_t conn) {
        connections_.insert(conn);
        switch (status) {
        case NIXL_IN_PROG:
            requests_.push_back(req);
            break;
        case NIXL_SUCCESS:
            // Nothing to do
            break;
        default:
            // Error. Release all previously initiated ops and exit:
            release();
            return status;
        }
        return NIXL_SUCCESS;
    }

    const std::set<ucx_connection_ptr_t> &
    getConnections() const {
        return connections_;
    }

    virtual bool
    isComposite() const {
        return false;
    }

    virtual nixl_status_t
    release() {
        // TODO: Error log: uncompleted requests found! Cancelling ...
        for (nixlUcxReq req : requests_) {
            nixl_status_t ret = ucx_status_to_nixl(ucp_request_check_status(req));
            if (ret == NIXL_IN_PROG) {
                // TODO: Need process this properly.
                // it may not be enough to cancel UCX request
                worker->reqCancel(req);
            }
            worker->reqRelease(req);
        }
        requests_.clear();
        connections_.clear();
        return NIXL_SUCCESS;
    }

    virtual nixl_status_t
    status() {
        if (requests_.empty()) {
            /* No pending transmissions */
            return NIXL_SUCCESS;
        }

        /* Maximum progress */
        while (worker->progress())
            ;

        /* If last request is incomplete, return NIXL_IN_PROG early without
         * checking other requests */
        nixlUcxReq req = requests_.back();
        nixl_status_t ret = ucx_status_to_nixl(ucp_request_check_status(req));
        if (ret == NIXL_IN_PROG) {
            return NIXL_IN_PROG;
        } else if (ret != NIXL_SUCCESS) {
            return checkConnection(ret);
        }

        /* Last request completed successfully, all the others must be in the
         * same state. TODO: remove extra checks? */
        size_t incomplete_reqs = 0;
        nixl_status_t out_ret = NIXL_SUCCESS;
        for (nixlUcxReq req : requests_) {
            nixl_status_t ret = ucx_status_to_nixl(ucp_request_check_status(req));
            if (__builtin_expect(ret == NIXL_SUCCESS, 0)) {
                worker->reqRelease(req);
            } else if (ret == NIXL_IN_PROG) {
                if (out_ret == NIXL_SUCCESS) {
                    out_ret = NIXL_IN_PROG;
                }
                requests_[incomplete_reqs++] = req;
            } else {
                // Any other ret value is ERR and will be returned
                out_ret = checkConnection(ret);
            }
        }

        requests_.resize(incomplete_reqs);
        return out_ret;
    }

    void
    setWorker(nixlUcxWorker *worker, size_t worker_id) {
        NIXL_ASSERT(this->worker == nullptr || worker == nullptr);
        this->worker = worker;
        this->worker_id = worker_id;
    }

    nixlUcxWorker *
    getWorker() const {
        return worker;
    }

    size_t getWorkerId() const {
        return worker_id;
    }
};

/****************************************
 * Progress thread management
*****************************************/

/*
 * This class encapsulates a thread that polls one or multiple UCX workers
 */
class nixlUcxThread {
public:
    nixlUcxThread(const nixlUcxEngine *engine, std::function<void()> init, size_t num_workers)
        : engine_(engine),
          init_(std::move(init)) {
        workers_.reserve(num_workers);
    }

    virtual ~nixlUcxThread() {
        if (threadActive_) {
            join();
        }
    }

    void
    start() {
        NIXL_ASSERT(!threadActive_);
        threadActive_ = std::make_unique<std::promise<void>>();
        auto active = threadActive_->get_future();
        thread_ = std::make_unique<std::thread>(std::ref(*this));
        active.wait();
    }

    virtual void
    join() {
        NIXL_ASSERT(threadActive_);
        threadActive_.reset();
        thread_->join();
    }

    virtual void
    addWorker(nixlUcxWorker *worker, size_t worker_id) {
        NIXL_ASSERT(workers_.size() < workers_.capacity());
        workers_.push_back(worker);
        workerIds_.push_back(worker_id);
    }

    const std::vector<nixlUcxWorker *> &
    getWorkers() const {
        return workers_;
    }

    size_t
    getWorkerId(size_t idx = 0) const {
        return workerIds_[idx];
    }

    void
    operator()() {
        tlsThread() = this;
        init_();
        threadActive_->set_value();
        run();
    }

    static nixlUcxThread *&
    tlsThread() {
        static thread_local nixlUcxThread *tls = nullptr;
        return tls;
    }

    static bool
    isProgressThread(const nixlUcxEngine *engine) noexcept {
        nixlUcxThread *thread = tlsThread();
        return thread && thread->engine_ == engine;
    }

    friend std::ostream &
    operator<<(std::ostream &os, const nixlUcxThread &thread) {
        return os << "thread " << &thread << "{engine: " << thread.engine_ << ", worker_ids: ["
                  << absl::StrJoin(thread.workerIds_, ",") << "]}";
    }

protected:
    virtual void
    run() = 0;

private:
    const nixlUcxEngine *engine_;
    std::function<void()> init_;
    std::vector<nixlUcxWorker *> workers_;
    std::vector<size_t> workerIds_;
    std::unique_ptr<std::thread> thread_;
    std::unique_ptr<std::promise<void>> threadActive_;
};

class nixlUcxSharedThread : public nixlUcxThread {
public:
    nixlUcxSharedThread(const nixlUcxEngine *engine,
                        std::function<void()> init,
                        size_t num_workers,
                        nixlTime::us_t delay)
        : nixlUcxThread(engine, std::move(init), num_workers) {
        if (pipe(controlPipe_) < 0) {
            throw std::runtime_error("Couldn't create progress thread control pipe");
        }
        // TODO: We need delay to manual periodic wakeup/polling as a temporary
        // workaround for UCX bug (poll wouldn't wake up some fds in particular
        // circumstances)

        // This will ensure that the resulting delay is at least 1ms and fits into int in order for
        // it to be compatible with poll()
        int delay_us = std::min((int)delay, std::numeric_limits<int>::max());
        delay_ = std::chrono::ceil<std::chrono::milliseconds>(std::chrono::microseconds(delay_us));

        pollFds_.resize(num_workers + 1);
        pollFds_.back() = {controlPipe_[0], POLLIN, 0};
    }

    ~nixlUcxSharedThread() {
        close(controlPipe_[0]);
        close(controlPipe_[1]);
    }

    void
    join() override {
        const char signal = 'X';
        int ret = write(controlPipe_[1], &signal, sizeof(signal));
        if (ret < 0) NIXL_PERROR << "write to progress thread control pipe failed";
        nixlUcxThread::join();
    }

    void
    addWorker(nixlUcxWorker *worker, size_t worker_id) override {
        pollFds_[getWorkers().size()] = {worker->getEfd(), POLLIN, 0};
        nixlUcxThread::addWorker(worker, worker_id);
    }

protected:
    void
    run() override {
        NIXL_DEBUG << "shared " << *this << " running";
        // Set timeout event so that the main loop would progress all workers on first iteration
        bool timeout = true;
        bool pthr_stop = false;
        while (!pthr_stop) {
            for (size_t i = 0; i < pollFds_.size() - 1; i++) {
                if (!(pollFds_[i].revents & POLLIN) && !timeout) continue;
                pollFds_[i].revents = 0;
                nixlUcxWorker *worker = getWorkers()[i];
                do {
                    while (worker->progress())
                        ;
                } while (worker->arm() == NIXL_IN_PROG);
            }
            timeout = false;

            int ret;
            while ((ret = poll(pollFds_.data(), pollFds_.size(), delay_.count())) < 0)
                NIXL_PTRACE << "Call to poll() was interrupted, retrying";

            if (!ret) {
                timeout = true;
            } else if (pollFds_.back().revents & POLLIN) {
                pollFds_.back().revents = 0;

                char signal;
                int ret = read(pollFds_.back().fd, &signal, sizeof(signal));
                if (ret < 0) NIXL_PERROR << "read() on control pipe failed";

                pthr_stop = true;
            }
        }

        NIXL_DEBUG << "shared " << *this << " exiting";
    }

private:
    std::chrono::milliseconds delay_;
    int controlPipe_[2];
    std::vector<pollfd> pollFds_;
};

nixlUcxThreadEngine::nixlUcxThreadEngine(const nixlBackendInitParams &init_params)
    : nixlUcxEngine(init_params) {
    if (!nixlUcxMtLevelIsSupported(nixl_ucx_mt_t::WORKER)) {
        throw std::invalid_argument("UCX library does not support multi-threading");
    }

    size_t num_workers = getWorkers().size();
    thread_ = std::make_unique<nixlUcxSharedThread>(
        this, [this]() { nixlUcxEngine::vramApplyCtx(); }, num_workers, init_params.pthrDelay);
    for (size_t i = 0; i < num_workers; i++) {
        thread_->addWorker(getWorkers()[i].get(), i);
    }
    thread_->start();
}

nixlUcxThreadEngine::~nixlUcxThreadEngine() {
    thread_->join();
}

int
nixlUcxThreadEngine::vramApplyCtx() {
    thread_->join();
    thread_->start();
    return nixlUcxEngine::vramApplyCtx();
}

void
nixlUcxThreadEngine::appendNotif(std::string remote_name, std::string msg) {
    if (nixlUcxThread::isProgressThread(this)) {
        /* Append to the private list to allow batching */
        const std::lock_guard<std::mutex> lock(notifMtx_);
        notifPthr_.push_back(std::make_pair(std::move(remote_name), std::move(msg)));
    } else {
        nixlUcxEngine::appendNotif(std::move(remote_name), std::move(msg));
    }
}

nixl_status_t
nixlUcxThreadEngine::getNotifs(notif_list_t &notif_list) {
    if (!notif_list.empty()) return NIXL_ERR_INVALID_PARAM;

    getNotifsImpl(notif_list);
    const std::lock_guard<std::mutex> lock(notifMtx_);
    moveNotifList(notifPthr_, notif_list);
    return NIXL_SUCCESS;
}

/****************************************
 * Threadpool engine
 ****************************************/

struct nixlUcxBackendSharedState;

/*
 * This class represents a chunk of a composite request.
 * It is used to encapsulate a batch of requests (subset of the larger batch)
 * performed by a dedicated worker thread of threadpool. It holds a shared state
 * with the main request to track its completion status and control the lifetime.
 */
class nixlUcxChunkBackendH : public nixlUcxBackendH {
public:
    nixlUcxChunkBackendH() : nixlUcxBackendH(nullptr, UINT64_MAX) {}

    void
    startXfer(const std::shared_ptr<nixlUcxBackendSharedState> &shared_state,
              nixlUcxWorker *worker,
              size_t worker_id) {
        NIXL_ASSERT(sharedState_.get() == nullptr);
        sharedState_ = shared_state;
        setWorker(worker, worker_id);
    }

    void
    complete(nixl_status_t status);

    nixl_status_t
    status() override;

    friend std::ostream &
    operator<<(std::ostream &os, const nixlUcxChunkBackendH &chunk) {
        return os << "chunk " << &chunk << "{worker_id: " << chunk.getWorkerId()
                  << ", state: " << chunk.sharedState_.get() << "}";
    }

private:
    std::shared_ptr<nixlUcxBackendSharedState> sharedState_;
};

/*
 * This class represents a shared state between a main request and all of its
 * chunks. It is used to track the completion status of the request and the
 * number of pending requests, and to control the lifetime of the chunks.
 */
struct nixlUcxBackendSharedState {
    std::atomic<nixl_status_t> status;
    std::atomic<size_t> pendingReqs;
    std::vector<nixlUcxChunkBackendH> chunks;

    nixlUcxBackendSharedState() : status(NIXL_SUCCESS), pendingReqs(0) {}

    friend std::ostream &
    operator<<(std::ostream &os, const nixlUcxBackendSharedState &state) {
        return os << "state " << &state << "{status: " << state.status.load()
                  << ", pending=" << state.pendingReqs.load() << "}";
    }
};

void
nixlUcxChunkBackendH::complete(nixl_status_t status) {
    NIXL_ASSERT(sharedState_.get() != nullptr);
    if (status != NIXL_SUCCESS) {
        nixlUcxBackendH::release();
        sharedState_->status.store(status);
    }
    sharedState_->pendingReqs.fetch_sub(1);
    NIXL_TRACE << *this << " completed with status: " << status << ", " << *sharedState_;
    setWorker(nullptr, UINT64_MAX);
    sharedState_.reset();
}

nixl_status_t
nixlUcxChunkBackendH::status() {
    // First check if entire request was cancelled or failed
    nixl_status_t status = sharedState_->status.load();
    if (status == NIXL_SUCCESS) {
        status = nixlUcxBackendH::status();
    }
    return status;
}

/*
 * This class represents a composite request handle for a UCX backend.
 * It is used to encapsulate multiple parallel requests performed by dedicated
 * worker threads of threadpool, with a single request handle, that it returned
 * to the user.
 */
class nixlUcxCompositeBackendH : public nixlUcxBackendH {
public:
    nixlUcxCompositeBackendH(nixlUcxWorker *worker,
                             size_t worker_id,
                             size_t chunk_size,
                             size_t num_chunks)
        : nixlUcxBackendH(worker, worker_id),
          sharedState_(std::make_shared<nixlUcxBackendSharedState>()),
          chunkSize_(chunk_size) {
        sharedState_->chunks.resize(num_chunks);
    }

    size_t
    getChunkSize() const {
        return chunkSize_;
    }

    size_t
    getNumChunks() const {
        return sharedState_ ? sharedState_->chunks.size() : 0;
    }

    void
    startXfer() {
        NIXL_ASSERT(sharedState_->pendingReqs.load() == 0);
        sharedState_->status.store(NIXL_SUCCESS);
        sharedState_->pendingReqs.store(getNumChunks());
    }

    nixlUcxChunkBackendH *
    startChunk(size_t idx, nixlUcxWorker *worker, size_t worker_id) {
        nixlUcxChunkBackendH *chunk = &sharedState_->chunks[idx];
        chunk->startXfer(sharedState_, worker, worker_id);
        return chunk;
    }

    bool
    isComposite() const override {
        return true;
    }

    nixl_status_t
    release() override {
        NIXL_TRACE << *this << " releasing";
        nixl_status_t status = nixlUcxBackendH::release();
        if (sharedState_) {
            // Set failed status to stop progress chunks
            sharedState_->status.store(NIXL_ERR_NOT_FOUND);
            // Reset shared state - it will be effectively released when the last chunk
            // resets the shared state pointer
            sharedState_.reset();
        }

        return status;
    }

    nixl_status_t
    status() override {
        while (getWorker()->progress())
            ;

        if (sharedState_->pendingReqs.load()) {
            return NIXL_IN_PROG;
        }

        nixl_status_t status = nixlUcxBackendH::status();
        if (status != NIXL_SUCCESS) {
            return status;
        }

        return sharedState_->status.load();
    }

    friend std::ostream &
    operator<<(std::ostream &os, const nixlUcxCompositeBackendH &handle) {
        os << "composite handle " << &handle << "{chunks: " << handle.getNumChunks();
        if (handle.sharedState_) {
            os << ", " << *handle.sharedState_;
        } else {
            os << ", state: nullptr";
        }
        return os << "}}";
    }

private:
    std::shared_ptr<nixlUcxBackendSharedState> sharedState_;
    size_t chunkSize_;
};

class nixlUcxDedicatedThread : public nixlUcxThread {
public:
    nixlUcxDedicatedThread(nixlUcxEngine *engine, std::function<void()> init, asio::io_context &io)
        : nixlUcxThread(engine, std::move(init), 1),
          io_(io) {}

    static nixlUcxDedicatedThread *
    getDedicatedThread() {
        return (nixlUcxDedicatedThread *)tlsThread();
    }

    void
    addRequest(nixlUcxChunkBackendH *handle) {
        requests_.push_back(handle);
    }

protected:
    void
    run() override {
        auto guard = asio::make_work_guard(io_);
        NIXL_DEBUG << "dedicated " << *this << " running";

        while (!io_.stopped()) {
            if (!requests_.empty()) {
                io_.poll_one();
            } else {
                NIXL_TRACE << "dedicated " << *this << " waiting for requests";
                io_.run_one();
            }

            if (requests_.empty()) {
                continue;
            }

            for (auto it = requests_.begin(); it != requests_.end();) {
                nixl_status_t status = (*it)->status();
                if (status != NIXL_IN_PROG) {
                    NIXL_TRACE << "dedicated " << *this << " completing " << *(*it)
                               << " with status: " << status;
                    (*it)->complete(status);
                    it = requests_.erase(it);
                } else {
                    ++it;
                }
            }
        }

        if (!requests_.empty()) {
            NIXL_WARN << "dedicated " << *this << " dropping " << requests_.size()
                      << " requests on exit";
            for (auto it = requests_.begin(); it != requests_.end();) {
                NIXL_INFO << "dropping " << *(*it);
                (*it)->complete(NIXL_ERR_BACKEND);
            }
            requests_.clear();
        }

        NIXL_DEBUG << "dedicated " << *this << " exiting";
    }

private:
    asio::io_context &io_;
    std::vector<nixlUcxChunkBackendH *> requests_;
};

nixlUcxThreadPoolEngine::nixlUcxThreadPoolEngine(const nixlBackendInitParams &init_params)
    : nixlUcxEngine(init_params) {
    size_t num_threads = nixl_b_params_get(init_params.customParams, "num_threads", 0);
    numSharedWorkers_ = getWorkers().size() - num_threads;
    NIXL_ASSERT(numSharedWorkers_ > 0);

    splitBatchSize_ = nixl_b_params_get(init_params.customParams, "split_batch_size", 1024);

    auto init = [this]() { nixlUcxEngine::vramApplyCtx(); };

    if (init_params.enableProgTh) {
        sharedThread_ = std::make_unique<nixlUcxSharedThread>(
            this, init, numSharedWorkers_, init_params.pthrDelay);
        for (size_t i = 0; i < numSharedWorkers_; i++) {
            sharedThread_->addWorker(getWorkers()[i].get(), i);
        }
        sharedThread_->start();
    }

    if (num_threads > 0) {
        io_.reset(new asio::io_context());
        dedicatedThreads_.reserve(num_threads);
        for (size_t i = 0; i < num_threads; ++i) {
            size_t worker_id = numSharedWorkers_ + i;
            dedicatedThreads_.emplace_back(
                std::make_unique<nixlUcxDedicatedThread>(this, init, *io_));
            dedicatedThreads_.back()->addWorker(getWorker(worker_id).get(), worker_id);
            dedicatedThreads_.back()->start();
        }
    }
}

nixlUcxThreadPoolEngine::~nixlUcxThreadPoolEngine() {
    if (sharedThread_) {
        sharedThread_->join();
    }

    if (io_) {
        io_->stop();
        for (auto &thread : dedicatedThreads_) {
            thread->join();
        }
    }
}

nixl_status_t
nixlUcxThreadPoolEngine::prepXfer(const nixl_xfer_op_t &operation,
                                  const nixl_meta_dlist_t &local,
                                  const nixl_meta_dlist_t &remote,
                                  const std::string &remote_agent,
                                  nixlBackendReqH *&handle,
                                  const nixl_opt_b_args_t *opt_args) const {
    size_t batch_size = local.descCount();
    if (batch_size < splitBatchSize_) {
        return nixlUcxEngine::prepXfer(operation, local, remote, remote_agent, handle, opt_args);
    }

    size_t chunk_size = std::max(batch_size / dedicatedThreads_.size(), splitBatchSize_);
    size_t num_chunks = (batch_size + chunk_size - 1) / chunk_size;

    size_t worker_id = getWorkerId();
    auto comp_handle =
        new nixlUcxCompositeBackendH(getWorker(worker_id).get(), worker_id, chunk_size, num_chunks);
    NIXL_TRACE << "created " << *comp_handle;
    handle = comp_handle;
    return NIXL_SUCCESS;
}

nixl_status_t
nixlUcxThreadPoolEngine::sendXferRange(const nixl_xfer_op_t &operation,
                                       const nixl_meta_dlist_t &local,
                                       const nixl_meta_dlist_t &remote,
                                       const std::string &remote_agent,
                                       nixlBackendReqH *handle,
                                       size_t start_idx,
                                       size_t end_idx) const {
    nixlUcxBackendH *int_handle = static_cast<nixlUcxBackendH *>(handle);
    if (!int_handle->isComposite()) {
        return nixlUcxEngine::sendXferRange(
            operation, local, remote, remote_agent, handle, start_idx, end_idx);
    }

    nixlUcxCompositeBackendH *comp_handle = static_cast<nixlUcxCompositeBackendH *>(int_handle);
    comp_handle->startXfer();
    size_t chunk_size = comp_handle->getChunkSize();
    NIXL_TRACE << "sending " << *comp_handle;

    std::promise<void> promise;
    std::future<void> future = promise.get_future();
    std::atomic<size_t> remaining{comp_handle->getNumChunks()};
    std::atomic<nixl_status_t> status{NIXL_SUCCESS};

    for (size_t i = 0; i < comp_handle->getNumChunks(); i++) {
        io_->post([&, i]() {
            auto thread = nixlUcxDedicatedThread::getDedicatedThread();
            NIXL_ASSERT(thread != nullptr);

            nixlUcxChunkBackendH *chunk_handle =
                comp_handle->startChunk(i, thread->getWorkers()[0], thread->getWorkerId());
            NIXL_TRACE << "dedicated " << *thread << " starting " << *chunk_handle;

            size_t start_idx = i * chunk_size;
            size_t end_idx = std::min(start_idx + chunk_size, (size_t)local.descCount());
            nixl_status_t ret = nixlUcxEngine::sendXferRange(
                operation, local, remote, remote_agent, chunk_handle, start_idx, end_idx);
            if (ret != NIXL_SUCCESS) {
                status.store(ret);
                chunk_handle->complete(ret);
            } else {
                NIXL_TRACE << "dedicated " << *thread << " sent " << *chunk_handle;
                thread->addRequest(chunk_handle);
            }

            if (remaining.fetch_sub(1) == 1) {
                promise.set_value();
            }
        });
    }

    future.wait();
    NIXL_TRACE << "sent " << *comp_handle << " with status: " << status.load();
    return status.load();
}

int
nixlUcxThreadPoolEngine::vramApplyCtx() {
    if (sharedThread_) {
        sharedThread_->join();
        sharedThread_->start();
    }
    if (io_) {
        io_->stop();
        for (auto &thread : dedicatedThreads_) {
            thread->join();
        }
        io_->restart();
        for (auto &thread : dedicatedThreads_) {
            thread->start();
        }
    }
    return nixlUcxEngine::vramApplyCtx();
}

void
nixlUcxThreadPoolEngine::appendNotif(std::string remote_name, std::string msg) {
    if (nixlUcxThread::isProgressThread(this)) {
        std::lock_guard<std::mutex> lock(notifMutex_);
        notifThread_.emplace_back(std::move(remote_name), std::move(msg));
    } else {
        nixlUcxEngine::appendNotif(std::move(remote_name), std::move(msg));
    }
}

nixl_status_t
nixlUcxThreadPoolEngine::getNotifs(notif_list_t &notif_list) {
    if (!notif_list.empty()) return NIXL_ERR_INVALID_PARAM;

    if (!sharedThread_) {
        progress();
    }

    getNotifsImpl(notif_list);
    std::lock_guard<std::mutex> lock(notifMutex_);
    moveNotifList(notifThread_, notif_list);
    return NIXL_SUCCESS;
}

/****************************************
 * Constructor/Destructor
 *****************************************/

std::unique_ptr<nixlUcxEngine>
nixlUcxEngine::create(const nixlBackendInitParams &init_params) {
    nixlUcxEngine *engine;
    size_t num_threads = nixl_b_params_get(init_params.customParams, "num_threads", 0);
    if (num_threads > 0) {
        engine = new nixlUcxThreadPoolEngine(init_params);
    } else if (init_params.enableProgTh) {
        engine = new nixlUcxThreadEngine(init_params);
    } else {
        engine = new nixlUcxEngine(init_params);
    }
    return std::unique_ptr<nixlUcxEngine>(engine);
}

nixlUcxEngine::nixlUcxEngine(const nixlBackendInitParams &init_params)
    : nixlBackendEngine(&init_params),
      sharedWorkerIndex_(1) {
    std::vector<std::string> devs; /* Empty vector */
    nixl_b_params_t *custom_params = init_params.customParams;

    if (custom_params->count("device_list")!=0)
        devs = str_split((*custom_params)["device_list"], ", ");

    size_t num_workers = nixl_b_params_get(custom_params, "num_workers", 1);
    size_t num_threads = nixl_b_params_get(custom_params, "num_threads", 0);

    if (num_workers <= num_threads) {
        /* There must be at least one shared worker */
        num_workers = num_threads + 1;
    }

    ucp_err_handling_mode_t err_handling_mode;
    const auto err_handling_mode_it =
        custom_params->find(std::string(nixl_ucx_err_handling_param_name));
    if (err_handling_mode_it == custom_params->end()) {
        err_handling_mode = UCP_ERR_HANDLING_MODE_PEER;
    } else {
        err_handling_mode = ucx_err_mode_from_string(err_handling_mode_it->second);
    }

<<<<<<< HEAD
    const auto has_config = (custom_params->find("engine_config") != custom_params->end());
    const auto engine_config = has_config ? (*custom_params)["engine_config"] : "";

    uc = std::make_unique<nixlUcxContext>(devs,
                                          sizeof(nixlUcxIntReq),
                                          init_params.enableProgTh,
                                          num_workers,
                                          init_params.syncMode,
                                          engine_config);
=======
    uc = std::make_unique<nixlUcxContext>(
        devs, init_params.enableProgTh, num_workers, init_params.syncMode);
>>>>>>> 167a44ca

    for (size_t i = 0; i < num_workers; i++) {
        uws.emplace_back(std::make_unique<nixlUcxWorker>(*uc, err_handling_mode));
    }

    auto &uw = uws.front();
    workerAddr = uw->epAddr();
    uw->regAmCallback(NOTIF_STR, notifAmCb, this);

    // Temp fixup
    if (getenv("NIXL_DISABLE_CUDA_ADDR_WA")) {
        NIXL_INFO << "disabling CUDA address workaround";
        cuda_addr_wa = false;
    } else {
        cuda_addr_wa = true;
    }

    m_cudaPrimaryCtx = std::make_shared<nixlUcxCudaDevicePrimaryCtx>();
    vramInitCtx();
}

nixl_mem_list_t nixlUcxEngine::getSupportedMems () const {
    nixl_mem_list_t mems;
    mems.push_back(DRAM_SEG);
    mems.push_back(VRAM_SEG);
    return mems;
}

static std::unordered_map<const nixlUcxEngine *, size_t> &
tlsSharedWorkerMap() {
    static thread_local std::unordered_map<const nixlUcxEngine *, size_t> map;
    return map;
}

// Through parent destructor the unregister will be called.
nixlUcxEngine::~nixlUcxEngine() {
    vramFiniCtx();
    tlsSharedWorkerMap().erase(this);
}

/****************************************
 * Connection management
*****************************************/

nixl_status_t nixlUcxEngine::checkConn(const std::string &remote_agent) {
    return remoteConnMap.count(remote_agent) ? NIXL_SUCCESS : NIXL_ERR_NOT_FOUND;
}

nixl_status_t nixlUcxEngine::getConnInfo(std::string &str) const {
    str = workerAddr;
    return NIXL_SUCCESS;
}

nixl_status_t nixlUcxEngine::connect(const std::string &remote_agent) {
    if(remote_agent == localAgent) {
        return loadRemoteConnInfo(remote_agent, workerAddr);
    }

    return (remoteConnMap.find(remote_agent) == remoteConnMap.end()) ? NIXL_ERR_NOT_FOUND :
                                                                       NIXL_SUCCESS;
}

nixl_status_t nixlUcxEngine::disconnect(const std::string &remote_agent) {
    auto search = remoteConnMap.find(remote_agent);

    if (search == remoteConnMap.end()) {
        return NIXL_ERR_NOT_FOUND;
    }

    // thread safety?
    remoteConnMap.erase(search);
    return NIXL_SUCCESS;
}

nixl_status_t nixlUcxEngine::loadRemoteConnInfo (const std::string &remote_agent,
                                                 const std::string &remote_conn_info)
{
    size_t size = remote_conn_info.size();
    std::vector<char> addr(size);

    if(remoteConnMap.count(remote_agent)) {
        return NIXL_ERR_INVALID_PARAM;
    }

    nixlSerDes::_stringToBytes(addr.data(), remote_conn_info, size);
    std::shared_ptr<nixlUcxConnection> conn = std::make_shared<nixlUcxConnection>();
    bool error = false;
    for (auto &uw: uws) {
        auto result = uw->connect(addr.data(), size);
        if (!result.ok()) {
            error = true;
            break;
        }
        conn->eps.push_back(std::move(*result));
    }

    if (error)
        return NIXL_ERR_BACKEND;

    conn->remoteAgent = remote_agent;

    remoteConnMap.insert({remote_agent, conn});

    return NIXL_SUCCESS;
}

/****************************************
 * Memory management
*****************************************/
nixl_status_t nixlUcxEngine::registerMem (const nixlBlobDesc &mem,
                                          const nixl_mem_t &nixl_mem,
                                          nixlBackendMD* &out)
{
    auto priv = std::make_unique<nixlUcxPrivateMetadata>();

    if (nixl_mem == VRAM_SEG) {
        bool need_restart;
        if (vramUpdateCtx((void*)mem.addr, mem.devId, need_restart)) {
            return NIXL_ERR_NOT_SUPPORTED;
            //TODO Add to logging
        }
        if (need_restart) {
            vramApplyCtx();
        }
    }

    // TODO: Add nixl_mem check?
    const int ret = uc->memReg((void*) mem.addr, mem.len, priv->mem, nixl_mem);
    if (ret) {
        return NIXL_ERR_BACKEND;
    }
    priv->rkeyStr = uc->packRkey(priv->mem);

    if (priv->rkeyStr.empty()) {
        return NIXL_ERR_BACKEND;
    }
    out = priv.release();
    return NIXL_SUCCESS;
}

nixl_status_t nixlUcxEngine::deregisterMem (nixlBackendMD* meta)
{
    nixlUcxPrivateMetadata *priv = (nixlUcxPrivateMetadata*) meta;
    uc->memDereg(priv->mem);
    delete priv;
    return NIXL_SUCCESS;
}

nixl_status_t nixlUcxEngine::getPublicData (const nixlBackendMD* meta,
                                            std::string &str) const {
    const nixlUcxPrivateMetadata *priv = (nixlUcxPrivateMetadata*) meta;
    str = priv->get();
    return NIXL_SUCCESS;
}


// To be cleaned up
nixl_status_t
nixlUcxEngine::internalMDHelper (const nixl_blob_t &blob,
                                 const std::string &agent,
                                 nixlBackendMD* &output) {
    try {
        auto md = std::make_unique<nixlUcxPublicMetadata>();
        size_t size = blob.size();

        auto search = remoteConnMap.find(agent);

        if (search == remoteConnMap.end()) {
            // TODO: err: remote connection not found
            return NIXL_ERR_NOT_FOUND;
        }
        md->conn = search->second;

        std::vector<char> addr(size);
        nixlSerDes::_stringToBytes(addr.data(), blob, size);

        for (size_t wid = 0; wid < uws.size(); wid++) {
            md->addRkey(*md->conn->getEp(wid), addr.data());
        }

        output = (nixlBackendMD *)md.release();

        return NIXL_SUCCESS;
    }
    catch (const std::runtime_error &e) {
        NIXL_ERROR << e.what();
        return NIXL_ERR_BACKEND;
    }
}

nixl_status_t
nixlUcxEngine::loadLocalMD (nixlBackendMD* input,
                            nixlBackendMD* &output)
{
    nixlUcxPrivateMetadata* input_md = (nixlUcxPrivateMetadata*) input;
    return internalMDHelper(input_md->rkeyStr, localAgent, output);
}

// To be cleaned up
nixl_status_t nixlUcxEngine::loadRemoteMD (const nixlBlobDesc &input,
                                           const nixl_mem_t &nixl_mem,
                                           const std::string &remote_agent,
                                           nixlBackendMD* &output)
{
    // Set CUDA context of first device, UCX will anyways detect proper device when sending
    nixlUcxCudaCtxGuard guard(nixl_mem, m_cudaPrimaryCtx);
    return internalMDHelper(input.metaInfo, remote_agent, output);
}

nixl_status_t nixlUcxEngine::unloadMD (nixlBackendMD* input) {

    nixlUcxPublicMetadata *md = (nixlUcxPublicMetadata*) input; //typecast?
    delete md;

    return NIXL_SUCCESS;
}

/****************************************
 * Data movement
*****************************************/

size_t
nixlUcxEngine::getWorkerId() const {
    auto it = tlsSharedWorkerMap().find(this);
    if (it == tlsSharedWorkerMap().end()) {
        size_t index = sharedWorkerIndex_.fetch_add(1) % getSharedWorkersSize();
        it = tlsSharedWorkerMap().emplace(this, index).first;
        NIXL_DEBUG << "engine " << this << " bound shared worker " << index << " to thread "
                   << std::this_thread::get_id();
    }
    return it->second;
}

std::optional<size_t>
nixlUcxEngine::getWorkerIdFromOptArgs(const nixl_opt_b_args_t *opt_args) const noexcept {
    if (!opt_args || opt_args->customParam.empty()) {
        return std::nullopt;
    }

    constexpr std::string_view worker_id_key = "worker_id=";
    size_t pos = opt_args->customParam.find(worker_id_key);
    if (pos == std::string::npos) {
        return std::nullopt;
    }

    try {
        size_t worker_id = std::stoull(opt_args->customParam.substr(pos + worker_id_key.length()));

        if (worker_id >= getSharedWorkersSize()) {
            NIXL_WARN << "Invalid worker_id " << worker_id << " (must be < "
                      << getSharedWorkersSize() << ")";
            return std::nullopt;
        }

        return worker_id;
    }
    catch (const std::exception &e) {
        NIXL_WARN << "Failed to parse worker_id from customParam: " << e.what();
        return std::nullopt;
    }
}

nixl_status_t nixlUcxEngine::prepXfer (const nixl_xfer_op_t &operation,
                                       const nixl_meta_dlist_t &local,
                                       const nixl_meta_dlist_t &remote,
                                       const std::string &remote_agent,
                                       nixlBackendReqH* &handle,
                                       const nixl_opt_b_args_t* opt_args) const
{
    if (local.descCount() == 0 || remote.descCount() == 0) {
        NIXL_ERROR << "Local or remote descriptor list is empty";
        return NIXL_ERR_INVALID_PARAM;
    }

    /* TODO: try to get from a pool first */
    const auto opt_worker_id = getWorkerIdFromOptArgs(opt_args);
    size_t worker_id = opt_worker_id.value_or(getWorkerId());
    auto *ucx_handle = new nixlUcxBackendH(getWorker(worker_id).get(), worker_id);

    handle = ucx_handle;

    return NIXL_SUCCESS;
}

nixl_status_t nixlUcxEngine::estimateXferCost (const nixl_xfer_op_t &operation,
                                               const nixl_meta_dlist_t &local,
                                               const nixl_meta_dlist_t &remote,
                                               const std::string &remote_agent,
                                               nixlBackendReqH* const &handle,
                                               std::chrono::microseconds &duration,
                                               std::chrono::microseconds &err_margin,
                                               nixl_cost_t &method,
                                               const nixl_opt_args_t* opt_args) const
{
    nixlUcxBackendH *intHandle = (nixlUcxBackendH *)handle;
    size_t workerId = intHandle->getWorkerId();

    if (local.descCount() != remote.descCount()) {
        NIXL_ERROR << "Local (" << local.descCount() << ") and remote (" << remote.descCount()
                   << ") descriptor lists differ in size for cost estimation";
        return NIXL_ERR_MISMATCH;
    }

    duration = std::chrono::microseconds(0);
    err_margin = std::chrono::microseconds(0);

    if (local.descCount() == 0) {
        // Nothing to do, use a default value
        method = nixl_cost_t::ANALYTICAL_BACKEND;
        return NIXL_SUCCESS;
    }

    for (int i = 0; i < local.descCount(); i++) {
        size_t lsize = local[i].len;
        size_t rsize = remote[i].len;

        nixlUcxPrivateMetadata *lmd = static_cast<nixlUcxPrivateMetadata*>(local[i].metadataP);
        nixlUcxPublicMetadata *rmd = static_cast<nixlUcxPublicMetadata*>(remote[i].metadataP);

        NIXL_ASSERT(lmd && rmd) << "No metadata found in descriptor lists at index " << i << " during cost estimation";
        NIXL_ASSERT(lsize == rsize) << "Local size (" << lsize << ") != Remote size (" << rsize
                                    << ") at index " << i << " during cost estimation";

        std::chrono::microseconds msg_duration;
        std::chrono::microseconds msg_err_margin;
        nixl_cost_t msg_method;
        nixl_status_t ret = rmd->conn->getEp(workerId)->estimateCost(lsize, msg_duration, msg_err_margin, msg_method);
        if (ret != NIXL_SUCCESS) {
            NIXL_ERROR << "Worker failed to estimate cost for segment " << i << " status: " << ret;
            return ret;
        }

        duration += msg_duration;
        err_margin += msg_err_margin;
        method = msg_method;
    }

    return NIXL_SUCCESS;
}

nixlUcxEngine::batchResult
nixlUcxEngine::sendXferRangeBatch(nixlUcxEp &ep,
                                  nixl_xfer_op_t operation,
                                  const nixl_meta_dlist_t &local,
                                  const nixl_meta_dlist_t &remote,
                                  size_t worker_id,
                                  size_t start_idx,
                                  size_t end_idx) {
    batchResult result = {NIXL_SUCCESS, 0, nullptr};

    for (size_t i = start_idx; i < end_idx; ++i) {
        void *laddr = (void *)local[i].addr;
        size_t lsize = local[i].len;
        uint64_t raddr = static_cast<uint64_t>(remote[i].addr);
        NIXL_ASSERT(lsize == remote[i].len);

        auto lmd = static_cast<nixlUcxPrivateMetadata *>(local[i].metadataP);
        auto rmd = static_cast<nixlUcxPublicMetadata *>(remote[i].metadataP);
        auto &rmd_ep = rmd->conn->getEp(worker_id);
        if (__builtin_expect(rmd_ep.get() != &ep, 0)) {
            break;
        }

        ++result.size;
        nixlUcxReq req;
        nixl_status_t ret = operation == NIXL_READ ?
            ep.read(raddr, rmd->getRkey(worker_id), laddr, lmd->mem, lsize, req) :
            ep.write(laddr, lmd->mem, raddr, rmd->getRkey(worker_id), lsize, req);

        if (ret == NIXL_IN_PROG) {
            if (__builtin_expect(result.req != nullptr, 1)) {
                ucp_request_free(result.req);
            }
            result.req = req;
        } else if (ret != NIXL_SUCCESS) {
            result.status = ret;
            if (result.req != nullptr) {
                ucp_request_free(result.req);
                result.req = nullptr;
            }
            break;
        }
    }

    if (result.status == NIXL_SUCCESS && result.req) {
        result.status = NIXL_IN_PROG;
    }
    return result;
}

nixl_status_t
nixlUcxEngine::sendXferRange(const nixl_xfer_op_t &operation,
                             const nixl_meta_dlist_t &local,
                             const nixl_meta_dlist_t &remote,
                             const std::string &remote_agent,
                             nixlBackendReqH *handle,
                             size_t start_idx,
                             size_t end_idx) const {
    nixlUcxBackendH *intHandle = (nixlUcxBackendH *)handle;
    size_t workerId = intHandle->getWorkerId();
    nixl_status_t ret;

    if (operation != NIXL_WRITE && operation != NIXL_READ) {
        return NIXL_ERR_INVALID_PARAM;
    }

    /* Assuming we have a single EP, we need 3 requests: one pending request,
     * one flush request, and one notification request */
    intHandle->reserve(3);

    for (size_t i = start_idx; i < end_idx;) {
        /* Send requests to a single EP */
        auto rmd = static_cast<nixlUcxPublicMetadata *>(remote[i].metadataP);
        auto &ep = rmd->conn->getEp(workerId);
        auto result = sendXferRangeBatch(*ep, operation, local, remote, workerId, i, end_idx);

        /* Append a single pending request for the entire EP batch */
        ret = intHandle->append(result.status, result.req, rmd->conn);
        if (ret != NIXL_SUCCESS) {
            return ret;
        }

        i += result.size;
    }

    /*
     * Flush keeps intHandle non-empty until the operation is actually
     * completed, which can happen after local requests completion.
     * We need to flush all distinct connections to ensure that the operation
     * is actually completed.
     */
    for (auto &conn : intHandle->getConnections()) {
        nixlUcxReq req;
        ret = conn->getEp(workerId)->flushEp(req);
        if (intHandle->append(ret, req, conn) != NIXL_SUCCESS) {
            return ret;
        }
    }

    return NIXL_SUCCESS;
}

nixl_status_t
nixlUcxEngine::postXfer(const nixl_xfer_op_t &operation,
                        const nixl_meta_dlist_t &local,
                        const nixl_meta_dlist_t &remote,
                        const std::string &remote_agent,
                        nixlBackendReqH *&handle,
                        const nixl_opt_b_args_t *opt_args) const {
    size_t lcnt = local.descCount();
    size_t rcnt = remote.descCount();
    nixlUcxBackendH *int_handle = static_cast<nixlUcxBackendH *>(handle);
    nixl_status_t ret;

    if (lcnt != rcnt) {
        NIXL_ERROR << "Local (" << lcnt << ") and remote (" << rcnt
                   << ") descriptor lists differ in size";
        return NIXL_ERR_INVALID_PARAM;
    }

    // TODO: assert that handle is empty/completed, as we can't post request before completion

    ret = sendXferRange(operation, local, remote, remote_agent, handle, 0, lcnt);
    if (ret != NIXL_SUCCESS) {
        return ret;
    }

    ret = int_handle->status();
    if (opt_args && opt_args->hasNotif) {
        if (ret == NIXL_SUCCESS) {
            nixlUcxReq req;
            auto rmd = (nixlUcxPublicMetadata *)remote[0].metadataP;
            ret = notifSendPriv(remote_agent,
                                opt_args->notifMsg,
                                rmd->conn->getEp(int_handle->getWorkerId()),
                                &req);
            if (int_handle->append(ret, req, rmd->conn) != NIXL_SUCCESS) {
                return ret;
            }

            ret = int_handle->status();
        } else if (ret == NIXL_IN_PROG) {
            int_handle->notification().emplace(remote_agent, opt_args->notifMsg);
        }
    }

    return ret;
}

nixl_status_t nixlUcxEngine::checkXfer (nixlBackendReqH* handle) const
{
    nixlUcxBackendH *intHandle = (nixlUcxBackendH *)handle;
    auto& notif = intHandle->notification();
    nixl_status_t handle_status = intHandle->status();

    if ((handle_status != NIXL_SUCCESS) || !notif.has_value()) {
        if (handle_status != NIXL_IN_PROG) { // error flow
            notif.reset();
        }

        return handle_status;
    }

    ucx_connection_ptr_t conn = getConnection(notif->agent);
    if (!conn) {
        notif.reset();
        return NIXL_ERR_NOT_FOUND;
    }

    nixlUcxReq req;
    nixl_status_t status =
        notifSendPriv(notif->agent, notif->payload, conn->getEp(intHandle->getWorkerId()), &req);
    notif.reset();

    if (intHandle->append(status, req, conn) != NIXL_SUCCESS) {
        return status;
    }

    return intHandle->status();
}

nixl_status_t nixlUcxEngine::releaseReqH(nixlBackendReqH* handle) const
{
    nixlUcxBackendH *intHandle = (nixlUcxBackendH *)handle;
    nixl_status_t status = intHandle->release();

    /* TODO: return to a pool instead. */
    delete intHandle;

    return status;
}

nixl_status_t
nixlUcxEngine::createGpuXferReq(const nixlBackendReqH &req_hndl,
                                const nixl_meta_dlist_t &local_descs,
                                const nixl_meta_dlist_t &remote_descs,
                                nixlGpuXferReqH &gpu_req_hndl) const {
    auto intHandle = static_cast<const nixlUcxBackendH *>(&req_hndl);

    if (local_descs.descCount() != remote_descs.descCount()) {
        NIXL_ERROR << "Mismatch between local and remote descriptor counts";
        return NIXL_ERR_INVALID_PARAM;
    }

    if (local_descs.descCount() == 0) {
        NIXL_ERROR << "Empty descriptor lists";
        return NIXL_ERR_INVALID_PARAM;
    }

    auto remoteMd = static_cast<nixlUcxPublicMetadata *>(remote_descs[0].metadataP);
    if (!remoteMd || !remoteMd->conn) {
        NIXL_ERROR << "No connection found in remote metadata";
        return NIXL_ERR_NOT_FOUND;
    }

    size_t workerId = intHandle->getWorkerId();
    nixlUcxEp *ep = remoteMd->conn->getEp(workerId).get();

    std::vector<nixlUcxMem> local_mems;
    std::vector<const nixl::ucx::rkey *> remote_rkeys;
    std::vector<uint64_t> remote_addrs;
    local_mems.reserve(local_descs.descCount());
    remote_rkeys.reserve(remote_descs.descCount());
    remote_addrs.reserve(remote_descs.descCount());

    for (size_t i = 0; i < static_cast<size_t>(local_descs.descCount()); i++) {
        auto localMd = static_cast<nixlUcxPrivateMetadata *>(local_descs[i].metadataP);
        auto remoteMdDesc = static_cast<nixlUcxPublicMetadata *>(remote_descs[i].metadataP);

        local_mems.push_back(localMd->mem);
        remote_rkeys.push_back(&remoteMdDesc->getRkey(workerId));
        remote_addrs.push_back(static_cast<uint64_t>(remote_descs[i].addr));
    }

    try {
        gpu_req_hndl = nixl::ucx::createGpuXferReq(*ep, local_mems, remote_rkeys, remote_addrs);
        NIXL_TRACE << "Created device memory list: ep=" << ep->getEp() << " handle=" << gpu_req_hndl
                   << " worker_id=" << workerId << " num_elements=" << local_mems.size();
        return NIXL_SUCCESS;
    }
    catch (const std::exception &e) {
        NIXL_ERROR << "Failed to create device memory list for GPU transfer: " << e.what();
        return NIXL_ERR_BACKEND;
    }
}

void
nixlUcxEngine::releaseGpuXferReq(nixlGpuXferReqH gpu_req_hndl) const {
    nixl::ucx::releaseGpuXferReq(gpu_req_hndl);
}

nixl_status_t
nixlUcxEngine::getGpuSignalSize(size_t &signal_size) const {
    if (gpuSignalSize_) {
        signal_size = *gpuSignalSize_;
        return NIXL_SUCCESS;
    }

    try {
        gpuSignalSize_ = signal_size = uc->getGpuSignalSize();
        return NIXL_SUCCESS;
    }
    catch (const std::exception &e) {
        NIXL_ERROR << e.what();
        return NIXL_ERR_BACKEND;
    }
}

nixl_status_t
nixlUcxEngine::prepGpuSignal(const nixlBackendMD &meta,
                             void *signal,
                             const nixl_opt_b_args_t *opt_args) const {
    try {
        auto *ucx_meta = static_cast<const nixlUcxPrivateMetadata *>(&meta);

        const auto opt_worker_id = getWorkerIdFromOptArgs(opt_args);
        if (opt_worker_id) {
            getWorker(*opt_worker_id)->prepGpuSignal(ucx_meta->mem, signal);
        } else {
            getWorker(getWorkerId())->prepGpuSignal(ucx_meta->mem, signal);
        }

        return NIXL_SUCCESS;
    }
    catch (const std::exception &e) {
        NIXL_ERROR << e.what();
        return NIXL_ERR_BACKEND;
    }
}

int nixlUcxEngine::progress() {
    // TODO: add listen for connection handling if necessary
    int ret = 0;
    for (auto &uw: uws)
        ret += uw->progress();
    return ret;
}

/****************************************
 * Notifications
*****************************************/

//agent will provide cached msg
nixl_status_t
nixlUcxEngine::notifSendPriv(const std::string &remote_agent,
                             const std::string &msg,
                             const std::unique_ptr<nixlUcxEp> &ep,
                             nixlUcxReq *req) const {
    nixlSerDes ser_des;

    ser_des.addStr("name", localAgent);
    ser_des.addStr("msg", msg);
    // TODO: replace with mpool for performance

    std::string *buffer = new std::string(ser_des.exportStr());
    auto deleter = [buffer, req](void *completed_request, void *ptr) {
        delete buffer;
        if ((req == nullptr) && (completed_request != nullptr)) {
            /* Caller is not interested in the request, free it */
            ucp_request_free(completed_request);
        }
    };

    return ep->sendAm(NOTIF_STR,
                      nullptr,
                      0,
                      (void *)buffer->data(),
                      buffer->size(),
                      UCP_AM_SEND_FLAG_EAGER,
                      req,
                      deleter);
}

ucx_connection_ptr_t
nixlUcxEngine::getConnection(const std::string &remote_agent) const {
    auto search = remoteConnMap.find(remote_agent);
    return (search != remoteConnMap.end()) ? search->second : nullptr;
}

void
nixlUcxEngine::appendNotif(std::string remote_name, std::string msg) {
    notifMainList.emplace_back(std::move(remote_name), std::move(msg));
}

ucs_status_t
nixlUcxEngine::notifAmCb(void *arg, const void *header,
                         size_t header_length, void *data,
                         size_t length,
                         const ucp_am_recv_param_t *param)
{
    nixlSerDes ser_des;

    std::string ser_str( (char*) data, length);
    nixlUcxEngine* engine = (nixlUcxEngine*) arg;

    // send_am should be forcing EAGER protocol
    NIXL_ASSERT(!(param->recv_attr & UCP_AM_RECV_ATTR_FLAG_RNDV));
    NIXL_ASSERT(header_length == 0) << "header_length " << header_length;

    ser_des.importStr(ser_str);
    std::string remote_name = ser_des.getStr("name");
    std::string msg = ser_des.getStr("msg");

    engine->appendNotif(std::move(remote_name), std::move(msg));
    return UCS_OK;
}

void
nixlUcxEngine::getNotifsImpl(notif_list_t &notif_list) {
    moveNotifList(notifMainList, notif_list);
}

nixl_status_t nixlUcxEngine::getNotifs(notif_list_t &notif_list)
{
    if (!notif_list.empty()) return NIXL_ERR_INVALID_PARAM;

    while (progress())
        ;
    getNotifsImpl(notif_list);
    return NIXL_SUCCESS;
}

nixl_status_t
nixlUcxEngine::genNotif(const std::string &remote_agent, const std::string &msg) const {
    auto conn = getConnection(remote_agent);
    if (!conn) {
        return NIXL_ERR_NOT_FOUND;
    }

    nixl_status_t ret = notifSendPriv(remote_agent, msg, conn->getEp(getWorkerId()));
    if (ret == NIXL_IN_PROG) {
        ret = NIXL_SUCCESS;
    }
    return ret;
}<|MERGE_RESOLUTION|>--- conflicted
+++ resolved
@@ -1101,20 +1101,14 @@
         err_handling_mode = ucx_err_mode_from_string(err_handling_mode_it->second);
     }
 
-<<<<<<< HEAD
     const auto has_config = (custom_params->find("engine_config") != custom_params->end());
     const auto engine_config = has_config ? (*custom_params)["engine_config"] : "";
 
     uc = std::make_unique<nixlUcxContext>(devs,
-                                          sizeof(nixlUcxIntReq),
                                           init_params.enableProgTh,
                                           num_workers,
                                           init_params.syncMode,
                                           engine_config);
-=======
-    uc = std::make_unique<nixlUcxContext>(
-        devs, init_params.enableProgTh, num_workers, init_params.syncMode);
->>>>>>> 167a44ca
 
     for (size_t i = 0; i < num_workers; i++) {
         uws.emplace_back(std::make_unique<nixlUcxWorker>(*uc, err_handling_mode));
