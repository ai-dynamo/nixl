/*
 * SPDX-FileCopyrightText: Copyright (c) 2025 NVIDIA CORPORATION & AFFILIATES. All rights reserved.
 * SPDX-License-Identifier: Apache-2.0
 *
 * Licensed under the Apache License, Version 2.0 (the "License");
 * you may not use this file except in compliance with the License.
 * You may obtain a copy of the License at
 *
 * http://www.apache.org/licenses/LICENSE-2.0
 *
 * Unless required by applicable law or agreed to in writing, software
 * distributed under the License is distributed on an "AS IS" BASIS,
 * WITHOUT WARRANTIES OR CONDITIONS OF ANY KIND, either express or implied.
 * See the License for the specific language governing permissions and
 * limitations under the License.
 */

#include "backend/backend_plugin.h"
#include "ucx_backend.h"

namespace
{
   const char* ucx_plugin_name = "UCX";
   const char* ucx_plugin_version = "0.1.0";

<<<<<<< HEAD
// Function to create a new UCX backend engine instance
static nixlBackendEngine* create_ucx_engine(const nixlBackendInitParams* init_params) {
    try {
        return new nixlUcxEngine(init_params);
    } catch (const std::exception &e) {
        return nullptr;
    }
}
=======
   [[nodiscard]] nixlBackendEngine* create_ucx_engine(const nixlBackendInitParams* init_params) {
       return new nixlUcxEngine(init_params);
   }
>>>>>>> 503fe5cc

   void destroy_ucx_engine(nixlBackendEngine *engine) {
       delete engine;
   }

   [[nodiscard]] const char* get_plugin_name() {
       return ucx_plugin_name;
   }

   [[nodiscard]] const char* get_plugin_version() {
       return ucx_plugin_version;
   }

   [[nodiscard]] nixl_b_params_t get_backend_options() {
       return {
	 { "ucx_devices", "" }
       };
   }

   [[nodiscard]] nixl_mem_list_t get_backend_mems() {
       return {
	 DRAM_SEG,
	 VRAM_SEG
       };
   }

   // Static plugin structure
   nixlBackendPlugin plugin = {
       NIXL_PLUGIN_API_VERSION,
       create_ucx_engine,
       destroy_ucx_engine,
       get_plugin_name,
       get_plugin_version,
       get_backend_options,
       get_backend_mems
   };

}  // namespace

#ifdef STATIC_PLUGIN_UCX

nixlBackendPlugin* createStaticUcxPlugin() {
    return &plugin;
}

#else

// Plugin initialization function
extern "C" NIXL_PLUGIN_EXPORT nixlBackendPlugin* nixl_plugin_init() {
    return &plugin;
}

// Plugin cleanup function
extern "C" NIXL_PLUGIN_EXPORT void nixl_plugin_fini() {
    // Cleanup any resources if needed
}
#endif<|MERGE_RESOLUTION|>--- conflicted
+++ resolved
@@ -23,20 +23,13 @@
    const char* ucx_plugin_name = "UCX";
    const char* ucx_plugin_version = "0.1.0";
 
-<<<<<<< HEAD
-// Function to create a new UCX backend engine instance
-static nixlBackendEngine* create_ucx_engine(const nixlBackendInitParams* init_params) {
-    try {
-        return new nixlUcxEngine(init_params);
-    } catch (const std::exception &e) {
-        return nullptr;
-    }
-}
-=======
    [[nodiscard]] nixlBackendEngine* create_ucx_engine(const nixlBackendInitParams* init_params) {
-       return new nixlUcxEngine(init_params);
+        try {
+            return new nixlUcxEngine(init_params);
+        } catch (const std::exception &e) {
+            return nullptr;
+        }
    }
->>>>>>> 503fe5cc
 
    void destroy_ucx_engine(nixlBackendEngine *engine) {
        delete engine;
