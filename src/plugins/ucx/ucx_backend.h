/*
 * SPDX-FileCopyrightText: Copyright (c) 2025 NVIDIA CORPORATION & AFFILIATES. All rights reserved.
 * SPDX-License-Identifier: Apache-2.0
 *
 * Licensed under the Apache License, Version 2.0 (the "License");
 * you may not use this file except in compliance with the License.
 * You may obtain a copy of the License at
 *
 * http://www.apache.org/licenses/LICENSE-2.0
 *
 * Unless required by applicable law or agreed to in writing, software
 * distributed under the License is distributed on an "AS IS" BASIS,
 * WITHOUT WARRANTIES OR CONDITIONS OF ANY KIND, either express or implied.
 * See the License for the specific language governing permissions and
 * limitations under the License.
 */
#ifndef __UCX_BACKEND_H
#define __UCX_BACKEND_H

#include <vector>
#include <cstring>
#include <iostream>
#include <thread>
#include <mutex>
#include <memory>
#include <condition_variable>
#include <atomic>

#include "nixl.h"
#include "backend/backend_engine.h"
#include "common/str_tools.h"

// Local includes
#include "common/nixl_time.h"
#include "ucx/ucx_utils.h"
#include "common/list_elem.h"

enum ucx_cb_op_t {CONN_CHECK, NOTIF_STR, DISCONNECT};

struct nixl_ucx_am_hdr {
    ucx_cb_op_t op;
};

class nixlUcxConnection : public nixlBackendConnMD {
    private:
        std::string remoteAgent;
        std::vector<std::unique_ptr<nixlUcxEp>> eps;

    public:
        [[nodiscard]] const std::unique_ptr<nixlUcxEp> &getEp(size_t ep_id) const noexcept {
            return eps[ep_id];
        }

    friend class nixlUcxEngine;
};

using ucx_connection_ptr_t = std::shared_ptr<nixlUcxConnection>;

// A private metadata has to implement get, and has all the metadata
class nixlUcxPrivateMetadata : public nixlBackendMD {
    private:
        nixlUcxMem mem;
        nixl_blob_t rkeyStr;

    public:
        nixlUcxPrivateMetadata() : nixlBackendMD(true) {
        }

        [[nodiscard]] const std::string& get() const noexcept {
            return rkeyStr;
        }

    friend class nixlUcxEngine;
};

// A public metadata has to implement put, and only has the remote metadata
class nixlUcxPublicMetadata : public nixlBackendMD {
    private:
        std::vector<nixlUcxRkey> rkeys;
    public:
        ucx_connection_ptr_t conn;

        nixlUcxPublicMetadata() : nixlBackendMD(false) {}

        ~nixlUcxPublicMetadata() = default;

        [[nodiscard]] nixlUcxRkey &getRkey(size_t id) noexcept {
            return rkeys[id];
        }

    friend class nixlUcxEngine;
};

// Forward declaration of CUDA context
// It is only visible in ucx_backend.cpp to ensure that
// HAVE_CUDA works properly
// Once we will introduce static config (i.e. config.h) that
// will be part of NIXL installation - we can have
// HAVE_CUDA in h-files
class nixlUcxCudaCtx;
class nixlUcxEngine : public nixlBackendEngine {
    private:
        /* UCX data */
        std::shared_ptr<nixlUcxContext> uc;
        std::vector<std::unique_ptr<nixlUcxWorker>> uws;
        std::unique_ptr<char []> workerAddr;
        size_t workerSize;

        /* Progress thread data */
        std::mutex pthrActiveLock;
        std::condition_variable pthrActiveCV;
        bool pthrActive;
        std::atomic_bool pthrStop;
        bool pthrOn;
        std::thread pthr;
        nixlTime::us_t pthrDelay;

        /* CUDA data*/
        std::unique_ptr<nixlUcxCudaCtx> cudaCtx;
        bool cuda_addr_wa;

        /* Notifications */
        notif_list_t notifMainList;
        std::mutex  notifMtx;
        notif_list_t notifPthrPriv, notifPthr;

        // Map of agent name to saved nixlUcxConnection info
        std::unordered_map<std::string, ucx_connection_ptr_t,
                           std::hash<std::string>, strEqual> remoteConnMap;


        void vramInitCtx();
        void vramFiniCtx();
        int vramUpdateCtx(void *address, uint64_t devId, bool &restart_reqd);
        int vramApplyCtx();

        // Threading infrastructure
        //   TODO: move the thread management one outside of NIXL common infra
        void progressFunc();
        void progressThreadStart();
        void progressThreadStop();
        void progressThreadRestart();
        bool isProgressThread() const noexcept {
            return std::this_thread::get_id() == pthr.get_id();
        }

        // Connection helper
        static ucs_status_t
        connectionCheckAmCb(void *arg, const void *header,
                            size_t header_length, void *data,
                            size_t length,
                            const ucp_am_recv_param_t *param);

        static ucs_status_t
        connectionTermAmCb(void *arg, const void *header,
                           size_t header_length, void *data,
                           size_t length,
                           const ucp_am_recv_param_t *param);

        // Memory management helpers
        nixl_status_t internalMDHelper (const nixl_blob_t &blob,
                                        const std::string &agent,
                                        nixlBackendMD* &output);

        // Notifications
        static ucs_status_t notifAmCb(void *arg, const void *header,
                                      size_t header_length, void *data,
                                      size_t length,
                                      const ucp_am_recv_param_t *param);
        nixl_status_t notifSendPriv(const std::string &remote_agent,
                                    const std::string &msg,
                                    nixlUcxReq &req,
                                    size_t worker_id) const;
        void notifProgress();
        void notifCombineHelper(notif_list_t &src, notif_list_t &tgt);
        void notifProgressCombineHelper(notif_list_t &src, notif_list_t &tgt);

    public:
        nixlUcxEngine(const nixlBackendInitParams* init_params);
        ~nixlUcxEngine();

        bool supportsRemote() const override { return true; }
        bool supportsLocal() const override { return true; }
        bool supportsNotif() const override { return true; }
        bool supportsProgTh() const override { return pthrOn; }

        nixl_mem_list_t getSupportedMems() const override;

        /* Object management */
        nixl_status_t getPublicData (const nixlBackendMD* meta,
                                     std::string &str) const override;
        nixl_status_t getConnInfo(std::string &str) const override;
        nixl_status_t loadRemoteConnInfo (const std::string &remote_agent,
                                          const std::string &remote_conn_info) override;

        nixl_status_t connect(const std::string &remote_agent) override;
        nixl_status_t disconnect(const std::string &remote_agent) override;

        nixl_status_t registerMem (const nixlBlobDesc &mem,
                                   const nixl_mem_t &nixl_mem,
                                   nixlBackendMD* &out) override;
        nixl_status_t deregisterMem (nixlBackendMD* meta) override;

        nixl_status_t loadLocalMD (nixlBackendMD* input,
                                   nixlBackendMD* &output) override;

        nixl_status_t loadRemoteMD (const nixlBlobDesc &input,
                                    const nixl_mem_t &nixl_mem,
                                    const std::string &remote_agent,
                                    nixlBackendMD* &output) override;
        nixl_status_t unloadMD (nixlBackendMD* input) override;

        // Data transfer
        nixl_status_t prepXfer (const nixl_xfer_op_t &operation,
                                const nixl_meta_dlist_t &local,
                                const nixl_meta_dlist_t &remote,
                                const std::string &remote_agent,
                                nixlBackendReqH* &handle,
<<<<<<< HEAD
                                const nixl_opt_b_args_t* opt_args=nullptr) override;
=======
                                const nixl_opt_b_args_t* opt_args=nullptr) const;
>>>>>>> 48646a93

        nixl_status_t postXfer (const nixl_xfer_op_t &operation,
                                const nixl_meta_dlist_t &local,
                                const nixl_meta_dlist_t &remote,
                                const std::string &remote_agent,
                                nixlBackendReqH* &handle,
<<<<<<< HEAD
                                const nixl_opt_b_args_t* opt_args=nullptr) override;

        nixl_status_t checkXfer (nixlBackendReqH* handle) override;
        nixl_status_t releaseReqH(nixlBackendReqH* handle) override;
=======
                                const nixl_opt_b_args_t* opt_args=nullptr) const;

        nixl_status_t checkXfer (nixlBackendReqH* handle) const;
        nixl_status_t releaseReqH(nixlBackendReqH* handle) const;
>>>>>>> 48646a93

        int progress() override;

<<<<<<< HEAD
        nixl_status_t getNotifs(notif_list_t &notif_list) override;
        nixl_status_t genNotif(const std::string &remote_agent, const std::string &msg) override;
=======
        nixl_status_t getNotifs(notif_list_t &notif_list);
        nixl_status_t genNotif(const std::string &remote_agent, const std::string &msg) const;
>>>>>>> 48646a93

        //public function for UCX worker to mark connections as connected
        nixl_status_t checkConn(const std::string &remote_agent);
        nixl_status_t endConn(const std::string &remote_agent);

        const std::unique_ptr<nixlUcxWorker> &getWorker(size_t worker_id) const {
            return uws[worker_id];
        }
        size_t getWorkerId() const {
            return std::hash<std::thread::id>{}(std::this_thread::get_id()) % uws.size();
        }
};

#endif<|MERGE_RESOLUTION|>--- conflicted
+++ resolved
@@ -216,38 +216,22 @@
                                 const nixl_meta_dlist_t &remote,
                                 const std::string &remote_agent,
                                 nixlBackendReqH* &handle,
-<<<<<<< HEAD
-                                const nixl_opt_b_args_t* opt_args=nullptr) override;
-=======
-                                const nixl_opt_b_args_t* opt_args=nullptr) const;
->>>>>>> 48646a93
+                                const nixl_opt_b_args_t* opt_args=nullptr) const override;
 
         nixl_status_t postXfer (const nixl_xfer_op_t &operation,
                                 const nixl_meta_dlist_t &local,
                                 const nixl_meta_dlist_t &remote,
                                 const std::string &remote_agent,
                                 nixlBackendReqH* &handle,
-<<<<<<< HEAD
-                                const nixl_opt_b_args_t* opt_args=nullptr) override;
-
-        nixl_status_t checkXfer (nixlBackendReqH* handle) override;
-        nixl_status_t releaseReqH(nixlBackendReqH* handle) override;
-=======
-                                const nixl_opt_b_args_t* opt_args=nullptr) const;
-
-        nixl_status_t checkXfer (nixlBackendReqH* handle) const;
-        nixl_status_t releaseReqH(nixlBackendReqH* handle) const;
->>>>>>> 48646a93
+                                const nixl_opt_b_args_t* opt_args=nullptr) const override;
+
+        nixl_status_t checkXfer (nixlBackendReqH* handle) const override;
+        nixl_status_t releaseReqH(nixlBackendReqH* handle) const override;
 
         int progress() override;
 
-<<<<<<< HEAD
-        nixl_status_t getNotifs(notif_list_t &notif_list) override;
-        nixl_status_t genNotif(const std::string &remote_agent, const std::string &msg) override;
-=======
-        nixl_status_t getNotifs(notif_list_t &notif_list);
-        nixl_status_t genNotif(const std::string &remote_agent, const std::string &msg) const;
->>>>>>> 48646a93
+        nixl_status_t getNotifs(notif_list_t &notif_list) const override;
+        nixl_status_t genNotif(const std::string &remote_agent, const std::string &msg) const override;
 
         //public function for UCX worker to mark connections as connected
         nixl_status_t checkConn(const std::string &remote_agent);
@@ -256,6 +240,7 @@
         const std::unique_ptr<nixlUcxWorker> &getWorker(size_t worker_id) const {
             return uws[worker_id];
         }
+
         size_t getWorkerId() const {
             return std::hash<std::thread::id>{}(std::this_thread::get_id()) % uws.size();
         }
