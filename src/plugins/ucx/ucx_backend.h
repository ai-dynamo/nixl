/*
 * SPDX-FileCopyrightText: Copyright (c) 2025 NVIDIA CORPORATION & AFFILIATES. All rights reserved.
 * SPDX-License-Identifier: Apache-2.0
 *
 * Licensed under the Apache License, Version 2.0 (the "License");
 * you may not use this file except in compliance with the License.
 * You may obtain a copy of the License at
 *
 * http://www.apache.org/licenses/LICENSE-2.0
 *
 * Unless required by applicable law or agreed to in writing, software
 * distributed under the License is distributed on an "AS IS" BASIS,
 * WITHOUT WARRANTIES OR CONDITIONS OF ANY KIND, either express or implied.
 * See the License for the specific language governing permissions and
 * limitations under the License.
 */
#ifndef __UCX_BACKEND_H
#define __UCX_BACKEND_H

#include <vector>
#include <cstring>
#include <iostream>
#include <thread>
#include <mutex>
#include <memory>
#include <condition_variable>
#include <atomic>
#include <poll.h>

#include "nixl.h"
#include "backend/backend_engine.h"
#include "common/str_tools.h"

// Local includes
#include "common/nixl_time.h"
#include "ucx/ucx_utils.h"
#include "common/list_elem.h"

enum ucx_cb_op_t {CONN_CHECK, NOTIF_STR, DISCONNECT};

struct nixl_ucx_am_hdr {
    ucx_cb_op_t op;
};

class nixlUcxConnection : public nixlBackendConnMD {
    private:
        std::string remoteAgent;
        std::vector<std::unique_ptr<nixlUcxEp>> eps;

    public:
        [[nodiscard]] const std::unique_ptr<nixlUcxEp> &getEp(size_t ep_id) const noexcept {
            return eps[ep_id];
        }

    friend class nixlUcxEngine;
};

using ucx_connection_ptr_t = std::shared_ptr<nixlUcxConnection>;

// A private metadata has to implement get, and has all the metadata
class nixlUcxPrivateMetadata : public nixlBackendMD {
    private:
        nixlUcxMem mem;
        nixl_blob_t rkeyStr;

    public:
        nixlUcxPrivateMetadata() : nixlBackendMD(true) {
        }

        [[nodiscard]] const std::string& get() const noexcept {
            return rkeyStr;
        }

    friend class nixlUcxEngine;
};

// A public metadata has to implement put, and only has the remote metadata
class nixlUcxPublicMetadata : public nixlBackendMD {
    private:
        std::vector<nixlUcxRkey> rkeys;
    public:
        ucx_connection_ptr_t conn;

        nixlUcxPublicMetadata() : nixlBackendMD(false) {}

        ~nixlUcxPublicMetadata() = default;

        [[nodiscard]] nixlUcxRkey &getRkey(size_t id) noexcept {
            return rkeys[id];
        }

    friend class nixlUcxEngine;
};

// Forward declaration of CUDA context
// It is only visible in ucx_backend.cpp to ensure that
// HAVE_CUDA works properly
// Once we will introduce static config (i.e. config.h) that
// will be part of NIXL installation - we can have
// HAVE_CUDA in h-files
class nixlUcxCudaCtx;
class nixlUcxCudaDevicePrimaryCtx;
using nixlUcxCudaDevicePrimaryCtxPtr = std::shared_ptr<nixlUcxCudaDevicePrimaryCtx>;

class nixlUcxEngine : public nixlBackendEngine {
    private:
        /* UCX data */
        std::shared_ptr<nixlUcxContext> uc;
        std::vector<std::unique_ptr<nixlUcxWorker>> uws;
        std::unique_ptr<char []> workerAddr;
        size_t workerSize;

        /* Progress thread data */
        std::mutex pthrActiveLock;
        std::condition_variable pthrActiveCV;
        bool pthrActive;
        bool pthrOn;
        std::thread pthr;
        int pthrControlPipe[2];
        std::vector<pollfd> pollFds;

        /* CUDA data*/
        std::unique_ptr<nixlUcxCudaCtx> cudaCtx; // Context matching specific device
        bool cuda_addr_wa;

        // Context to use when current context is missing
        nixlUcxCudaDevicePrimaryCtxPtr m_cudaPrimaryCtx;

        /* Notifications */
        notif_list_t notifMainList;
        std::mutex  notifMtx;
        notif_list_t notifPthrPriv, notifPthr;

        // Map of agent name to saved nixlUcxConnection info
        std::unordered_map<std::string, ucx_connection_ptr_t,
                           std::hash<std::string>, strEqual> remoteConnMap;


        void vramInitCtx();
        void vramFiniCtx();
        int vramUpdateCtx(void *address, uint64_t devId, bool &restart_reqd);
        int vramApplyCtx();

        // Threading infrastructure
        //   TODO: move the thread management one outside of NIXL common infra
        void progressFunc();
        void progressThreadStart();
        void progressThreadStop();
        void progressThreadRestart();
        bool isProgressThread() const noexcept {
            return std::this_thread::get_id() == pthr.get_id();
        }

        // Connection helper
        static ucs_status_t
        connectionCheckAmCb(void *arg, const void *header,
                            size_t header_length, void *data,
                            size_t length,
                            const ucp_am_recv_param_t *param);

        static ucs_status_t
        connectionTermAmCb(void *arg, const void *header,
                           size_t header_length, void *data,
                           size_t length,
                           const ucp_am_recv_param_t *param);

        // Memory management helpers
        nixl_status_t internalMDHelper (const nixl_blob_t &blob,
                                        const std::string &agent,
                                        nixlBackendMD* &output);

        // Notifications
        static ucs_status_t notifAmCb(void *arg, const void *header,
                                      size_t header_length, void *data,
                                      size_t length,
                                      const ucp_am_recv_param_t *param);
        nixl_status_t notifSendPriv(const std::string &remote_agent,
                                    const std::string &msg,
                                    nixlUcxReq &req,
                                    size_t worker_id) const;
        void notifProgress();
        void notifCombineHelper(notif_list_t &src, notif_list_t &tgt);
        void notifProgressCombineHelper(notif_list_t &src, notif_list_t &tgt);

    public:
        nixlUcxEngine(const nixlBackendInitParams* init_params);
        ~nixlUcxEngine();

        bool supportsRemote() const override { return true; }
        bool supportsLocal() const override { return true; }
        bool supportsNotif() const override { return true; }
        bool supportsProgTh() const override { return pthrOn; }

        nixl_mem_list_t getSupportedMems() const override;

        /* Object management */
        nixl_status_t getPublicData (const nixlBackendMD* meta,
                                     std::string &str) const override;
        nixl_status_t getConnInfo(std::string &str) const override;
        nixl_status_t loadRemoteConnInfo (const std::string &remote_agent,
                                          const std::string &remote_conn_info) override;

        nixl_status_t connect(const std::string &remote_agent) override;
        nixl_status_t disconnect(const std::string &remote_agent) override;

        nixl_status_t registerMem (const nixlBlobDesc &mem,
                                   const nixl_mem_t &nixl_mem,
                                   nixlBackendMD* &out) override;
        nixl_status_t deregisterMem (nixlBackendMD* meta) override;

        nixl_status_t loadLocalMD (nixlBackendMD* input,
                                   nixlBackendMD* &output) override;

        nixl_status_t loadRemoteMD (const nixlBlobDesc &input,
                                    const nixl_mem_t &nixl_mem,
                                    const std::string &remote_agent,
                                    nixlBackendMD* &output) override;
        nixl_status_t unloadMD (nixlBackendMD* input) override;

        // Data transfer
        nixl_status_t prepXfer (const nixl_xfer_op_t &operation,
                                const nixl_meta_dlist_t &local,
                                const nixl_meta_dlist_t &remote,
                                const std::string &remote_agent,
                                nixlBackendReqH* &handle,
<<<<<<< HEAD
                                const nixl_opt_b_args_t* opt_args=nullptr) const;
        nixl_status_t estimateXferCost(const nixl_xfer_op_t &operation,
                                       const nixl_meta_dlist_t &local,
                                       const nixl_meta_dlist_t &remote,
                                       const std::string &remote_agent,
                                       nixlBackendReqH* const &handle,
                                       std::chrono::microseconds &duration,
                                       std::chrono::microseconds &err_margin,
                                       nixl_cost_estimate_t &source,
                                       const nixl_opt_args_t* extra_params=nullptr) const override;
=======
                                const nixl_opt_b_args_t* opt_args=nullptr) const override;
>>>>>>> 2e9262f8

        nixl_status_t postXfer (const nixl_xfer_op_t &operation,
                                const nixl_meta_dlist_t &local,
                                const nixl_meta_dlist_t &remote,
                                const std::string &remote_agent,
                                nixlBackendReqH* &handle,
                                const nixl_opt_b_args_t* opt_args=nullptr) const override;

        nixl_status_t checkXfer (nixlBackendReqH* handle) const override;
        nixl_status_t releaseReqH(nixlBackendReqH* handle) const override;

        int progress() override;

        nixl_status_t getNotifs(notif_list_t &notif_list);
        nixl_status_t genNotif(const std::string &remote_agent, const std::string &msg) const override;

        //public function for UCX worker to mark connections as connected
        nixl_status_t checkConn(const std::string &remote_agent);
        nixl_status_t endConn(const std::string &remote_agent);

        const std::unique_ptr<nixlUcxWorker> &getWorker(size_t worker_id) const {
            return uws[worker_id];
        }

        size_t getWorkerId() const {
            return std::hash<std::thread::id>{}(std::this_thread::get_id()) % uws.size();
        }
};

#endif<|MERGE_RESOLUTION|>--- conflicted
+++ resolved
@@ -223,8 +223,8 @@
                                 const nixl_meta_dlist_t &remote,
                                 const std::string &remote_agent,
                                 nixlBackendReqH* &handle,
-<<<<<<< HEAD
-                                const nixl_opt_b_args_t* opt_args=nullptr) const;
+                                const nixl_opt_b_args_t* opt_args=nullptr) const override;
+
         nixl_status_t estimateXferCost(const nixl_xfer_op_t &operation,
                                        const nixl_meta_dlist_t &local,
                                        const nixl_meta_dlist_t &remote,
@@ -233,10 +233,7 @@
                                        std::chrono::microseconds &duration,
                                        std::chrono::microseconds &err_margin,
                                        nixl_cost_estimate_t &source,
-                                       const nixl_opt_args_t* extra_params=nullptr) const override;
-=======
-                                const nixl_opt_b_args_t* opt_args=nullptr) const override;
->>>>>>> 2e9262f8
+                                       const nixl_opt_args_t* opt_args=nullptr) const override;
 
         nixl_status_t postXfer (const nixl_xfer_op_t &operation,
                                 const nixl_meta_dlist_t &local,
