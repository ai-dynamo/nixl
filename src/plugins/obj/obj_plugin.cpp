/*
 * SPDX-FileCopyrightText: Copyright (c) 2025 NVIDIA CORPORATION & AFFILIATES. All rights reserved.
 * SPDX-License-Identifier: Apache-2.0
 *
 * Licensed under the Apache License, Version 2.0 (the "License");
 * you may not use this file except in compliance with the License.
 * You may obtain a copy of the License at
 *
 * http://www.apache.org/licenses/LICENSE-2.0
 *
 * Unless required by applicable law or agreed to in writing, software
 * distributed under the License is distributed on an "AS IS" BASIS,
 * WITHOUT WARRANTIES OR CONDITIONS OF ANY KIND, either express or implied.
 * See the License for the specific language governing permissions and
 * limitations under the License.
 */

#include "nixl_types.h"
#include "obj_backend.h"
#include "backend/backend_plugin.h"
#include "common/nixl_log.h"

namespace {
<<<<<<< HEAD
nixl_b_params_t
get_obj_options() {
    nixl_b_params_t params;
    params["access_key"] = "AWS access key ID (required)";
    params["secret_key"] = "AWS secret access key (required)";
    params["session_token"] = "AWS session token (optional)";
    return params;
=======

[[nodiscard]] nixlBackendEngine *
create_obj_engine(const nixlBackendInitParams *init_params) {
    try {
        return new nixlObjEngine(init_params);
    }
    catch (const std::exception &e) {
        NIXL_ERROR << "Failed to create obj engine: " << e.what();
        return nullptr;
    }
}

void
destroy_obj_engine(nixlBackendEngine *engine) {
    delete engine;
}

[[nodiscard]] const char *
get_plugin_name() {
    return "OBJ";
}

[[nodiscard]] const char *
get_plugin_version() {
    return "0.1.0";
}

[[nodiscard]] nixl_b_params_t
get_backend_options() {
    return nixl_b_params_t();
>>>>>>> 1a58f060
}
} // namespace

// Plugin type alias for convenience
using obj_plugin_t = nixlBackendPluginCreator<nixlObjEngine>;

#ifdef STATIC_PLUGIN_OBJ
nixlBackendPlugin *
createStaticOBJPlugin() {
    return obj_plugin_t::create(
        NIXL_PLUGIN_API_VERSION, "OBJ", "0.1.0", get_obj_options(), {DRAM_SEG, OBJ_SEG});
}
#else
extern "C" NIXL_PLUGIN_EXPORT nixlBackendPlugin *
nixl_plugin_init() {
    return obj_plugin_t::create(
        NIXL_PLUGIN_API_VERSION, "OBJ", "0.1.0", get_obj_options(), {DRAM_SEG, OBJ_SEG});
}

extern "C" NIXL_PLUGIN_EXPORT void
nixl_plugin_fini() {}
#endif<|MERGE_RESOLUTION|>--- conflicted
+++ resolved
@@ -20,64 +20,18 @@
 #include "backend/backend_plugin.h"
 #include "common/nixl_log.h"
 
-namespace {
-<<<<<<< HEAD
-nixl_b_params_t
-get_obj_options() {
-    nixl_b_params_t params;
-    params["access_key"] = "AWS access key ID (required)";
-    params["secret_key"] = "AWS secret access key (required)";
-    params["session_token"] = "AWS session token (optional)";
-    return params;
-=======
-
-[[nodiscard]] nixlBackendEngine *
-create_obj_engine(const nixlBackendInitParams *init_params) {
-    try {
-        return new nixlObjEngine(init_params);
-    }
-    catch (const std::exception &e) {
-        NIXL_ERROR << "Failed to create obj engine: " << e.what();
-        return nullptr;
-    }
-}
-
-void
-destroy_obj_engine(nixlBackendEngine *engine) {
-    delete engine;
-}
-
-[[nodiscard]] const char *
-get_plugin_name() {
-    return "OBJ";
-}
-
-[[nodiscard]] const char *
-get_plugin_version() {
-    return "0.1.0";
-}
-
-[[nodiscard]] nixl_b_params_t
-get_backend_options() {
-    return nixl_b_params_t();
->>>>>>> 1a58f060
-}
-} // namespace
-
 // Plugin type alias for convenience
 using obj_plugin_t = nixlBackendPluginCreator<nixlObjEngine>;
 
 #ifdef STATIC_PLUGIN_OBJ
 nixlBackendPlugin *
 createStaticOBJPlugin() {
-    return obj_plugin_t::create(
-        NIXL_PLUGIN_API_VERSION, "OBJ", "0.1.0", get_obj_options(), {DRAM_SEG, OBJ_SEG});
+    return obj_plugin_t::create(NIXL_PLUGIN_API_VERSION, "OBJ", "0.1.0", {}, {DRAM_SEG, OBJ_SEG});
 }
 #else
 extern "C" NIXL_PLUGIN_EXPORT nixlBackendPlugin *
 nixl_plugin_init() {
-    return obj_plugin_t::create(
-        NIXL_PLUGIN_API_VERSION, "OBJ", "0.1.0", get_obj_options(), {DRAM_SEG, OBJ_SEG});
+    return obj_plugin_t::create(NIXL_PLUGIN_API_VERSION, "OBJ", "0.1.0", {}, {DRAM_SEG, OBJ_SEG});
 }
 
 extern "C" NIXL_PLUGIN_EXPORT void
