# SPDX-FileCopyrightText: Copyright (c) 2025 NVIDIA CORPORATION & AFFILIATES. All rights reserved.
# SPDX-License-Identifier: Apache-2.0
#
# Licensed under the Apache License, Version 2.0 (the "License");
# you may not use this file except in compliance with the License.
# You may obtain a copy of the License at
#
# http://www.apache.org/licenses/LICENSE-2.0
#
# Unless required by applicable law or agreed to in writing, software
# distributed under the License is distributed on an "AS IS" BASIS,
# WITHOUT WARRANTIES OR CONDITIONS OF ANY KIND, either express or implied.
# See the License for the specific language governing permissions and
# limitations under the License.

# Check for libaio dependency (required)
aio_dep = cpp.find_library('aio', required: false)

# Try to find liburing (optional) - first try pkg-config
uring_dep = dependency('liburing', required: false)
plugin_deps = [nixl_infra, nixl_common_dep]

paio = false

# Define base source files - conditionally include uring_queue.cpp
posix_sources = [
    'posix_backend.cpp',
    'posix_backend.h',
    'posix_plugin.cpp',
    'aio_queue.cpp'  # Always include AIO source since it's required
]

if aio_dep.found()
    paio = cpp.has_function('aio_cancel', prefix: '#include <aio.h>')
endif

<<<<<<< HEAD
# Prepare dependencies list - only include liburing if found
plugin_deps = [nixl_infra, nixl_common_dep, libaio_dep]
plugin_link_args = ['-laio', '-lrt']
=======
# If libaio is not found, skip building the POSIX plugin entirely
if aio_dep.found() and paio
    message('Correct libaio found, Building POSIX plugin')
    compile_defs = ['-DHAVE_LIBAIO']
    plugin_link_args = ['-laio']
    plugin_deps += [ aio_dep ]
elif rt_dep.found()
    message('Compat AIO library found')
    compile_defs = ['-DHAVE_LIBAIO']
    plugin_link_args = ['-lrt']
    plugin_deps += [ rt_dep ]
else
    subdir_done()
endif
>>>>>>> 2d9e8477

have_uring = uring_dep.found()
if have_uring
    compile_defs += ['-DHAVE_LIBURING']
    posix_sources += ['uring_queue.cpp']
    plugin_deps += [uring_dep]
    plugin_link_args += ['-luring']
    message('liburing found, adding io_uring support')
else
    message('liburing not found, building with AIO support only')
endif

if 'POSIX' in static_plugins
    posix_backend_lib = static_library('POSIX',
        posix_sources,
        dependencies: plugin_deps,
        link_args: plugin_link_args,
        cpp_args: compile_defs + compile_flags,
        include_directories: [nixl_inc_dirs, utils_inc_dirs],
        install: false,
        name_prefix: 'libplugin_')  # Custom prefix for plugin libraries
else
    posix_backend_lib = shared_library('POSIX',
        posix_sources,
        dependencies: plugin_deps,
        link_args: plugin_link_args,
        cpp_args: compile_defs + ['-fPIC'],
        include_directories: [nixl_inc_dirs, utils_inc_dirs],
        install: true,
        name_prefix: 'libplugin_',  # Custom prefix for plugin libraries
        install_dir: plugin_install_dir)
    if get_option('buildtype') == 'debug'
        run_command('sh', '-c',
            'echo "POSIX=' + posix_backend_lib.full_path() + '" >> ' + plugin_build_dir + '/pluginlist',
            check: true
        )
    endif
endif

posix_backend_interface = declare_dependency(link_with: posix_backend_lib)<|MERGE_RESOLUTION|>--- conflicted
+++ resolved
@@ -34,11 +34,6 @@
     paio = cpp.has_function('aio_cancel', prefix: '#include <aio.h>')
 endif
 
-<<<<<<< HEAD
-# Prepare dependencies list - only include liburing if found
-plugin_deps = [nixl_infra, nixl_common_dep, libaio_dep]
-plugin_link_args = ['-laio', '-lrt']
-=======
 # If libaio is not found, skip building the POSIX plugin entirely
 if aio_dep.found() and paio
     message('Correct libaio found, Building POSIX plugin')
@@ -53,7 +48,6 @@
 else
     subdir_done()
 endif
->>>>>>> 2d9e8477
 
 have_uring = uring_dep.found()
 if have_uring
