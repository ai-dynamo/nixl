--- conflicted
+++ resolved
@@ -129,12 +129,8 @@
     using req_cb_t = void(void *request);
     nixlUcxContext(std::vector<std::string> devices,
                    size_t req_size, req_cb_t init_cb, req_cb_t fini_cb,
-<<<<<<< HEAD
-                   nixl_ucx_mt_t mt_type,
+                   nixl_ucx_mt_t mt_type, bool prog_thread,
                    ucp_err_handling_mode_t err_handling_mode);
-=======
-                   nixl_ucx_mt_t mt_type, bool prog_thread);
->>>>>>> d70fa877
     ~nixlUcxContext();
 
     static bool mtLevelIsSupproted(nixl_ucx_mt_t mt_type);
