/*
 * SPDX-FileCopyrightText: Copyright (c) 2025 NVIDIA CORPORATION & AFFILIATES. All rights reserved.
 * SPDX-License-Identifier: Apache-2.0
 *
 * Licensed under the Apache License, Version 2.0 (the "License");
 * you may not use this file except in compliance with the License.
 * You may obtain a copy of the License at
 *
 * http://www.apache.org/licenses/LICENSE-2.0
 *
 * Unless required by applicable law or agreed to in writing, software
 * distributed under the License is distributed on an "AS IS" BASIS,
 * WITHOUT WARRANTIES OR CONDITIONS OF ANY KIND, either express or implied.
 * See the License for the specific language governing permissions and
 * limitations under the License.
 */

#include "ucx_utils.h"

#include <algorithm>
#include <cstring>
#include <exception>
#include <stdexcept>
#include <string>
#include <vector>

#include <nixl_types.h>

extern "C" {
#ifdef HAVE_UCX_GPU_DEVICE_API
#include <ucp/api/device/ucp_host.h>
#endif
}

#include "common/nixl_log.h"
#include "config.h"
#include "serdes/serdes.h"
#include "rkey.h"

using namespace std;

[[nodiscard]] nixl_b_params_t
get_ucx_backend_common_options() {
    nixl_b_params_t params = {{"ucx_devices", ""}, {"num_workers", "1"}};

    params.emplace(nixl_ucx_err_handling_param_name,
                   ucx_err_mode_to_string(UCP_ERR_HANDLING_MODE_PEER));
    return params;
}

nixl_status_t ucx_status_to_nixl(ucs_status_t status)
{
    if (status == UCS_OK) {
        return NIXL_SUCCESS;
    }

    switch(status) {
    case UCS_INPROGRESS:
    case UCS_ERR_BUSY:
        return NIXL_IN_PROG;
    case UCS_ERR_NOT_CONNECTED:
    case UCS_ERR_CONNECTION_RESET:
    case UCS_ERR_ENDPOINT_TIMEOUT:
        return NIXL_ERR_REMOTE_DISCONNECT;
    case UCS_ERR_INVALID_PARAM:
        return NIXL_ERR_INVALID_PARAM;
    case UCS_ERR_CANCELED:
        return NIXL_ERR_CANCELED;
    default:
        NIXL_WARN << "Unexpected UCX error: " << ucs_status_string(status);
        return NIXL_ERR_BACKEND;
    }
}

[[nodiscard]] std::string_view
ucx_err_mode_to_string(ucp_err_handling_mode_t t) {
    switch (t) {
    case UCP_ERR_HANDLING_MODE_NONE:
        return "none";
    case UCP_ERR_HANDLING_MODE_PEER:
        return "peer";
    default:
        throw std::invalid_argument(std::to_string(t));
    }
}

[[nodiscard]] ucp_err_handling_mode_t
ucx_err_mode_from_string(std::string_view s) {
    constexpr std::array<ucp_err_handling_mode_t, 2> nixl_ucx_err_handling_modes = {
        UCP_ERR_HANDLING_MODE_NONE,
        UCP_ERR_HANDLING_MODE_PEER,
    };

    for (const auto mode : nixl_ucx_err_handling_modes) {
        if (ucx_err_mode_to_string(mode) == s) {
            return mode;
        }
    }

    std::stringstream err_msg;
    err_msg << "Invalid error handling mode: " << s << ". Valid values are: <";
    for (size_t i = 0; i < nixl_ucx_err_handling_modes.size(); ++i) {
        err_msg << ucx_err_mode_to_string(nixl_ucx_err_handling_modes[i]);
        if (i < nixl_ucx_err_handling_modes.size() - 1) {
            err_msg << "|";
        }
    }

    err_msg << ">";
    throw std::invalid_argument(err_msg.str());
}

static void
err_cb_wrapper(void *arg, ucp_ep_h ucp_ep, ucs_status_t status) {
    nixlUcxEp *ep = reinterpret_cast<nixlUcxEp*>(arg);
    ep->err_cb(ucp_ep, status);
}

void nixlUcxEp::err_cb(ucp_ep_h ucp_ep, ucs_status_t status)
{
    ucs_status_ptr_t request;

    NIXL_DEBUG << "ep " << eph << ": state " << state
               << ", UCX error handling callback was invoked with status "
               << status << " (" << ucs_status_string(status) << ")";

    NIXL_ASSERT(eph == ucp_ep);

    switch(state) {
    case NIXL_UCX_EP_STATE_NULL:
    case NIXL_UCX_EP_STATE_FAILED:
        // The error was already handled, nothing to do
    case NIXL_UCX_EP_STATE_DISCONNECTED:
        // The EP has been disconnected, nothing to do
        return;
    case NIXL_UCX_EP_STATE_CONNECTED:
        setState(NIXL_UCX_EP_STATE_FAILED);
        request = ucp_ep_close_nb(ucp_ep, UCP_EP_CLOSE_MODE_FORCE);
        if (UCS_PTR_IS_PTR(request)) {
            ucp_request_free(request);
        }
        return;
    }
    NIXL_FATAL << "Invalid endpoint state: " << state;
    std::terminate();
}

void nixlUcxEp::setState(nixl_ucx_ep_state_t new_state)
{
    NIXL_ASSERT(new_state != state);
    NIXL_DEBUG << "ep " << eph << ": state " << state << " -> " << new_state;
    state = new_state;
}

nixl_status_t
nixlUcxEp::closeImpl(ucp_ep_close_flags_t flags)
{
    ucs_status_ptr_t request      = nullptr;
    ucp_request_param_t req_param = {
        .op_attr_mask = UCP_OP_ATTR_FIELD_FLAGS,
        .flags        = flags
    };

    switch(state) {
    case NIXL_UCX_EP_STATE_NULL:
    case NIXL_UCX_EP_STATE_DISCONNECTED:
        // The EP has not been connected, or already disconnected.
        // Nothing to do.
        NIXL_ASSERT(eph == nullptr);
        return NIXL_SUCCESS;
    case NIXL_UCX_EP_STATE_FAILED:
        // The EP was closed in error callback, just return error.
        eph = nullptr;
        return NIXL_ERR_REMOTE_DISCONNECT;
    case NIXL_UCX_EP_STATE_CONNECTED:
        request = ucp_ep_close_nbx(eph, &req_param);
        if (request == nullptr) {
            eph = nullptr;
            return NIXL_SUCCESS;
        }

        if (UCS_PTR_IS_ERR(request)) {
            eph = nullptr;
            return ucx_status_to_nixl(UCS_PTR_STATUS(request));
        }

        ucp_request_free(request);
        eph = nullptr;
        return NIXL_SUCCESS;
    }
    NIXL_FATAL << "Invalid endpoint state: " << state;
    std::terminate();
}

nixlUcxEp::nixlUcxEp(ucp_worker_h worker, void* addr,
                     ucp_err_handling_mode_t err_handling_mode)
{
    ucp_ep_params_t ep_params;
    nixl_status_t status;

    ep_params.field_mask      = UCP_EP_PARAM_FIELD_REMOTE_ADDRESS |
                                UCP_EP_PARAM_FIELD_ERR_HANDLER |
                                UCP_EP_PARAM_FIELD_ERR_HANDLING_MODE;
    ep_params.err_mode        = err_handling_mode;
    ep_params.err_handler.cb  = err_cb_wrapper;
    ep_params.err_handler.arg = reinterpret_cast<void*>(this);
    ep_params.address         = reinterpret_cast<ucp_address_t*>(addr);

    status = ucx_status_to_nixl(ucp_ep_create(worker, &ep_params, &eph));
    if (status == NIXL_SUCCESS)
        setState(NIXL_UCX_EP_STATE_CONNECTED);
    else
        throw std::runtime_error("failed to create ep");
}

 nixlUcxEp::~nixlUcxEp()
 {
     nixl_status_t status = disconnect_nb();
     if (status)
         NIXL_ERROR << "Failed to disconnect ep with status " << status;
 }

/* ===========================================
 * EP management
 * =========================================== */

nixl_status_t nixlUcxEp::disconnect_nb()
{
    nixl_status_t status = closeImpl(ucp_ep_close_flags_t(0));

    // At step of disconnect we can ignore the remote disconnect error.
    return (status == NIXL_ERR_REMOTE_DISCONNECT) ? NIXL_SUCCESS : status;
}

/* ===========================================
 * Active message handling
 * =========================================== */

using nixl_ucx_am_cb_ctx_t = std::pair<void *, nixlUcxEp::am_deleter_t>;
using nixl_ucx_am_cb_ctx_ptr_t = std::unique_ptr<nixl_ucx_am_cb_ctx_t>;

void
nixlUcxEp::sendAmCallback(void *request, ucs_status_t status, void *user_data) {
    auto ctx = static_cast<nixl_ucx_am_cb_ctx_t *>(user_data);
    ctx->second(request, ctx->first);
    delete ctx;
}

nixl_status_t
nixlUcxEp::sendAm(unsigned msg_id,
                  void *hdr,
                  size_t hdr_len,
                  void *buffer,
                  size_t len,
                  uint32_t flags,
                  nixlUcxReq *req,
                  am_deleter_t deleter) {
    nixl_status_t status = checkTxState();
    if (status != NIXL_SUCCESS) {
        return status;
    }

    ucp_request_param_t param = {0};

    param.op_attr_mask |= UCP_OP_ATTR_FIELD_FLAGS;
    param.flags         = flags;

    nixl_ucx_am_cb_ctx_ptr_t ctx;
    if (deleter) {
        ctx = std::make_unique<nixl_ucx_am_cb_ctx_t>(buffer, deleter);
        param.op_attr_mask |= UCP_OP_ATTR_FIELD_CALLBACK | UCP_OP_ATTR_FIELD_USER_DATA;
        param.cb.send = sendAmCallback;
        param.user_data = ctx.get();
    }

    ucs_status_ptr_t request = ucp_am_send_nbx(eph, msg_id, hdr, hdr_len, buffer, len, &param);
    if (UCS_PTR_IS_PTR(request)) {
        ctx.release();
        if (req != nullptr) {
            *req = static_cast<nixlUcxReq>(request);
        }
        return NIXL_IN_PROG;
    } else if (deleter) {
        deleter(nullptr, buffer);
    }

    return ucx_status_to_nixl(UCS_PTR_STATUS(request));
}

/* ===========================================
 * Data transfer
 * =========================================== */

nixl_status_t
nixlUcxEp::read(uint64_t raddr,
                const nixl::ucx::rkey &rkey,
                void *laddr,
                nixlUcxMem &mem,
                size_t size,
                nixlUcxReq &req) {
    nixl_status_t status = checkTxState();
    if (status != NIXL_SUCCESS) {
        return status;
    }

    ucp_request_param_t param = {
        .op_attr_mask = UCP_OP_ATTR_FIELD_MEMH |
                        UCP_OP_ATTR_FLAG_MULTI_SEND,
        .memh         = mem.memh,
    };

    ucs_status_ptr_t request = ucp_get_nbx(eph, laddr, size, raddr, rkey.get(), &param);
    if (UCS_PTR_IS_PTR(request)) {
        req = (void*)request;
        return NIXL_IN_PROG;
    }

    return ucx_status_to_nixl(UCS_PTR_STATUS(request));
}

nixl_status_t
nixlUcxEp::write(void *laddr,
                 nixlUcxMem &mem,
                 uint64_t raddr,
                 const nixl::ucx::rkey &rkey,
                 size_t size,
                 nixlUcxReq &req) {
    nixl_status_t status = checkTxState();
    if (status != NIXL_SUCCESS) {
        return status;
    }

    ucp_request_param_t param = {
        .op_attr_mask = UCP_OP_ATTR_FIELD_MEMH |
                        UCP_OP_ATTR_FLAG_MULTI_SEND,
        .memh         = mem.memh,
    };

    ucs_status_ptr_t request = ucp_put_nbx(eph, laddr, size, raddr, rkey.get(), &param);
    if (UCS_PTR_IS_PTR(request)) {
        req = (void*)request;
        return NIXL_IN_PROG;
    }

    return ucx_status_to_nixl(UCS_PTR_STATUS(request));
}

nixl_status_t nixlUcxEp::estimateCost(size_t size,
                                      std::chrono::microseconds &duration,
                                      std::chrono::microseconds &err_margin,
                                      nixl_cost_t &method)
{
    ucp_ep_evaluate_perf_param_t params = {
        .field_mask   = UCP_EP_PERF_PARAM_FIELD_MESSAGE_SIZE,
        .message_size = size,
    };

    ucp_ep_evaluate_perf_attr_t cost_result = {
        .field_mask = UCP_EP_PERF_ATTR_FIELD_ESTIMATED_TIME,
    };

    ucs_status_t status = ucp_ep_evaluate_perf(this->eph, &params, &cost_result);
    if (status != UCS_OK) {
        NIXL_ERROR << "ucp_ep_evaluate_perf failed: " << ucs_status_string(status);
        return NIXL_ERR_BACKEND;
    }

    duration = std::chrono::duration_cast<std::chrono::microseconds>(std::chrono::duration<double>(cost_result.estimated_time));
    method = nixl_cost_t::ANALYTICAL_BACKEND;
    // Currently, we do not have a way to estimate the error margin
    err_margin = std::chrono::microseconds(0);
    return NIXL_SUCCESS;
}

nixl_status_t nixlUcxEp::flushEp(nixlUcxReq &req)
{
    ucp_request_param_t param;
    ucs_status_ptr_t request;

    param.op_attr_mask = 0;
    request = ucp_ep_flush_nbx(eph, &param);

    if (UCS_PTR_IS_PTR(request)) {
        req = (void*)request;
        return NIXL_IN_PROG;
    }

    return ucx_status_to_nixl(UCS_PTR_STATUS(request));
}

bool nixlUcxMtLevelIsSupported(const nixl_ucx_mt_t mt_type) noexcept
{
    ucp_lib_attr_t attr;
    attr.field_mask = UCP_LIB_ATTR_FIELD_MAX_THREAD_LEVEL;
    ucp_lib_query(&attr);

    switch(mt_type) {
    case nixl_ucx_mt_t::SINGLE:
        return attr.max_thread_level >= UCS_THREAD_MODE_SERIALIZED;
    case nixl_ucx_mt_t::CTX:
    case nixl_ucx_mt_t::WORKER:
        return attr.max_thread_level >= UCS_THREAD_MODE_MULTI;
    }
    NIXL_FATAL << "invalid mt type: " << enumToInteger(mt_type);
    std::terminate();
}

nixlUcxContext::nixlUcxContext(std::vector<std::string> devs,
                               size_t req_size,
                               bool prog_thread,
                               unsigned long num_workers,
<<<<<<< HEAD
                               nixl_thread_sync_t sync_mode,
                               const std::string &engine_config) {
=======
                               nixl_thread_sync_t sync_mode) {
>>>>>>> 5a96adc3
    ucp_params_t ucp_params;

    // With strict synchronization model nixlAgent serializes access to backends, with more
    // permissive models backends need to account for concurrent access and ensure their internal
    // state is properly protected. Progress thread creates internal concurrency in UCX backend
    // irrespective of nixlAgent synchronization model.
    mt_type = (sync_mode == nixl_thread_sync_t::NIXL_THREAD_SYNC_RW || prog_thread) ?
        nixl_ucx_mt_t::WORKER : nixl_ucx_mt_t::SINGLE;

    ucp_params.field_mask = UCP_PARAM_FIELD_FEATURES | UCP_PARAM_FIELD_MT_WORKERS_SHARED;
    ucp_params.features = UCP_FEATURE_RMA | UCP_FEATURE_AMO32 | UCP_FEATURE_AMO64 | UCP_FEATURE_AM;
#ifdef HAVE_UCX_GPU_DEVICE_API
    ucp_params.features |= UCP_FEATURE_DEVICE;
#endif

    if (prog_thread)
        ucp_params.features |= UCP_FEATURE_WAKEUP;
    ucp_params.mt_workers_shared = num_workers > 1 ? 1 : 0;

    if (req_size) {
        ucp_params.request_size = req_size;
        ucp_params.field_mask |= UCP_PARAM_FIELD_REQUEST_SIZE;
    }

    nixl::ucx::config config;

    /* If requested, restrict the set of network devices */
    if (devs.size()) {
        /* TODO: check if this is the best way */
        std::string devs_str;
        for (const auto &dev : devs) {
            devs_str += dev + ":1,";
        }
        devs_str.pop_back(); // to remove odd comma after the last device
        config.modifyAlways ("NET_DEVICES", devs_str.c_str());
    }

    unsigned major_version, minor_version, release_number;
    ucp_get_version(&major_version, &minor_version, &release_number);

    config.modify ("ADDRESS_VERSION", "v2");
    config.modify ("RNDV_THRESH", "inf");

    unsigned ucp_version = UCP_VERSION(major_version, minor_version);
    if (ucp_version >= UCP_VERSION(1, 19)) {
        config.modify ("MAX_COMPONENT_MDS", "32");
    }

    if (ucp_version >= UCP_VERSION(1, 20)) {
        config.modify ("MAX_RMA_RAILS", "4");
    } else {
        config.modify ("MAX_RMA_RAILS", "2");
    }

    std::string elem;
    std::string_view elem_view;
    std::stringstream stream(engine_config);

    while (std::getline(stream, elem, ',')) {
        elem_view = elem;
        size_t pos = elem_view.find('=');

        if (pos != std::string::npos) {
            config.modify(elem_view.substr(0, pos), elem_view.substr(pos + 1));
        }
    }

    const auto status = ucp_init (&ucp_params, config.getUcpConfig(), &ctx);
    if (status != UCS_OK) {
        throw std::runtime_error ("Failed to create UCX context: " +
                                  std::string (ucs_status_string (status)));
    }
}

nixlUcxContext::~nixlUcxContext()
{
    ucp_cleanup(ctx);
}

namespace
{
   [[nodiscard]] ucs_thread_mode_t toUcsThreadModeChecked(const nixl_ucx_mt_t t)
   {
       switch(t) {
           case nixl_ucx_mt_t::CTX:
               return UCS_THREAD_MODE_SINGLE;
           case nixl_ucx_mt_t::SINGLE:
               return UCS_THREAD_MODE_SERIALIZED;
           case nixl_ucx_mt_t::WORKER:
               return UCS_THREAD_MODE_MULTI;
       }
       NIXL_FATAL << "Invalid UCX worker type: " << static_cast<std::underlying_type_t<nixl_ucx_mt_t>>(t);
       std::terminate();
   }

   struct nixlUcpWorkerParams
       : ucp_worker_params_t
   {
       explicit nixlUcpWorkerParams(const nixl_ucx_mt_t t)
       {
           field_mask = UCP_WORKER_PARAM_FIELD_THREAD_MODE;
           thread_mode = toUcsThreadModeChecked(t);
       }
   };

   static_assert(sizeof(nixlUcpWorkerParams) == sizeof(ucp_worker_params_t));

}  // namespace

ucp_worker *
nixlUcxWorker::createUcpWorker(const nixlUcxContext &ctx) {
    ucp_worker* worker = nullptr;
    const nixlUcpWorkerParams params(ctx.mt_type);
    const ucs_status_t status = ucp_worker_create(ctx.ctx, &params, &worker);
    if(status != UCS_OK) {
        throw std::runtime_error(std::string("Failed to create UCX worker: ") +
                                 ucs_status_string(status));
    }

    return worker;
}

nixlUcxWorker::nixlUcxWorker(const nixlUcxContext &ctx, ucp_err_handling_mode_t err_handling_mode)
    : worker(createUcpWorker(ctx), &ucp_worker_destroy),
      err_handling_mode_(err_handling_mode) {}

std::string nixlUcxWorker::epAddr()
{
    ucp_worker_attr_t wattr;

    wattr.field_mask = UCP_WORKER_ATTR_FIELD_ADDRESS;
    const ucs_status_t status = ucp_worker_query(worker.get(), &wattr);
    if (UCS_OK != status) {
        throw std::runtime_error(std::string("Unable to query UCX worker address: ") +
                                 ucs_status_string(status));
    }

    const std::string result = nixlSerDes::_bytesToString(wattr.address, wattr.address_length);
    ucp_worker_release_address(worker.get(), wattr.address);
    return result;
}

absl::StatusOr<std::unique_ptr<nixlUcxEp>> nixlUcxWorker::connect(void* addr, std::size_t size)
{
    try {
        return std::make_unique<nixlUcxEp>(worker.get(), addr, err_handling_mode_);
    } catch (const std::exception &e) {
        return absl::UnavailableError(e.what());
    }
}

/* ===========================================
 * Memory management
 * =========================================== */


int nixlUcxContext::memReg(void *addr, size_t size, nixlUcxMem &mem, nixl_mem_t nixl_mem_type)
{
    //mem.uw = this;
    mem.base = addr;
    mem.size = size;

    ucp_mem_map_params_t mem_params = {
        .field_mask = UCP_MEM_MAP_PARAM_FIELD_FLAGS |
                     UCP_MEM_MAP_PARAM_FIELD_LENGTH |
                     UCP_MEM_MAP_PARAM_FIELD_ADDRESS,
        .address = mem.base,
        .length  = mem.size,
    };

    ucs_status_t status = ucp_mem_map(ctx, &mem_params, &mem.memh);
    if (status != UCS_OK) {
        /* TODOL: MSW_NET_ERROR(priv->net, "failed to ucp_mem_map (%s)\n", ucs_status_string(status)); */
        return -1;
    }

    if (nixl_mem_type == nixl_mem_t::VRAM_SEG) {
        ucp_mem_attr_t attr;
        attr.field_mask = UCP_MEM_ATTR_FIELD_MEM_TYPE;
        status = ucp_mem_query(mem.memh, &attr);
        if (status != UCS_OK) {
            NIXL_ERROR << absl::StrFormat("Failed to ucp_mem_query: %s",
                                          ucs_status_string(status));
            ucp_mem_unmap(ctx, mem.memh);
            return -1;
        }

        if (attr.mem_type == UCS_MEMORY_TYPE_HOST) {
            NIXL_WARN << "memory is detected as host, check that UCX is configured"
                         " with CUDA support";
        }
    }

    return 0;
}

std::string nixlUcxContext::packRkey(nixlUcxMem &mem)
{
    void* rkey_buf;
    std::size_t size;

    const ucs_status_t status = ucp_rkey_pack(ctx, mem.memh, &rkey_buf, &size);
    if (status != UCS_OK) {
        /* TODO: MSW_NET_ERROR(priv->net, "failed to ucp_rkey_pack (%s)\n", ucs_status_string(status)); */
        return {};
    }
    const std::string result = nixlSerDes::_bytesToString(rkey_buf, size);
    ucp_rkey_buffer_release(rkey_buf);
    return result;
}

void nixlUcxContext::memDereg(nixlUcxMem &mem)
{
    ucp_mem_unmap(ctx, mem.memh);
}

#ifndef HAVE_UCX_GPU_DEVICE_API
namespace {
constexpr std::string_view ucxGpuDeviceApiUnsupported{
    "UCX was not compiled with GPU device API support"};
}
#endif



size_t
nixlUcxContext::getGpuSignalSize() const {
#ifdef HAVE_UCX_GPU_DEVICE_API
    ucp_context_attr_t attr;
    attr.field_mask = UCP_ATTR_FIELD_DEVICE_COUNTER_SIZE;
    ucs_status_t query_status = ucp_context_query(ctx, &attr);

    if (query_status != UCS_OK) {
        throw std::runtime_error(
            std::string("Failed to query UCX context for device counter size: ") +
            ucs_status_string(query_status));
    }

    return attr.device_counter_size;
#else
    throw std::runtime_error(std::string(ucxGpuDeviceApiUnsupported));
#endif
}

/* ===========================================
 * Active message handling
 * =========================================== */

int nixlUcxWorker::regAmCallback(unsigned msg_id, ucp_am_recv_callback_t cb, void* arg)
{
    ucp_am_handler_param_t params = {0};

    params.field_mask = UCP_AM_HANDLER_PARAM_FIELD_ID |
                       UCP_AM_HANDLER_PARAM_FIELD_CB |
                       UCP_AM_HANDLER_PARAM_FIELD_ARG;

    params.id = msg_id;
    params.cb = cb;
    params.arg = arg;

    const ucs_status_t status = ucp_worker_set_am_recv_handler(worker.get(), &params);

    if(status != UCS_OK) {
        //TODO: error handling
        return -1;
    }
    return 0;
}

/* ===========================================
 * Data transfer
 * =========================================== */

int nixlUcxWorker::progress()
{
  return ucp_worker_progress(worker.get());
}

nixl_status_t nixlUcxWorker::test(nixlUcxReq req)
{
    if(req == nullptr) {
        return NIXL_SUCCESS;
    }
    ucp_worker_progress(worker.get());
    return ucx_status_to_nixl(ucp_request_check_status(req));
}

void nixlUcxWorker::reqRelease(nixlUcxReq req)
{
    ucp_request_free(req);
}

void nixlUcxWorker::reqCancel(nixlUcxReq req)
{
    ucp_request_cancel(worker.get(), req);
}

nixl_status_t
nixlUcxWorker::arm() const noexcept {
    return ucx_status_to_nixl(ucp_worker_arm(worker.get()));
}

int
nixlUcxWorker::getEfd() const {
    int fd;
    const auto status = ucp_worker_get_efd(worker.get(), &fd);
    if (status != UCS_OK) {
        const auto err_str =
            std::string("Couldn't obtain fd for a worker: ") + ucs_status_string(status);
        NIXL_ERROR << err_str;
        throw std::runtime_error(err_str);
    }
    return fd;
}

void
nixlUcxWorker::prepGpuSignal([[maybe_unused]] const nixlUcxMem &mem,
                             [[maybe_unused]] void *signal) const {
#ifdef HAVE_UCX_GPU_DEVICE_API
    if (!signal) {
        throw std::invalid_argument("Signal pointer cannot be null");
    }

    ucp_device_counter_params_t params;
    params.field_mask = UCP_DEVICE_COUNTER_PARAMS_FIELD_MEMH;
    params.memh = mem.memh;

    ucs_status_t status = ucp_device_counter_init(worker.get(), &params, signal);

    if (status != UCS_OK) {
        throw std::runtime_error(std::string("Failed to initialize GPU signal: ") +
                                 ucs_status_string(status));
    }
#else
    throw std::runtime_error(std::string(ucxGpuDeviceApiUnsupported));
#endif
}<|MERGE_RESOLUTION|>--- conflicted
+++ resolved
@@ -409,12 +409,8 @@
                                size_t req_size,
                                bool prog_thread,
                                unsigned long num_workers,
-<<<<<<< HEAD
                                nixl_thread_sync_t sync_mode,
                                const std::string &engine_config) {
-=======
-                               nixl_thread_sync_t sync_mode) {
->>>>>>> 5a96adc3
     ucp_params_t ucp_params;
 
     // With strict synchronization model nixlAgent serializes access to backends, with more
