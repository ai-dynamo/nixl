/*
 * SPDX-FileCopyrightText: Copyright (c) 2025 NVIDIA CORPORATION & AFFILIATES. All rights reserved.
 * SPDX-License-Identifier: Apache-2.0
 *
 * Licensed under the Apache License, Version 2.0 (the "License");
 * you may not use this file except in compliance with the License.
 * You may obtain a copy of the License at
 *
 * http://www.apache.org/licenses/LICENSE-2.0
 *
 * Unless required by applicable law or agreed to in writing, software
 * distributed under the License is distributed on an "AS IS" BASIS,
 * WITHOUT WARRANTIES OR CONDITIONS OF ANY KIND, either express or implied.
 * See the License for the specific language governing permissions and
 * limitations under the License.
 */
#include "ucx_utils.h"

#include <exception>
#include <vector>
#include <string>
#include <cstring>
#include <stdexcept>
#include <type_traits>

#include <nixl_types.h>

#include "common/nixl_log.h"
#include "config.h"
#include "serdes/serdes.h"

nixl_status_t ucx_status_to_nixl(const ucs_status_t status)
{
    if (status == UCS_OK) {
        return NIXL_SUCCESS;
    }

    switch(status) {
    case UCS_INPROGRESS:
        return NIXL_IN_PROG;
    case UCS_ERR_NOT_CONNECTED:
    case UCS_ERR_CONNECTION_RESET:
        return NIXL_ERR_REMOTE_DISCONNECT;
    case UCS_ERR_INVALID_PARAM:
        return NIXL_ERR_INVALID_PARAM;
    default:
        NIXL_WARN << "Unexpected UCX error: " << ucs_status_string(status);
        return NIXL_ERR_BACKEND;
    }
}

static void err_cb_wrapper(void *arg, ucp_ep_h ucp_ep, ucs_status_t status)
{
    nixlUcxEp *ep = reinterpret_cast<nixlUcxEp*>(arg);
    ep->err_cb(ucp_ep, status);
}

void nixlUcxEp::err_cb(ucp_ep_h ucp_ep, ucs_status_t status)
{
    ucs_status_ptr_t request;

    NIXL_DEBUG << "ep " << eph << ": state " << state
               << ", UCX error handling callback was invoked with status "
               << status << " (" << ucs_status_string(status) << ")";

    NIXL_ASSERT(eph == ucp_ep);

    switch(state) {
    case NIXL_UCX_EP_STATE_NULL:
    case NIXL_UCX_EP_STATE_FAILED:
        // The error was already handled, nothing to do
    case NIXL_UCX_EP_STATE_DISCONNECTED:
        // The EP has been disconnected, nothing to do
        return;
    case NIXL_UCX_EP_STATE_CONNECTED:
        setState(NIXL_UCX_EP_STATE_FAILED);
        request = ucp_ep_close_nb(ucp_ep, UCP_EP_CLOSE_MODE_FORCE);
        if (UCS_PTR_IS_PTR(request)) {
            ucp_request_free(request);
        }
        return;
    }
    NIXL_FATAL << "Invalid endpoint state: " << state;
    std::terminate();
}

void nixlUcxEp::setState(nixl_ucx_ep_state_t new_state)
{
    NIXL_ASSERT(new_state != state);
    NIXL_DEBUG << "ep " << eph << ": state " << state << " -> " << new_state;
    state = new_state;
}

nixl_status_t
nixlUcxEp::closeImpl(ucp_ep_close_flags_t flags)
{
    ucs_status_ptr_t request      = nullptr;
    ucp_request_param_t req_param = {
        .op_attr_mask = UCP_OP_ATTR_FIELD_FLAGS,
        .flags        = flags
    };

    switch(state) {
    case NIXL_UCX_EP_STATE_NULL:
    case NIXL_UCX_EP_STATE_DISCONNECTED:
        // The EP has not been connected, or already disconnected.
        // Nothing to do.
        NIXL_ASSERT(eph == nullptr);
        return NIXL_SUCCESS;
    case NIXL_UCX_EP_STATE_FAILED:
        // The EP was closed in error callback, just return error.
        eph = nullptr;
        return NIXL_ERR_REMOTE_DISCONNECT;
    case NIXL_UCX_EP_STATE_CONNECTED:
        request = ucp_ep_close_nbx(eph, &req_param);
        if (request == nullptr) {
            eph = nullptr;
            return NIXL_SUCCESS;
        }

        if (UCS_PTR_IS_ERR(request)) {
            eph = nullptr;
            return ucx_status_to_nixl(UCS_PTR_STATUS(request));
        }

        ucp_request_free(request);
        eph = nullptr;
        return NIXL_SUCCESS;
    }
    NIXL_FATAL << "Invalid endpoint state: " << state;
    std::terminate();
}

nixlUcxEp::nixlUcxEp(ucp_worker_h worker, void* addr,
                     ucp_err_handling_mode_t err_handling_mode)
{
    ucp_ep_params_t ep_params;

    ep_params.field_mask      = UCP_EP_PARAM_FIELD_REMOTE_ADDRESS |
                                UCP_EP_PARAM_FIELD_ERR_HANDLER |
                                UCP_EP_PARAM_FIELD_ERR_HANDLING_MODE;
    ep_params.err_mode        = err_handling_mode;
    ep_params.err_handler.cb  = err_cb_wrapper;
    ep_params.err_handler.arg = reinterpret_cast<void*>(this);
    ep_params.address         = reinterpret_cast<ucp_address_t*>(addr);

    const nixl_status_t status = ucx_status_to_nixl(ucp_ep_create(worker, &ep_params, &eph));
    if (status != NIXL_SUCCESS) {
        throw std::runtime_error("failed to create ep");
    }
    setState(NIXL_UCX_EP_STATE_CONNECTED);
}

 nixlUcxEp::~nixlUcxEp()
 {
     const nixl_status_t status = disconnect_nb();
     if (status != NIXL_SUCCESS) {
         NIXL_ERROR << "Failed to disconnect ep with status " << status;
     }
 }

/* ===========================================
 * EP management
 * =========================================== */

nixl_status_t nixlUcxEp::disconnect_nb()
{
    const nixl_status_t status = closeImpl(ucp_ep_close_flags_t(0));

    // At step of disconnect we can ignore the remote disconnect error.
    return (status == NIXL_ERR_REMOTE_DISCONNECT) ? NIXL_SUCCESS : status;
}

/* ===========================================
 * RKey management
 * =========================================== */

nixl_status_t nixlUcxEp::rkeyImport(void* addr, const size_t size, nixlUcxRkey &rkey)
{
    const ucs_status_t status = ucp_ep_rkey_unpack(eph, addr, &rkey.rkeyh);
    if (status != UCS_OK)
    {
        /* TODO: MSW_NET_ERROR(priv->net, "unable to unpack key!\n"); */
        return NIXL_ERR_BACKEND;
    }

    return NIXL_SUCCESS;
}

void nixlUcxEp::rkeyDestroy(const nixlUcxRkey &rkey)
{
    ucp_rkey_destroy(rkey.rkeyh);
}

/* ===========================================
 * Active message handling
 * =========================================== */

nixl_status_t nixlUcxEp::sendAm(const unsigned msg_id,
                                void* hdr, const size_t hdr_len,
                                void* buffer, const size_t len,
                                const uint32_t flags, nixlUcxReq &req)
{
    ucp_request_param_t param = {0};

    param.op_attr_mask |= UCP_OP_ATTR_FIELD_FLAGS;
    param.flags         = flags;

    const ucs_status_ptr_t request = ucp_am_send_nbx(eph, msg_id, hdr, hdr_len, buffer, len, &param);

    if (UCS_PTR_IS_PTR(request)) {
        req = (void*)request;
        return NIXL_IN_PROG;
    }

    return ucx_status_to_nixl(UCS_PTR_STATUS(request));
}

/* ===========================================
 * Data transfer
 * =========================================== */

nixl_status_t nixlUcxEp::read(const uint64_t raddr, nixlUcxRkey &rk,
                              void *laddr, nixlUcxMem &mem,
                              const size_t size, nixlUcxReq &req)
{
    const nixl_status_t status = checkTxState();
    if (status != NIXL_SUCCESS) {
        return status;
    }

    const ucp_request_param_t param = {
        .op_attr_mask = UCP_OP_ATTR_FIELD_MEMH |
                        UCP_OP_ATTR_FLAG_MULTI_SEND,
        .memh         = mem.memh,
    };

    const ucs_status_ptr_t request = ucp_get_nbx(eph, laddr, size, raddr,
                                           rk.rkeyh, &param);
    if (UCS_PTR_IS_PTR(request)) {
        req = (void*)request;
        return NIXL_IN_PROG;
    }

    return ucx_status_to_nixl(UCS_PTR_STATUS(request));
}

nixl_status_t nixlUcxEp::write(void *laddr, nixlUcxMem &mem,
                               const uint64_t raddr, nixlUcxRkey &rk,
                               const size_t size, nixlUcxReq &req)
{
    if (const nixl_status_t status = checkTxState(); status != NIXL_SUCCESS) {
        return status;
    }

    const ucp_request_param_t param = {
        .op_attr_mask = UCP_OP_ATTR_FIELD_MEMH |
                        UCP_OP_ATTR_FLAG_MULTI_SEND,
        .memh         = mem.memh,
    };

    const ucs_status_ptr_t request = ucp_put_nbx(eph, laddr, size, raddr,
                                                 rk.rkeyh, &param);
    if (UCS_PTR_IS_PTR(request)) {
        req = (void*)request;
        return NIXL_IN_PROG;
    }

    return ucx_status_to_nixl(UCS_PTR_STATUS(request));
}

nixl_status_t nixlUcxEp::estimateCost(const size_t size,
                                      std::chrono::microseconds &duration,
                                      std::chrono::microseconds &err_margin,
                                      nixl_cost_t &method)
{
    const ucp_ep_evaluate_perf_param_t params = {
        .field_mask   = UCP_EP_PERF_PARAM_FIELD_MESSAGE_SIZE,
        .message_size = size,
    };

    ucp_ep_evaluate_perf_attr_t cost_result = {
        .field_mask = UCP_EP_PERF_ATTR_FIELD_ESTIMATED_TIME,
    };

    const ucs_status_t status = ucp_ep_evaluate_perf(this->eph, &params, &cost_result);
    if (status != UCS_OK) {
        NIXL_ERROR << "ucp_ep_evaluate_perf failed: " << ucs_status_string(status);
        return NIXL_ERR_BACKEND;
    }

    duration = std::chrono::duration_cast<std::chrono::microseconds>(std::chrono::duration<double>(cost_result.estimated_time));
    method = nixl_cost_t::ANALYTICAL_BACKEND;
    // Currently, we do not have a way to estimate the error margin
    err_margin = std::chrono::microseconds(0);
    return NIXL_SUCCESS;
}

nixl_status_t nixlUcxEp::flushEp(nixlUcxReq &req)
{
    ucp_request_param_t param;
    param.op_attr_mask = 0;

    const ucs_status_ptr_t request = ucp_ep_flush_nbx(eph, &param);

    if (UCS_PTR_IS_PTR(request)) {
        req = (void*)request;
        return NIXL_IN_PROG;
    }

    return ucx_status_to_nixl(UCS_PTR_STATUS(request));
}

bool nixlUcxMtLevelIsSupported(const nixl_ucx_mt_t mt_type) noexcept
{
    ucp_lib_attr_t attr;
    attr.field_mask = UCP_LIB_ATTR_FIELD_MAX_THREAD_LEVEL;
    ucp_lib_query(&attr);

    switch(mt_type) {
    case nixl_ucx_mt_t::SINGLE:
        return attr.max_thread_level >= UCS_THREAD_MODE_SERIALIZED;
    case nixl_ucx_mt_t::CTX:
    case nixl_ucx_mt_t::WORKER:
        return attr.max_thread_level >= UCS_THREAD_MODE_MULTI;
    }
    NIXL_FATAL << "invalid mt type: " << enumToInteger(mt_type);
    std::terminate();
}

nixlUcxContext::nixlUcxContext(const std::vector<std::string>& devs,
                               const size_t req_size,
                               nixlUcxContext::req_cb_t init_cb,
                               nixlUcxContext::req_cb_t fini_cb,
                               const bool prog_thread,
                               ucp_err_handling_mode_t __err_handling_mode,
                               unsigned long num_workers,
                               nixl_thread_sync_t sync_mode)
{
    ucp_params_t ucp_params;

    // With strict synchronization model nixlAgent serializes access to backends, with more
    // permissive models backends need to account for concurrent access and ensure their internal
    // state is properly protected. Progress thread creates internal concurrency in UCX backend
    // irrespective of nixlAgent synchronization model.
    mt_type = (sync_mode == nixl_thread_sync_t::NIXL_THREAD_SYNC_RW || prog_thread) ?
        nixl_ucx_mt_t::WORKER : nixl_ucx_mt_t::SINGLE;
    err_handling_mode = __err_handling_mode;

    ucp_params.field_mask = UCP_PARAM_FIELD_FEATURES | UCP_PARAM_FIELD_MT_WORKERS_SHARED;
    ucp_params.features = UCP_FEATURE_RMA | UCP_FEATURE_AMO32 | UCP_FEATURE_AMO64 | UCP_FEATURE_AM;
    if (prog_thread)
        ucp_params.features |= UCP_FEATURE_WAKEUP;
    ucp_params.mt_workers_shared = num_workers > 1 ? 1 : 0;

    if (req_size) {
        ucp_params.request_size = req_size;
        ucp_params.field_mask |= UCP_PARAM_FIELD_REQUEST_SIZE;
    }

    if (init_cb) {
        ucp_params.request_init = init_cb;
        ucp_params.field_mask |= UCP_PARAM_FIELD_REQUEST_INIT;
    }

    if (fini_cb) {
        ucp_params.request_cleanup = fini_cb;
        ucp_params.field_mask |= UCP_PARAM_FIELD_REQUEST_CLEANUP;
    }

    nixl::ucx::config config;

    /* If requested, restrict the set of network devices */
    if (devs.size()) {
        /* TODO: check if this is the best way */
<<<<<<< HEAD
        std::string dev_str = "";
        unsigned int i;
        for(i=0; i < devs.size() - 1; i++) {
            dev_str = dev_str + devs[i] + ":1,";
=======
        std::string devs_str;
        for (const auto &dev : devs) {
            devs_str += dev + ":1,";
>>>>>>> 0704dc02
        }
        devs_str.pop_back(); // to remove odd comma after the last device
        config.modifyAlways ("NET_DEVICES", devs_str.c_str());
    }

    unsigned major_version, minor_version, release_number;
    ucp_get_version(&major_version, &minor_version, &release_number);

    config.modify ("ADDRESS_VERSION", "v2");
    config.modify ("RNDV_THRESH", "inf");

    unsigned ucp_version = UCP_VERSION(major_version, minor_version);
    if (ucp_version >= UCP_VERSION(1, 19)) {
        config.modify ("MAX_COMPONENT_MDS", "32");
    }

    if (ucp_version >= UCP_VERSION(1, 20)) {
        config.modify ("MAX_RMA_RAILS", "4");
    } else {
        config.modify ("MAX_RMA_RAILS", "2");
    }

    const auto status = ucp_init (&ucp_params, config.getUcpConfig(), &ctx);
    if (status != UCS_OK) {
        throw std::runtime_error ("Failed to create UCX context: " +
                                  std::string (ucs_status_string (status)));
    }
}

nixlUcxContext::~nixlUcxContext()
{
    ucp_cleanup(ctx);
}

namespace
{
   [[nodiscard]] ucs_thread_mode_t toUcsThreadModeChecked(const nixl_ucx_mt_t t)
   {
       switch(t) {
           case nixl_ucx_mt_t::CTX:
               return UCS_THREAD_MODE_SINGLE;
           case nixl_ucx_mt_t::SINGLE:
               return UCS_THREAD_MODE_SERIALIZED;
           case nixl_ucx_mt_t::WORKER:
               return UCS_THREAD_MODE_MULTI;
       }
       NIXL_FATAL << "Invalid UCX worker type: " << static_cast<std::underlying_type_t<nixl_ucx_mt_t>>(t);
       std::terminate();
   }

   struct nixlUcpWorkerParams
       : ucp_worker_params_t
   {
       explicit nixlUcpWorkerParams(const nixl_ucx_mt_t t)
       {
           field_mask = UCP_WORKER_PARAM_FIELD_THREAD_MODE;
           thread_mode = toUcsThreadModeChecked(t);
       }
   };

   static_assert(sizeof(nixlUcpWorkerParams) == sizeof(ucp_worker_params_t));

}  // namespace

ucp_worker* nixlUcxWorker::createUcpWorker(nixlUcxContext& ctx)
{
    ucp_worker* worker = nullptr;
    const nixlUcpWorkerParams params(ctx.mt_type);
    const ucs_status_t status = ucp_worker_create(ctx.ctx, &params, &worker);
    if(status != UCS_OK) {
        const auto err_str = std::string("Failed to create UCX worker: ") +
                             ucs_status_string(status);
        NIXL_ERROR << err_str;
        throw std::runtime_error(err_str);  // worker is nullptr -- no leak
    }
    return worker;
}

nixlUcxWorker::nixlUcxWorker(const std::shared_ptr< nixlUcxContext >&_ctx)
    : ctx(_ctx),
      worker(createUcpWorker(*ctx), &ucp_worker_destroy)
{}

std::string nixlUcxWorker::epAddr()
{
    ucp_worker_attr_t wattr;

    wattr.field_mask = UCP_WORKER_ATTR_FIELD_ADDRESS;
    const ucs_status_t status = ucp_worker_query(worker.get(), &wattr);
    if (UCS_OK != status) {
        NIXL_WARN << "Unable to query UCX endpoint address";
        return {};
    }
    const std::string result = nixlSerDes::_bytesToString(wattr.address, wattr.address_length);
    ucp_worker_release_address(worker.get(), wattr.address);
    return result;
}

absl::StatusOr<std::unique_ptr<nixlUcxEp>> nixlUcxWorker::connect(void* addr, size_t size)
{
    try {
        return std::make_unique<nixlUcxEp>(worker.get(), addr, ctx->err_handling_mode);
    } catch (const std::exception &e) {
        return absl::UnavailableError(e.what());
    }
}

/* ===========================================
 * Memory management
 * =========================================== */

int nixlUcxContext::memReg(void *addr, const size_t size, nixlUcxMem &mem, nixl_mem_t nixl_mem_type)
{
    //mem.uw = this;
    mem.base = addr;
    mem.size = size;

    ucp_mem_map_params_t mem_params = {
        .field_mask = UCP_MEM_MAP_PARAM_FIELD_FLAGS |
                     UCP_MEM_MAP_PARAM_FIELD_LENGTH |
                     UCP_MEM_MAP_PARAM_FIELD_ADDRESS,
        .address = mem.base,
        .length  = mem.size,
    };

    ucs_status_t status = ucp_mem_map(ctx, &mem_params, &mem.memh);
    if (status != UCS_OK) {
        /* TODOL: MSW_NET_ERROR(priv->net, "failed to ucp_mem_map (%s)\n", ucs_status_string(status)); */
        return -1;
    }

    if (nixl_mem_type == nixl_mem_t::VRAM_SEG) {
        ucp_mem_attr_t attr;
        attr.field_mask = UCP_MEM_ATTR_FIELD_MEM_TYPE;
        status = ucp_mem_query(mem.memh, &attr);
        if (status != UCS_OK) {
            NIXL_ERROR << absl::StrFormat("Failed to ucp_mem_query: %s",
                                          ucs_status_string(status));
            ucp_mem_unmap(ctx, mem.memh);
            return -1;
        }

        if (attr.mem_type == UCS_MEMORY_TYPE_HOST) {
            NIXL_ERROR << "memory is detected as host, check that UCX is configured"
                          " with CUDA support";
            ucp_mem_unmap(ctx, mem.memh);
            return -1;
        }
    }

    return 0;
}

std::string nixlUcxContext::packRkey(nixlUcxMem &mem)
{
    void* rkey_buf;
    size_t size;

    const ucs_status_t status = ucp_rkey_pack(ctx, mem.memh, &rkey_buf, &size);
    if (status != UCS_OK) {
        /* TODO: MSW_NET_ERROR(priv->net, "failed to ucp_rkey_pack (%s)\n", ucs_status_string(status)); */
        return {};
    }
    const std::string result = nixlSerDes::_bytesToString(rkey_buf, size);
    ucp_rkey_buffer_release(rkey_buf);
    return result;
}

void nixlUcxContext::memDereg(nixlUcxMem &mem)
{
    ucp_mem_unmap(ctx, mem.memh);
}

/* ===========================================
 * Active message handling
 * =========================================== */

int nixlUcxWorker::regAmCallback(unsigned msg_id, ucp_am_recv_callback_t cb, void* arg)
{
    ucp_am_handler_param_t params = {0};

    params.field_mask = UCP_AM_HANDLER_PARAM_FIELD_ID |
                       UCP_AM_HANDLER_PARAM_FIELD_CB |
                       UCP_AM_HANDLER_PARAM_FIELD_ARG;

    params.id = msg_id;
    params.cb = cb;
    params.arg = arg;

    const ucs_status_t status = ucp_worker_set_am_recv_handler(worker.get(), &params);

    if(status != UCS_OK) {
        //TODO: error handling
        return -1;
    }
    return 0;
}

/* ===========================================
 * Data transfer
 * =========================================== */

int nixlUcxWorker::progress()
{
  return ucp_worker_progress(worker.get());
}

nixl_status_t nixlUcxWorker::test(nixlUcxReq req)
{
    if(req == nullptr) {
        return NIXL_SUCCESS;
    }
    ucp_worker_progress(worker.get());
    return ucx_status_to_nixl(ucp_request_check_status(req));
}

void nixlUcxWorker::reqRelease(nixlUcxReq req)
{
    ucp_request_free((void*)req);
}

void nixlUcxWorker::reqCancel(nixlUcxReq req)
{
    ucp_request_cancel(worker.get(), req);
}<|MERGE_RESOLUTION|>--- conflicted
+++ resolved
@@ -373,16 +373,9 @@
     /* If requested, restrict the set of network devices */
     if (devs.size()) {
         /* TODO: check if this is the best way */
-<<<<<<< HEAD
-        std::string dev_str = "";
-        unsigned int i;
-        for(i=0; i < devs.size() - 1; i++) {
-            dev_str = dev_str + devs[i] + ":1,";
-=======
         std::string devs_str;
         for (const auto &dev : devs) {
             devs_str += dev + ":1,";
->>>>>>> 0704dc02
         }
         devs_str.pop_back(); // to remove odd comma after the last device
         config.modifyAlways ("NET_DEVICES", devs_str.c_str());
