/*
 * SPDX-FileCopyrightText: Copyright (c) 2025 NVIDIA CORPORATION & AFFILIATES. All rights reserved.
 * SPDX-License-Identifier: Apache-2.0
 *
 * Licensed under the Apache License, Version 2.0 (the "License");
 * you may not use this file except in compliance with the License.
 * You may obtain a copy of the License at
 *
 * http://www.apache.org/licenses/LICENSE-2.0
 *
 * Unless required by applicable law or agreed to in writing, software
 * distributed under the License is distributed on an "AS IS" BASIS,
 * WITHOUT WARRANTIES OR CONDITIONS OF ANY KIND, either express or implied.
 * See the License for the specific language governing permissions and
 * limitations under the License.
 */
#include <nixl_types.h>
#include <vector>
#include <string>
#include <cstring>
#include <stdexcept>

#include "ucx_utils.h"
#include "common/nixl_log.h"

using namespace std;

static nixl_status_t ucx_status_to_nixl(ucs_status_t status)
{
    if (status == UCS_OK) {
        return NIXL_SUCCESS;
    }

    switch(status) {
    case UCS_INPROGRESS:
        return NIXL_IN_PROG;
    case UCS_ERR_NOT_CONNECTED:
    case UCS_ERR_CONNECTION_RESET:
        return NIXL_ERR_REMOTE_DISCONNECT;
    case UCS_ERR_INVALID_PARAM:
        return NIXL_ERR_INVALID_PARAM;
    default:
        NIXL_WARN << "Unexpected UCX error: " << ucs_status_string(status);
        return NIXL_ERR_BACKEND;
    }
}

static void err_cb_wrapper(void *arg, ucp_ep_h ucp_ep, ucs_status_t status)
{
    nixlUcxEp *ep = reinterpret_cast<nixlUcxEp*>(arg);
    ep->err_cb(ucp_ep, status);
}

void nixlUcxEp::err_cb(ucp_ep_h ucp_ep, ucs_status_t status)
{
    ucs_status_ptr_t request;

    NIXL_DEBUG << "ep " << eph << ": state " << state
               << ", UCX error handling callback was invoked with status "
               << status << " (" << ucs_status_string(status) << ")";

    NIXL_ASSERT(eph == ucp_ep);

    switch(state) {
    case NIXL_UCX_EP_STATE_NULL:
    case NIXL_UCX_EP_STATE_FAILED:
        // The error was already handled, nothing to do
    case NIXL_UCX_EP_STATE_DISCONNECTED:
        // The EP has been disconnected, nothing to do
        return;
    case NIXL_UCX_EP_STATE_CONNECTED:
        setState(NIXL_UCX_EP_STATE_FAILED);
        request = ucp_ep_close_nb(ucp_ep, UCP_EP_CLOSE_MODE_FORCE);
        if (UCS_PTR_IS_PTR(request)) {
            ucp_request_free(request);
        }
        return;
    default:
        NIXL_FATAL << "Invalid endpoint state: " << state;
    }
}

void nixlUcxEp::setState(nixl_ucx_ep_state_t new_state)
{
    NIXL_ASSERT(new_state != state);
    NIXL_DEBUG << "ep " << eph << ": state " << state << " -> " << new_state;
    state = new_state;
}

nixl_status_t
nixlUcxEp::closeImpl(ucp_ep_close_flags_t flags)
{
    ucs_status_ptr_t request      = nullptr;
    ucp_request_param_t req_param = {
        .op_attr_mask = UCP_OP_ATTR_FIELD_FLAGS,
        .flags        = flags
    };

    switch(state) {
    case NIXL_UCX_EP_STATE_NULL:
    case NIXL_UCX_EP_STATE_DISCONNECTED:
        // The EP has not been connected, or already disconnected.
        // Nothing to do.
        NIXL_ASSERT(eph == nullptr);
        return NIXL_SUCCESS;
    case NIXL_UCX_EP_STATE_FAILED:
        // The EP was closed in error callback, just return error.
        eph = nullptr;
        return NIXL_ERR_REMOTE_DISCONNECT;
    case NIXL_UCX_EP_STATE_CONNECTED:
        request = ucp_ep_close_nbx(eph, &req_param);
        if (request == nullptr) {
            eph = nullptr;
            return NIXL_SUCCESS;
        }

        if (UCS_PTR_IS_ERR(request)) {
            eph = nullptr;
            return ucx_status_to_nixl(UCS_PTR_STATUS(request));
        }

        ucp_request_free(request);
        eph = nullptr;
        return NIXL_SUCCESS;
    default:
        NIXL_FATAL << "Invalid endpoint state: " << state;
    }
}

nixlUcxEp::nixlUcxEp(ucp_worker_h worker, void* addr,
                     ucp_err_handling_mode_t err_handling_mode)
{
    ucp_ep_params_t ep_params;
    nixl_status_t status;

    ep_params.field_mask      = UCP_EP_PARAM_FIELD_REMOTE_ADDRESS |
                                UCP_EP_PARAM_FIELD_ERR_HANDLER |
                                UCP_EP_PARAM_FIELD_ERR_HANDLING_MODE;
    ep_params.err_mode        = err_handling_mode;
    ep_params.err_handler.cb  = err_cb_wrapper;
    ep_params.err_handler.arg = reinterpret_cast<void*>(this);
    ep_params.address         = reinterpret_cast<ucp_address_t*>(addr);

    status = ucx_status_to_nixl(ucp_ep_create(worker, &ep_params, &eph));
    if (status == NIXL_SUCCESS)
        setState(NIXL_UCX_EP_STATE_CONNECTED);
    else
        throw std::runtime_error("failed to create ep");
}

 nixlUcxEp::~nixlUcxEp()
 {
     nixl_status_t status = disconnect_nb();
     if (status)
         NIXL_ERROR << "Failed to disconnect ep with status " << status;
 }

/* ===========================================
 * EP management
 * =========================================== */

nixl_status_t nixlUcxEp::disconnect_nb()
{
    nixl_status_t status = closeImpl(ucp_ep_close_flags_t(0));

    // At step of disconnect we can ignore the remote disconnect error.
    return (status == NIXL_ERR_REMOTE_DISCONNECT) ? NIXL_SUCCESS : status;
}

/* ===========================================
 * RKey management
 * =========================================== */

int nixlUcxEp::rkeyImport(void* addr, size_t size, nixlUcxRkey &rkey)
{
    ucs_status_t status;

    status = ucp_ep_rkey_unpack(eph, addr, &rkey.rkeyh);
    if (status != UCS_OK)
    {
        /* TODO: MSW_NET_ERROR(priv->net, "unable to unpack key!\n"); */
        return -1;
    }

    return 0;
}

void nixlUcxEp::rkeyDestroy(nixlUcxRkey &rkey)
{
    ucp_rkey_destroy(rkey.rkeyh);
}

/* ===========================================
 * Active message handling
 * =========================================== */

nixl_status_t nixlUcxEp::sendAm(unsigned msg_id,
                                void* hdr, size_t hdr_len,
                                void* buffer, size_t len,
                                uint32_t flags, nixlUcxReq &req)
{
    ucs_status_ptr_t request;
    ucp_request_param_t param = {0};

    param.op_attr_mask |= UCP_OP_ATTR_FIELD_FLAGS;
    param.flags         = flags;

    request = ucp_am_send_nbx(eph, msg_id, hdr, hdr_len, buffer, len, &param);

    if (UCS_PTR_IS_PTR(request)) {
        req = (void*)request;
        return NIXL_IN_PROG;
    }

    return ucx_status_to_nixl(UCS_PTR_STATUS(request));
}

/* ===========================================
 * Data transfer
 * =========================================== */

nixl_status_t nixlUcxEp::read(uint64_t raddr, nixlUcxRkey &rk,
                              void *laddr, nixlUcxMem &mem,
                              size_t size, nixlUcxReq &req)
{
    nixl_status_t status = checkTxState();
    if (status != NIXL_SUCCESS) {
        return status;
    }

    ucp_request_param_t param = {
        .op_attr_mask = UCP_OP_ATTR_FIELD_MEMH,
        .memh         = mem.memh,
    };

    ucs_status_ptr_t request = ucp_get_nbx(eph, laddr, size, raddr,
                                           rk.rkeyh, &param);
    if (UCS_PTR_IS_PTR(request)) {
        req = (void*)request;
        return NIXL_IN_PROG;
    }

    return ucx_status_to_nixl(UCS_PTR_STATUS(request));
}

nixl_status_t nixlUcxEp::write(void *laddr, nixlUcxMem &mem,
                               uint64_t raddr, nixlUcxRkey &rk,
                               size_t size, nixlUcxReq &req)
{
    nixl_status_t status = checkTxState();
    if (status != NIXL_SUCCESS) {
        return status;
    }

    ucp_request_param_t param = {
        .op_attr_mask = UCP_OP_ATTR_FIELD_MEMH,
        .memh         = mem.memh,
    };

    ucs_status_ptr_t request = ucp_put_nbx(eph, laddr, size, raddr,
                                           rk.rkeyh, &param);
    if (UCS_PTR_IS_PTR(request)) {
        req = (void*)request;
        return NIXL_IN_PROG;
    }

    return ucx_status_to_nixl(UCS_PTR_STATUS(request));
}

nixl_status_t nixlUcxEp::flushEp(nixlUcxReq &req)
{
    ucp_request_param_t param;
    ucs_status_ptr_t request;

    param.op_attr_mask = 0;
    request = ucp_ep_flush_nbx(eph, &param);

    if (UCS_PTR_IS_PTR(request)) {
        req = (void*)request;
        return NIXL_IN_PROG;
    }

    return ucx_status_to_nixl(UCS_PTR_STATUS(request));
}

bool nixlUcxContext::mtLevelIsSupproted(nixl_ucx_mt_t mt_type)
{
    ucp_lib_attr_t attr;
    attr.field_mask = UCP_LIB_ATTR_FIELD_MAX_THREAD_LEVEL;
    ucp_lib_query(&attr);

    switch(mt_type) {
    case NIXL_UCX_MT_SINGLE:
        return (attr.max_thread_level >= UCS_THREAD_MODE_SERIALIZED);
    case NIXL_UCX_MT_CTX:
    case NIXL_UCX_MT_WORKER:
        return (attr.max_thread_level >= UCS_THREAD_MODE_MULTI);
    default:
        assert(mt_type < NIXL_UCX_MT_MAX);
        abort();
    }
    return false;
}

nixlUcxContext::nixlUcxContext(std::vector<std::string> devs,
                               size_t req_size,
                               nixlUcxContext::req_cb_t init_cb,
                               nixlUcxContext::req_cb_t fini_cb,
                               nixl_ucx_mt_t __mt_type,
<<<<<<< HEAD
                               ucp_err_handling_mode_t __err_handling_mode)
=======
                               bool prog_thread)
>>>>>>> d70fa877
{
    ucp_params_t ucp_params;
    ucp_config_t *ucp_config;
    ucs_status_t status = UCS_OK;

    mt_type           = __mt_type;
    err_handling_mode = __err_handling_mode;

    ucp_params.field_mask = UCP_PARAM_FIELD_FEATURES | UCP_PARAM_FIELD_MT_WORKERS_SHARED;
    ucp_params.features = UCP_FEATURE_RMA | UCP_FEATURE_AMO32 | UCP_FEATURE_AMO64 | UCP_FEATURE_AM;
    if (prog_thread)
        ucp_params.features |= UCP_FEATURE_WAKEUP;

    switch(mt_type) {
    case NIXL_UCX_MT_SINGLE:
        ucp_params.mt_workers_shared = 0;
        break;
    case NIXL_UCX_MT_WORKER:
    case NIXL_UCX_MT_CTX:
        ucp_params.mt_workers_shared = 1;
        break;
    default:
        assert(mt_type < NIXL_UCX_MT_MAX);
        abort();
    }

    if (req_size) {
        ucp_params.request_size = req_size;
        ucp_params.field_mask |= UCP_PARAM_FIELD_REQUEST_SIZE;
    }

    if (init_cb) {
        ucp_params.request_init = init_cb;
        ucp_params.field_mask |= UCP_PARAM_FIELD_REQUEST_INIT;
    }

    if (fini_cb) {
        ucp_params.request_cleanup = fini_cb;
        ucp_params.field_mask |= UCP_PARAM_FIELD_REQUEST_CLEANUP;
    }

    ucp_config_read(NULL, NULL, &ucp_config);

    /* If requested, restrict the set of network devices */
    if (devs.size()) {
        /* TODO: check if this is the best way */
        string dev_str = "";
        unsigned int i;
        for(i=0; i < devs.size() - 1; i++) {
            dev_str = dev_str + devs[i] + ":1,";
        }
        dev_str = dev_str + devs[i] + ":1";
        ucp_config_modify(ucp_config, "NET_DEVICES", dev_str.c_str());
    }

    status = ucp_init(&ucp_params, ucp_config, &ctx);
    if (status != UCS_OK) {
        /* TODO: proper cleanup */
        // TODO: MSW_NET_ERROR(priv->net, "failed to ucp_init(%s)\n", ucs_status_string(status));
        return;
    }
    ucp_config_release(ucp_config);
}

nixlUcxContext::~nixlUcxContext()
{
    ucp_cleanup(ctx);
}


nixlUcxWorker::nixlUcxWorker(std::shared_ptr<nixlUcxContext> &_ctx): ctx(_ctx)
{
    ucp_worker_params_t worker_params;
    ucs_status_t status = UCS_OK;

    memset(&worker_params, 0, sizeof(worker_params));
    worker_params.field_mask = UCP_WORKER_PARAM_FIELD_THREAD_MODE;

    switch (ctx->mt_type) {
    case NIXL_UCX_MT_CTX:
        worker_params.thread_mode = UCS_THREAD_MODE_SINGLE;
        break;
    case NIXL_UCX_MT_SINGLE:
        worker_params.thread_mode = UCS_THREAD_MODE_SERIALIZED;
        break;
    case NIXL_UCX_MT_WORKER:
        worker_params.thread_mode = UCS_THREAD_MODE_MULTI;
        break;
    default:
        assert(ctx->mt_type < NIXL_UCX_MT_MAX);
        abort();
    }

    status = ucp_worker_create(ctx->ctx, &worker_params, &worker);
    if (status != UCS_OK)
    {
       // TODO: MSW_NET_ERROR(priv->net, "failed to create ucp_worker (%s)\n", ucs_status_string(status));
        return;
    }
}

nixlUcxWorker::~nixlUcxWorker()
{
    ucp_worker_destroy(worker);
}

std::unique_ptr<char []> nixlUcxWorker::epAddr(size_t &size)
{
    ucp_worker_attr_t wattr;
    ucs_status_t status;

    wattr.field_mask = UCP_WORKER_ATTR_FIELD_ADDRESS;
    status = ucp_worker_query(worker, &wattr);
    if (UCS_OK != status) {
        // TODO: printf
        return nullptr;
    }

    auto res = std::make_unique<char []>(wattr.address_length);
    memcpy(res.get(), wattr.address, wattr.address_length);
    ucp_worker_release_address(worker, wattr.address);

    size = wattr.address_length;
    return res;
}

absl::StatusOr<std::unique_ptr<nixlUcxEp>> nixlUcxWorker::connect(void* addr, size_t size)
{
    try {
        return std::make_unique<nixlUcxEp>(worker, addr, ctx->err_handling_mode);
    } catch (const std::exception &e) {
        return absl::UnavailableError(e.what());
    }
}

/* ===========================================
 * Memory management
 * =========================================== */


int nixlUcxContext::memReg(void *addr, size_t size, nixlUcxMem &mem)
{
    ucs_status_t status;

    //mem.uw = this;
    mem.base = addr;
    mem.size = size;

    ucp_mem_map_params_t mem_params = {
        .field_mask = UCP_MEM_MAP_PARAM_FIELD_FLAGS |
                     UCP_MEM_MAP_PARAM_FIELD_LENGTH |
                     UCP_MEM_MAP_PARAM_FIELD_ADDRESS,
        .address = mem.base,
        .length  = mem.size,
    };

    status = ucp_mem_map(ctx, &mem_params, &mem.memh);
    if (status != UCS_OK) {
        /* TODOL: MSW_NET_ERROR(priv->net, "failed to ucp_mem_map (%s)\n", ucs_status_string(status)); */
        return -1;
    }

    return 0;
}


std::unique_ptr<char []> nixlUcxContext::packRkey(nixlUcxMem &mem, size_t &size)
{
    ucs_status_t status;
    void *rkey_buf;

    status = ucp_rkey_pack(ctx, mem.memh, &rkey_buf, &size);
    if (status != UCS_OK) {
        /* TODO: MSW_NET_ERROR(priv->net, "failed to ucp_rkey_pack (%s)\n", ucs_status_string(status)); */
        return nullptr;
    }

    /* Allocate the buffer */
    std::unique_ptr<char []> res = std::make_unique<char []>(size);
    memcpy(res.get(), rkey_buf, size);
    ucp_rkey_buffer_release(rkey_buf);

    return res;
}

void nixlUcxContext::memDereg(nixlUcxMem &mem)
{
    ucp_mem_unmap(ctx, mem.memh);
}

/* ===========================================
 * Active message handling
 * =========================================== */

int nixlUcxWorker::regAmCallback(unsigned msg_id, ucp_am_recv_callback_t cb, void* arg)
{
    ucs_status_t status;
    ucp_am_handler_param_t params = {0};

    params.field_mask = UCP_AM_HANDLER_PARAM_FIELD_ID |
                       UCP_AM_HANDLER_PARAM_FIELD_CB |
                       UCP_AM_HANDLER_PARAM_FIELD_ARG;

    params.id = msg_id;
    params.cb = cb;
    params.arg = arg;

    status = ucp_worker_set_am_recv_handler(worker, &params);

    if(status != UCS_OK)
    {
        //TODO: error handling
        return -1;
    }
    return 0;
}

int nixlUcxWorker::getRndvData(void* data_desc, void* buffer, size_t len, const ucp_request_param_t *param, nixlUcxReq &req)
{
    ucs_status_ptr_t status;

    status = ucp_am_recv_data_nbx(worker, data_desc, buffer, len, param);
    if(UCS_PTR_IS_ERR(status))
    {
        //TODO: error handling
        return -1;
    }
    req = (void*)status;

    return 0;
}

/* ===========================================
 * Data transfer
 * =========================================== */

int nixlUcxWorker::progress()
{
    return ucp_worker_progress(worker);
}

nixl_status_t nixlUcxWorker::test(nixlUcxReq req)
{
    if(req == NULL) {
        return NIXL_SUCCESS;
    }

    ucp_worker_progress(worker);
    return ucx_status_to_nixl(ucp_request_check_status(req));
}

void nixlUcxWorker::reqRelease(nixlUcxReq req)
{
    ucp_request_free((void*)req);
}

void nixlUcxWorker::reqCancel(nixlUcxReq req)
{
    ucp_request_cancel(worker, (void*)req);
}<|MERGE_RESOLUTION|>--- conflicted
+++ resolved
@@ -307,11 +307,8 @@
                                nixlUcxContext::req_cb_t init_cb,
                                nixlUcxContext::req_cb_t fini_cb,
                                nixl_ucx_mt_t __mt_type,
-<<<<<<< HEAD
+                               bool prog_thread,
                                ucp_err_handling_mode_t __err_handling_mode)
-=======
-                               bool prog_thread)
->>>>>>> d70fa877
 {
     ucp_params_t ucp_params;
     ucp_config_t *ucp_config;
