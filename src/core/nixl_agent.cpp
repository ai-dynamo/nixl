--- conflicted
+++ resolved
@@ -194,13 +194,8 @@
 
     if (data->useEtcd || cfg.useListenThread) {
         data->commThreadStop = false;
-<<<<<<< HEAD
         data->agentShutdown = false;
-        data->commThread =
-            std::thread(&nixlAgentData::commWorker, data.get(), this);
-=======
         data->commThread = std::thread(&nixlAgentData::commWorker, data.get(), std::ref(*this));
->>>>>>> 7f309024
     }
 }
 
