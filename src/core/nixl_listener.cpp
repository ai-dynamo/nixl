/*
 * SPDX-FileCopyrightText: Copyright (c) 2025 NVIDIA CORPORATION & AFFILIATES. All rights reserved.
 * SPDX-License-Identifier: Apache-2.0
 *
 * Licensed under the Apache License, Version 2.0 (the "License");
 * you may not use this file except in compliance with the License.
 * You may obtain a copy of the License at
 *
 * http://www.apache.org/licenses/LICENSE-2.0
 *
 * Unless required by applicable law or agreed to in writing, software
 * distributed under the License is distributed on an "AS IS" BASIS,
 * WITHOUT WARRANTIES OR CONDITIONS OF ANY KIND, either express or implied.
 * See the License for the specific language governing permissions and
 * limitations under the License.
 */

#include <fcntl.h>
#include "nixl.h"
#include "common/nixl_time.h"
#include "common/str_tools.h"
#include "agent_data.h"
#include "common/nixl_log.h"
#if HAVE_ETCD
#include <etcd/SyncClient.hpp>
#include <etcd/Watcher.hpp>
#include <future>
#endif // HAVE_ETCD
#include <absl/strings/str_format.h>
#include <poll.h>

const std::string default_metadata_label = "metadata";

namespace {

static const std::string invalid_label = "invalid";

int connectToIP(std::string ip_addr, int port) {

    struct sockaddr_in listenerAddr;
    listenerAddr.sin_port   = htons(port);
    listenerAddr.sin_family = AF_INET;

    if (inet_pton(AF_INET, ip_addr.c_str(), &listenerAddr.sin_addr) <= 0) {
        NIXL_ERROR << "inet_pton failed for ip_addr: " << ip_addr;
        return -1;
    }

    // Create a non-blocking socket
    int ret_fd = socket(AF_INET, SOCK_STREAM | SOCK_NONBLOCK, 0);
    if (ret_fd == -1) {
        NIXL_ERROR << "socket creation failed for ip_addr: " << ip_addr << " and port: " << port;
        return -1;
    }

    // Connect will return immediately with EINPROGRESS
    int ret = connect(ret_fd, (struct sockaddr*)&listenerAddr, sizeof(listenerAddr));
    if (ret < 0 && errno != EINPROGRESS) {
        close(ret_fd);
        return -1;
    }

    // Use poll to wait for connection with timeout
    struct pollfd pfd;
    pfd.fd = ret_fd;
    pfd.events = POLLOUT;
    pfd.revents = 0;

    ret = poll(&pfd, 1, 1000); // 1000ms timeout
    if (ret <= 0) {
        if (ret < 0) {
            NIXL_PERROR << "poll failed for ip_addr: " << ip_addr << " and port: " << port;
        } else {
            NIXL_ERROR << "poll timed out for ip_addr: " << ip_addr << " and port: " << port;
        }
        close(ret_fd);
        return -1;
    }

    if (!(pfd.revents & POLLOUT)) {
        NIXL_ERROR << "poll returned but socket not ready for write for ip_addr: " << ip_addr
                   << " and port: " << port;
        close(ret_fd);
        return -1;
    }

    // Check if connection was successful
    int error = 0;
    socklen_t len = sizeof(error);
    if (getsockopt(ret_fd, SOL_SOCKET, SO_ERROR, &error, &len) < 0 || error != 0) {
        NIXL_PERROR << "getsockopt failed for ip_addr: " << ip_addr << " and port: " << port;
        close(ret_fd);
        return -1;
    }

    return ret_fd;
}

void
sendCommMessage(int fd, const std::string& msg) {
    size_t size = msg.size();
    constexpr size_t iov_size = 2;
    struct iovec iov[iov_size] = {
        {&size, sizeof(size)},
        {const_cast<char*>(msg.data()), msg.size()}
    };

    for (size_t i = 0, offset = 0, sent = 0; i < iov_size;) {
        auto bytes = send(fd, static_cast<char *>(iov[i].iov_base) + offset, iov[i].iov_len - offset, 0);
        if (bytes < 0) {
            if (errno == EINTR || errno == EAGAIN || errno == EWOULDBLOCK) {
                continue;
            }

            throw std::runtime_error(
                    absl::StrFormat("sendCommMessage(fd=%d) %zu/%zu bytes failed, errno=%d",
                                    fd,
                                    sent,
                                    size + sizeof(size),
                                    errno));
        }

        offset += bytes;
        sent += bytes;
        if (offset == iov[i].iov_len) {
            offset = 0;
            ++i;
        }
    }
}

bool
recvCommMessageType(int fd, void *data, size_t size, bool force = false) {
    for (size_t received = 0; received < size;) {
        auto bytes = recv(fd, static_cast<char *>(data) + received, size - received, 0);
        if (bytes > 0) {
            received += bytes;
            continue;
        }
        if (bytes == 0 && received == 0 && !force) {
            return false;
        }

        if (bytes < 0) {
            if (errno == EINTR) {
                continue;
            }

            if (errno == EAGAIN || errno == EWOULDBLOCK) {
                if (!force && received == 0) {
                    return false; // nothing to read yet
                }

                continue;
            }
        }

        throw std::runtime_error(
                absl::StrFormat("recvCommMessage(fd=%d) %zu/%zu bytes failed ret=%d errno=%d",
                                fd,
                                received,
                                size,
                                bytes,
                                errno));
    }

    return true;
}

bool
recvCommMessage(int fd, std::string &msg) {
    size_t size;
    if (!recvCommMessageType(fd, &size, sizeof(size))) {
        return false;
    }

    msg.resize(size);
    return recvCommMessageType(fd, msg.data(), size, true);
}

#if HAVE_ETCD
class nixlEtcdClient {
private:
    std::unique_ptr<etcd::SyncClient> etcd;
    std::string namespace_prefix;
    std::vector<std::string> invalidated_agents;
    std::mutex invalidated_agents_mutex;
    std::unordered_map<std::string, std::unique_ptr<etcd::Watcher>,
                        std::hash<std::string>, strEqual> agentWatchers;

    // Helper function to create etcd key
    std::string makeKey(const std::string& agent_name,
                        const std::string& metadata_type) {
        std::stringstream ss;
        ss << namespace_prefix << "/" << agent_name << "/" << metadata_type;
        return ss.str();
    }

public:
    nixlEtcdClient(const std::string& my_agent_name) {
        const char* etcd_endpoints = std::getenv("NIXL_ETCD_ENDPOINTS");
        if (!etcd_endpoints || strlen(etcd_endpoints) == 0) {
            throw std::runtime_error("No etcd endpoints provided");
        }

        try {
            etcd = std::make_unique<etcd::SyncClient>(etcd_endpoints);
        }
        catch (const std::exception &e) {
            NIXL_ERROR << "Error creating etcd client: " << e.what();
            return;
        }
        NIXL_DEBUG << "Created etcd client to endpoints: " << etcd_endpoints;

        const char* etcd_namespace = std::getenv("NIXL_ETCD_NAMESPACE");
        namespace_prefix = etcd_namespace ? etcd_namespace : NIXL_ETCD_NAMESPACE_DEFAULT;

        NIXL_DEBUG << "Using etcd namespace for agents: " << namespace_prefix;

        std::string agent_prefix = makeKey(my_agent_name, "");
        etcd::Response response = etcd->put(agent_prefix, "");
        if (!response.is_ok()) {
            throw std::runtime_error("Failed to store agent " + my_agent_name +
                                     " prefix key in etcd: " + response.error_message());
        }
    }

    // Store metadata in etcd
    nixl_status_t storeMetadataInEtcd(const std::string& agent_name,
                                      const std::string& metadata_type,
                                      const nixl_blob_t& metadata) {
        if (!etcd) {
            NIXL_ERROR << "ETCD client not available";
            return NIXL_ERR_NOT_SUPPORTED;
        }

        try {
            std::string metadata_key = makeKey(agent_name, metadata_type);
            etcd::Response response = etcd->put(metadata_key, metadata);

            if (response.is_ok()) {
                NIXL_DEBUG << "Successfully stored " << metadata_type
                           << " in etcd with key: " << metadata_key << " (rev "
                           << response.value().modified_index() << ")";
                return NIXL_SUCCESS;
            } else {
                NIXL_ERROR << "Failed to store " << metadata_type << " in etcd: " << response.error_message();
                return NIXL_ERR_BACKEND;
            }
        }
        catch (const std::exception &e) {
            NIXL_ERROR << "Error sending " << metadata_type << " to etcd: " << e.what();
            return NIXL_ERR_BACKEND;
        }
    }

    // Remove all agent's metadata from etcd
    nixl_status_t removeMetadataFromEtcd(const std::string& agent_name) {
        if (!etcd) {
            NIXL_ERROR << "ETCD client not available";
            return NIXL_ERR_NOT_SUPPORTED;
        }

        try {
            std::string agent_prefix = makeKey(agent_name, "");
            etcd::Response response = etcd->rmdir(agent_prefix, true);

            if (response.is_ok()) {
                NIXL_DEBUG << "Successfully removed " << response.values().size()
                           << " etcd keys for agent: " << agent_name;
                return NIXL_SUCCESS;
            } else {
                NIXL_ERROR << "Warning: Failed to remove etcd keys for agent: "
                           << agent_name << " : " << response.error_message();
                return NIXL_ERR_BACKEND;
            }
        }
        catch (const std::exception &e) {
            NIXL_ERROR << "Exception removing etcd keys for agent: " << agent_name << " : " << e.what();
            return NIXL_ERR_BACKEND;
        }
    }

    // Fetch metadata from etcd
    nixl_status_t fetchMetadataFromEtcd(const std::string& agent_name,
                                        const std::string& metadata_type,
                                        nixl_blob_t& metadata) {
        if (!etcd) {
            NIXL_ERROR << "ETCD client not available";
            return NIXL_ERR_NOT_SUPPORTED;
        }

        std::string metadata_key = makeKey(agent_name, metadata_type);
        try {
            etcd::Response response = etcd->get(metadata_key);

            if (response.is_ok()) {
                metadata = response.value().as_string();
                NIXL_DEBUG << "Successfully fetched key: " << metadata_key
                           << " (rev " << response.value().modified_index() << ")";
                return NIXL_SUCCESS;
            } else {
                NIXL_ERROR << "Failed to fetch key: " << metadata_key << " from etcd: " << response.error_message();
                return NIXL_ERR_NOT_FOUND;
            }
        }
        catch (const std::exception &e) {
            NIXL_ERROR << "Error fetching key: " << metadata_key << " from etcd: " << e.what();
            return NIXL_ERR_UNKNOWN;
        }
    }

    nixl_status_t waitForMetadataFromEtcd(const std::string& metadata_key,
                                          nixl_blob_t& remote_metadata) {
        try {

            // Get current index to watch from
            etcd::Response response = etcd->get(metadata_key);
            int64_t watch_index = response.index();
            std::promise<nixl_status_t> ret_prom;
            auto future = ret_prom.get_future();

            // This lambda assumes lifetime only inside this method
            auto watcher_callback = [&](etcd::Response response) -> void {
                if (!response.is_ok()) {
                    NIXL_ERROR << "Watch failed for key: " << metadata_key << " : "
                               << response.error_message();
                    ret_prom.set_value(NIXL_ERR_BACKEND);
                    return;
                }
                if (response.action() == "delete") {
                    NIXL_ERROR << "Watch response: metadata key deleted: " << metadata_key;
                    ret_prom.set_value(NIXL_ERR_INVALID_PARAM);
                    return;
                }
                remote_metadata = response.value().as_string();
                NIXL_DEBUG << "Watch response: metadata key fetched: " << metadata_key;
                ret_prom.set_value(NIXL_SUCCESS);
            };

            auto watcher = etcd::Watcher(*etcd, metadata_key, watch_index, watcher_callback);

            auto status = future.wait_for(std::chrono::seconds(5));
            if (status == std::future_status::timeout) {
                NIXL_ERROR << "Watch timed out for key: " << metadata_key;
                return NIXL_ERR_BACKEND;
            }
            watcher.Cancel();
            return future.get();
        }
        catch (const std::exception &e) {
            NIXL_ERROR << "Error watching etcd for key: " << metadata_key << " : " << e.what();
            return NIXL_ERR_BACKEND;
        }
    }

    // Fetch metadata from etcd or wait for it to be available
    nixl_status_t fetchOrWaitForMetadataFromEtcd(const std::string& remote_agent,
                                                 const std::string& metadata_label,
                                                 nixl_blob_t& remote_metadata) {
        nixl_status_t ret = fetchMetadataFromEtcd(remote_agent, metadata_label, remote_metadata);
        if (ret == NIXL_SUCCESS) {
            return NIXL_SUCCESS;
        }

        std::string metadata_key = makeKey(remote_agent, metadata_label);
        NIXL_DEBUG << "Metadata not found, setting up watch for: " << metadata_key;

        return waitForMetadataFromEtcd(metadata_key, remote_metadata);
    }

    // Setup a watcher for an agent's metadata invalidation if it doesn't already exist
    void setupAgentWatcher(const std::string &agent_name) {
        if (agentWatchers.find(agent_name) != agentWatchers.end()) {
            return;
        }

        // DELETE events are enqueued to be deleted in commWorker (can't be done inside the Watcher callback)
        auto process_response = [this, agent_name](etcd::Response response) -> void {
            if (!response.is_ok()) {
                NIXL_ERROR << "Watcher failed to watch agent " << agent_name
                           << " from etcd: " << response.error_message();
                return;
            }
            NIXL_DEBUG << "Watcher received " << response.events().size() << " events from etcd";
            if (response.events().size() != 1) {
                NIXL_ERROR << "Watcher agent " << agent_name << " received unexpected number of events from etcd: "
                           << response.events().size();
                return;
            }
            const auto &event = response.events()[0];
            if (event.event_type() == etcd::Event::EventType::DELETE_) {
                NIXL_DEBUG << "Watcher DELETE: " << event.kv().key()
                           << " (rev " << event.kv().modified_index() << ")";
                std::lock_guard<std::mutex> lock(invalidated_agents_mutex);
                invalidated_agents.push_back(agent_name);
            } else {
                NIXL_ERROR << "Watcher for " << event.kv().key() << " received unexpected event from etcd: "
                           << event.event_type();
            }
        };

        std::string agent_prefix = makeKey(agent_name, "");
        agentWatchers[agent_name] = std::make_unique<etcd::Watcher>(*etcd, agent_prefix, process_response);
    }

    // Process invalidated agents from watchers
    void processInvalidatedAgents(nixlAgent* my_agent) {
        std::vector<std::string> tmp_invalidated_agents;
        {
            std::lock_guard<std::mutex> lock(invalidated_agents_mutex);
            tmp_invalidated_agents = std::move(invalidated_agents);
        }
        for (const auto &agent : tmp_invalidated_agents) {
            NIXL_DEBUG << "Invalidated agent: " << agent;
            agentWatchers.erase(agent);
            nixl_status_t ret = my_agent->invalidateRemoteMD(agent);
            if (ret != NIXL_SUCCESS)
                NIXL_ERROR << "Failed to invalidate remote metadata for agent: " << agent << ": " << ret;
            else
                NIXL_DEBUG << "Successfully invalidated remote metadata for agent: " << agent;
        }
    }
};
#endif // HAVE_ETCD

} // unnamed namespace

void nixlAgentData::commWorker(nixlAgent* myAgent){

#if HAVE_ETCD
    std::unique_ptr<nixlEtcdClient> etcdClient = nullptr;
    // useEtcd is set in nixlAgent constructor and is true if NIXL_ETCD_ENDPOINTS is set
    if(useEtcd) {
        etcdClient = std::make_unique<nixlEtcdClient>(name);
    }
#endif // HAVE_ETCD

    while(!(commThreadStop)) {
        std::vector<nixl_comm_req_t> work_queue;

        // first, accept new connections
        int new_fd = 0;

        while(new_fd != -1 && config.useListenThread) {
            new_fd = listener->acceptClient();
            nixl_socket_peer_t accepted_client;

            if(new_fd != -1){
                // need to convert fd to IP address and add to client map
                sockaddr_in client_address;
                socklen_t client_addrlen = sizeof(client_address);
                if (getpeername(new_fd, (sockaddr*)&client_address, &client_addrlen) == 0) {
                    char client_ip[INET_ADDRSTRLEN];
                    if (inet_ntop(AF_INET, &client_address.sin_addr, client_ip, INET_ADDRSTRLEN) ==
                        nullptr) {
                        NIXL_PERROR << "inet_ntop failed for client address";
                        close(new_fd);
                        throw std::runtime_error("inet_ntop failed for client address");
                    }
                    accepted_client.first = std::string(client_ip);
                    accepted_client.second = client_address.sin_port;
                } else {
                    throw std::runtime_error("getpeername failed");
                }
                remoteSockets[accepted_client] = new_fd;

                // make new socket nonblocking
                int new_flags = fcntl(new_fd, F_GETFL, 0) | O_NONBLOCK;

                if (fcntl(new_fd, F_SETFL, new_flags) == -1)
                    throw std::runtime_error("fcntl accept");

            }
        }

        // second, do agent commands
        getCommWork(work_queue);

        for(const auto &request: work_queue) {

            // TODO: req_ip and req_port are relevant only for SOCK_*, need different request structure for ETCD_*
            const auto &[req_command, req_ip, req_port, my_MD] = request;

            nixl_socket_peer_t req_sock = std::make_pair(req_ip, req_port);

            // use remote IP for socket lookup
            const auto client = remoteSockets.find(req_sock);
            int client_fd;

            // not connected
            if (req_command < SOCK_MAX) {
                if (client == remoteSockets.end()) {
                    int new_client = connectToIP(req_ip, req_port);
                    if (new_client == -1) {
                        NIXL_ERROR << "Listener thread could not connect to IP " << req_ip
                                   << " and port " << req_port;
                        continue;
                    }
                    remoteSockets[req_sock] = new_client;
                    client_fd = new_client;
                } else {
                    client_fd = client->second;
                }
            }

            switch(req_command) {
            case SOCK_SEND: {
                sendCommMessage(client_fd, "NIXLCOMM:LOAD" + my_MD);
                break;
            }
            case SOCK_FETCH: {
                sendCommMessage(client_fd, "NIXLCOMM:SEND");
                break;
            }
            case SOCK_INVAL: {
                sendCommMessage(client_fd, "NIXLCOMM:INVL" + name);
                break;
            }
#if HAVE_ETCD
                // ETCD operations using existing methods
                case ETCD_SEND:
                {
                    if (!useEtcd) {
                        throw std::runtime_error("ETCD is not enabled");
                    }

                    // Parse request parameters
                    const std::string &metadata_label = req_ip;

                    // Use local storeMetadataInEtcd function
                    nixl_status_t ret = etcdClient->storeMetadataInEtcd(name, metadata_label, my_MD);
                    if (ret != NIXL_SUCCESS) {
                        NIXL_ERROR << "Failed to store metadata in etcd: " << ret;
                    }
                    break;
                }
                case ETCD_FETCH:
                {
                    if (!useEtcd) {
                        throw std::runtime_error("ETCD is not enabled");
                    }

                    const std::string &metadata_label = req_ip;
                    const std::string &remote_agent = my_MD;

                    // First try a direct get
                    nixl_blob_t remote_metadata;
                    nixl_status_t ret = etcdClient->fetchOrWaitForMetadataFromEtcd(remote_agent, metadata_label,
                                                                                   remote_metadata);
                    if (ret != NIXL_SUCCESS) {
                        NIXL_ERROR << "Failed to fetch metadata from etcd: " << ret;
                        break;
                    }

                    std::string remote_agent_from_md;
                    ret = myAgent->loadRemoteMD(remote_metadata, remote_agent_from_md);
                    if (ret != NIXL_SUCCESS) {
                        NIXL_ERROR << "Failed to load remote metadata: " << ret;
                        break;
                    } else if (remote_agent_from_md != remote_agent) {
                        NIXL_ERROR << "Metadata mismatch for agent: " << remote_agent
                                   << " from md: " << remote_agent_from_md;
                        break;
                    }
                    NIXL_DEBUG << "Successfully loaded metadata for agent: " << remote_agent;

                    etcdClient->setupAgentWatcher(remote_agent);
                    break;
                }
                case ETCD_INVAL:
                {
                    if (!useEtcd) {
                        throw std::runtime_error("ETCD is not enabled");
                    }

                    nixl_status_t ret = etcdClient->removeMetadataFromEtcd(name);
                    if (ret != NIXL_SUCCESS) {
                        NIXL_ERROR << "Failed to invalidate metadata in etcd: " << ret;
                    }
                    break;
                }
#endif // HAVE_ETCD
                default:
                {
                    throw std::runtime_error("Impossible command\n");
                    break;
                }
            }
        }

        // third, do remote commands
        auto socket_iter = remoteSockets.begin();
        while (socket_iter != remoteSockets.end()) {
            std::string commands;
            std::vector<std::string> command_list;
            nixl_status_t ret;

            if (!recvCommMessage(socket_iter->second, commands)) {
                socket_iter++;
                continue;
            }

            command_list = str_split_substr(commands, "NIXLCOMM:");

            for(const auto &command : command_list) {

                if(command.size() < 4) continue;

                // always just 4 chars:
                std::string header = command.substr(0, 4);

                if(header == "LOAD") {
                    std::string remote_md = command.substr(4);
                    std::string remote_agent;
                    ret = myAgent->loadRemoteMD(remote_md, remote_agent);
                    if(ret != NIXL_SUCCESS) {
                        NIXL_ERROR << "loadRemoteMD in listener thread failed for md from peer "
                                   << socket_iter->first.first << ":" << socket_iter->first.second
                                   << " with error " << ret;
                        continue;
                    }
                    // not sure what to do with remote_agent
                } else if(header == "SEND") {
                    nixl_blob_t my_MD;
                    myAgent->getLocalMD(my_MD);

                    sendCommMessage(socket_iter->second, std::string("NIXLCOMM:LOAD" + my_MD));
                } else if(header == "INVL") {
                    std::string remote_agent = command.substr(4);
                    myAgent->invalidateRemoteMD(remote_agent);
                    break;
                } else {
                    NIXL_ERROR << "Received socket message with bad header" + header + " from peer "
                               << socket_iter->first.first << ":" << socket_iter->first.second;
                }
            }

            socket_iter++;
        }

#if HAVE_ETCD
        if (etcdClient) {
            etcdClient->processInvalidatedAgents(myAgent);
        }
#endif // HAVE_ETCD

        nixlTime::us_t start = nixlTime::getUs();
        while( (start + config.lthrDelay) > nixlTime::getUs()) {
            std::this_thread::yield();
        }
    }
}

void nixlAgentData::enqueueCommWork(nixl_comm_req_t request){
    std::lock_guard<std::mutex> lock(commLock);
    commQueue.push_back(std::move(request));
}

void nixlAgentData::getCommWork(std::vector<nixl_comm_req_t> &req_list){
    std::lock_guard<std::mutex> lock(commLock);
    req_list = std::move(commQueue);
    commQueue.clear();
}

nixl_status_t
<<<<<<< HEAD
nixlAgentData::loadConnInfo(const std::string &remote_name,
                            const nixl_backend_t &backend,
                            const nixl_blob_t &conn_info) {
    if (backendEngines.count(backend) == 0) {
        NIXL_ERROR << "Agent " << name << " does not support a remote backend: " << backend;
        return NIXL_ERR_NOT_SUPPORTED;
    }

    // No need to reload same conn info, error if it changed
    if ((remoteBackends.count(remote_name) != 0) &&
        (remoteBackends[remote_name].count(backend) != 0)) {
        if (remoteBackends[remote_name][backend] != conn_info) {
            return NIXL_ERR_NOT_ALLOWED;
        }

        return NIXL_SUCCESS;
    }

    nixlBackendEngine *eng = backendEngines[backend];
    if (!eng->supportsRemote()) {
        NIXL_ERROR << backend << " does not support remote operations";
        return NIXL_ERR_NOT_SUPPORTED;
    }

    const nixl_status_t ret = eng->loadRemoteConnInfo(remote_name, conn_info);
    if (ret != NIXL_SUCCESS) {
        return ret;
    }

    remoteBackends[remote_name].emplace(backend, conn_info);
    return NIXL_SUCCESS;
}

nixl_status_t
nixlAgentData::loadRemoteSections(const std::string &remote_name, nixlSerDes &sd) {
    if (remoteSections.count(remote_name) == 0) {
        remoteSections[remote_name] = new nixlRemoteSection(remote_name);
    }

    const nixl_status_t ret = remoteSections[remote_name]->loadRemoteData(&sd, backendEngines);
    // TODO: can be more graceful, if just the new MD blob was improper
    if (ret != NIXL_SUCCESS) {
        delete remoteSections[remote_name];
        remoteSections.erase(remote_name);
        remoteBackends.erase(remote_name);
        return ret;
    }

    return NIXL_SUCCESS;
=======
nixlAgentData::invalidateRemoteData(const std::string &remote_name) {
    if (remote_name == name) {
        NIXL_ERROR << "Agent " << name << " cannot invalidate itself";
        return NIXL_ERR_INVALID_PARAM;
    }

    nixl_status_t ret = NIXL_ERR_NOT_FOUND;
    auto it_section = remoteSections.find(remote_name);
    if (it_section != remoteSections.end()) {
        delete it_section->second;
        remoteSections.erase(it_section);
        ret = NIXL_SUCCESS;
    }

    auto it_backends = remoteBackends.find(remote_name);
    if (it_backends != remoteBackends.end()) {
        for (auto &it : it_backends->second) {
            backendEngines[it.first]->disconnect(remote_name);
        }

        remoteBackends.erase(it_backends);
        ret = NIXL_SUCCESS;
    }

    return ret;
>>>>>>> ca630a13
}<|MERGE_RESOLUTION|>--- conflicted
+++ resolved
@@ -664,7 +664,6 @@
 }
 
 nixl_status_t
-<<<<<<< HEAD
 nixlAgentData::loadConnInfo(const std::string &remote_name,
                             const nixl_backend_t &backend,
                             const nixl_blob_t &conn_info) {
@@ -714,7 +713,9 @@
     }
 
     return NIXL_SUCCESS;
-=======
+}
+
+nixl_status_t
 nixlAgentData::invalidateRemoteData(const std::string &remote_name) {
     if (remote_name == name) {
         NIXL_ERROR << "Agent " << name << " cannot invalidate itself";
@@ -740,5 +741,4 @@
     }
 
     return ret;
->>>>>>> ca630a13
 }