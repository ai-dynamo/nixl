--- conflicted
+++ resolved
@@ -94,7 +94,6 @@
     return ret_fd;
 }
 
-<<<<<<< HEAD
 void
 sendCommMessage(int fd, const std::string& msg) {
     size_t size = msg.size();
@@ -125,13 +124,6 @@
             offset = 0;
             ++i;
         }
-=======
-size_t sendCommMessage(int fd, const std::string& msg){
-    size_t bytes;
-    bytes = send(fd, msg.c_str(), msg.size(), 0);
-    if(bytes < 0) {
-        NIXL_ERROR << "Cannot send on socket to fd " << fd;
->>>>>>> e0b34a39
     }
 }
 
