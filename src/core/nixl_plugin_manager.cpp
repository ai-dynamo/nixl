/*
 * SPDX-FileCopyrightText: Copyright (c) 2025 NVIDIA CORPORATION & AFFILIATES. All rights reserved.
 * SPDX-License-Identifier: Apache-2.0
 *
 * Licensed under the Apache License, Version 2.0 (the "License");
 * you may not use this file except in compliance with the License.
 * You may obtain a copy of the License at
 *
 * http://www.apache.org/licenses/LICENSE-2.0
 *
 * Unless required by applicable law or agreed to in writing, software
 * distributed under the License is distributed on an "AS IS" BASIS,
 * WITHOUT WARRANTIES OR CONDITIONS OF ANY KIND, either express or implied.
 * See the License for the specific language governing permissions and
 * limitations under the License.
 */

#include "plugin_manager.h"
#include "nixl.h"
#include "common/nixl_log.h"
#include <dlfcn.h>
#include <iostream>
#include <filesystem>
#include <dirent.h>
#include <unistd.h>  // For access() and F_OK
#include <cstdlib>  // For getenv
#include <fstream>
#include <iostream>
#include <string>
#include <map>

using lock_guard = const std::lock_guard<std::mutex>;

// pluginHandle implementation
nixlPluginHandle::nixlPluginHandle(void* handle, nixlBackendPlugin* plugin)
    : handle_(handle), plugin_(plugin) {
}

nixlPluginHandle::~nixlPluginHandle() {
    if (handle_) {
        // Call the plugin's cleanup function
        typedef void (*fini_func_t)();
        fini_func_t fini = (fini_func_t) dlsym(handle_, "nixl_plugin_fini");
        if (fini) {
            fini();
        }

        // Close the dynamic library
        dlclose(handle_);
        handle_ = nullptr;
        plugin_ = nullptr;
    }
}

nixlBackendEngine* nixlPluginHandle::createEngine(const nixlBackendInitParams* init_params) const {
    if (plugin_ && plugin_->create_engine) {
        return plugin_->create_engine(init_params);
    }
    return nullptr;
}

void nixlPluginHandle::destroyEngine(nixlBackendEngine* engine) const {
    if (plugin_ && plugin_->destroy_engine && engine) {
        plugin_->destroy_engine(engine);
    }
}

const char* nixlPluginHandle::getName() const {
    if (plugin_ && plugin_->get_plugin_name) {
        return plugin_->get_plugin_name();
    }
    return "unknown";
}

const char* nixlPluginHandle::getVersion() const {
    if (plugin_ && plugin_->get_plugin_version) {
        return plugin_->get_plugin_version();
    }
    return "unknown";
}

std::map<nixl_backend_t, std::string> loadPluginList(const std::string& filename) {
    std::map<nixl_backend_t, std::string> plugins;
    std::ifstream file(filename);

    if (!file.is_open()) {
        NIXL_ERROR << "Failed to open plugin list file: " << filename;
        return plugins;
    }

    std::string line;
    while (std::getline(file, line)) {
        // Skip empty lines and comments
        if (line.empty() || line[0] == '#') {
            continue;
        }

        // Find the equals sign
        size_t pos = line.find('=');
        if (pos != std::string::npos) {
            std::string name = line.substr(0, pos);
            std::string path = line.substr(pos + 1);

            auto trim = [](std::string& s) {
                s.erase(0, s.find_first_not_of(" \t"));
                s.erase(s.find_last_not_of(" \t") + 1);
            };
            trim(name);
            trim(path);

            // Add to map
            plugins[name] = path;
        }
    }

    return plugins;
}

std::shared_ptr<const nixlPluginHandle> nixlPluginManager::loadPluginFromPath(const std::string& plugin_path) {
    // Open the plugin file
    void* handle = dlopen(plugin_path.c_str(), RTLD_NOW | RTLD_LOCAL);
    if (!handle) {
        NIXL_ERROR << "Failed to load plugin from " << plugin_path << ": " << dlerror();
        return nullptr;
    }

    // Get the initialization function
    typedef nixlBackendPlugin* (*init_func_t)();
    init_func_t init = (init_func_t) dlsym(handle, "nixl_plugin_init");
    if (!init) {
        NIXL_ERROR << "Failed to find nixl_plugin_init in " << plugin_path << ": " << dlerror();
        dlclose(handle);
        return nullptr;
    }

    // Call the initialization function
    nixlBackendPlugin* plugin = init();
    if (!plugin) {
        NIXL_ERROR << "Plugin initialization failed for " << plugin_path;
        dlclose(handle);
        return nullptr;
    }

    // Check API version
    if (plugin->api_version != NIXL_PLUGIN_API_VERSION) {
        NIXL_ERROR << "Plugin API version mismatch for " << plugin_path
                   << ": expected " << NIXL_PLUGIN_API_VERSION
                   << ", got " << plugin->api_version;
        dlclose(handle);
        return nullptr;
    }

    // Create and store the plugin handle
    auto plugin_handle = std::make_shared<const nixlPluginHandle>(handle, plugin);

    return plugin_handle;
}

void nixlPluginManager::loadPluginsFromList(const std::string& filename) {
    auto plugins = loadPluginList(filename);

    lock_guard lg(lock);

    for (const auto& pair : plugins) {
        const std::string& name = pair.first;
        const std::string& path = pair.second;

        auto plugin_handle = loadPluginFromPath(path);
        if (plugin_handle) {
            loaded_plugins_[name] = plugin_handle;
        }
    }
}

// PluginManager implementation
nixlPluginManager::nixlPluginManager() {
    // Force levels right before logging
#ifdef NIXL_USE_PLUGIN_FILE
    NIXL_DEBUG << "Loading plugins from file: " << NIXL_USE_PLUGIN_FILE;
    std::string plugin_file = NIXL_USE_PLUGIN_FILE;
    if (std::filesystem::exists(plugin_file)) {
        loadPluginsFromList(plugin_file);
    }
#endif

    // Check for NIXL_PLUGIN_DIR environment variable
    const char* plugin_dir = getenv("NIXL_PLUGIN_DIR");
    if (plugin_dir) {
        NIXL_DEBUG << "Loading plugins from directory: " << plugin_dir;
        plugin_dirs_.insert(plugin_dirs_.begin(), plugin_dir);  // Insert at the beginning for priority
        discoverPluginsFromDir(plugin_dir);
    }

    registerBuiltinPlugins();
}

nixlPluginManager& nixlPluginManager::getInstance() {
    // Meyers singleton initialization is safe in multi-threaded environment.
    // Consult standard [stmt.dcl] chapter for details.
    static nixlPluginManager instance;

    return instance;
}

void nixlPluginManager::addPluginDirectory(const std::string& directory) {
    if (directory.empty()) {
        NIXL_ERROR << "Cannot add empty plugin directory";
        return;
    }

    // Check if directory exists
<<<<<<< HEAD
    if (access(directory.c_str(), F_OK | R_OK) != 0) {
        NIXL_ERROR << "Plugin directory does not exist or is not readable: " << directory;
        return;
    }

    // Check if directory is already in the list
    for (const auto& dir : plugin_dirs_) {
        if (dir == directory) {
            NIXL_WARN << "Plugin directory already registered: " << directory;
            return;
=======
    if (!std::filesystem::exists(directory) || !std::filesystem::is_directory(directory)) {
        std::cerr << "Plugin directory does not exist or is not readable: " << directory << std::endl;
        return;
    }

    {
        lock_guard lg(lock);

        // Check if directory is already in the list
        for (const auto& dir : plugin_dirs_) {
            if (dir == directory) {
                std::cout << "WARNING: Plugin directory already registered: " << directory << std::endl;
                return;
            }
>>>>>>> 9ea0d6e4
        }

        // Prioritize the new directory by inserting it at the beginning
        plugin_dirs_.insert(plugin_dirs_.begin(), directory);
    }

    discoverPluginsFromDir(directory);
}

std::shared_ptr<const nixlPluginHandle> nixlPluginManager::loadPlugin(const std::string& plugin_name) {
    lock_guard lg(lock);

    // Check if the plugin is already loaded
    // Static Plugins are preloaded so return handle
    auto it = loaded_plugins_.find(plugin_name);
    if (it != loaded_plugins_.end()) {
        return it->second;
    }

    // Try to load the plugin from all registered directories
    for (const auto& dir : plugin_dirs_) {
        // Handle path joining correctly with or without trailing slash
        std::string plugin_path;
        if (dir.empty()) {
            continue;
        } else if (dir.back() == '/') {
            plugin_path = dir + "libplugin_" + plugin_name + ".so";
        } else {
            plugin_path = dir + "/libplugin_" + plugin_name + ".so";
        }

        // Check if the plugin file exists before attempting to load i
<<<<<<< HEAD
        if (access(plugin_path.c_str(), F_OK) != 0) {
            NIXL_WARN << "Plugin file does not exist, skipping: " << plugin_path;
=======
        if (!std::filesystem::exists(plugin_path)) {
            std::cerr << "Plugin file does not exist: " << plugin_path << std::endl;
>>>>>>> 9ea0d6e4
            continue;
        }

        auto plugin_handle = loadPluginFromPath(plugin_path);
        if (plugin_handle) {
            loaded_plugins_[plugin_name] = plugin_handle;
            return plugin_handle;
        }
    }

    // Failed to load the plugin
    NIXL_ERROR << "Failed to load plugin '" << plugin_name << "' from any directory";
    return nullptr;
}

void nixlPluginManager::discoverPluginsFromDir(const std::string& dirpath) {
    std::filesystem::path dir_path(dirpath);
    std::error_code ec;
    std::filesystem::directory_iterator dir_iter(dir_path, ec);
    if (ec) {
        std::cerr << "Error accessing directory: " << ec.message() << std::endl;
        return;
    }

    for (const auto& entry : dir_iter) {
        std::string filename = entry.path().filename().string();

        if(filename.size() < 11) continue;
        // Check if this is a plugin file
        if (filename.substr(0, 10) == "libplugin_" &&
            filename.substr(filename.size() - 3) == ".so") {

            // Extract plugin name
            std::string plugin_name = filename.substr(10, filename.size() - 13);

            // Try to load the plugin
            auto plugin = loadPlugin(plugin_name);
            if (plugin) {
                NIXL_DEBUG << "Discovered and loaded plugin: " << plugin_name;
            }
        }
    }
}

void nixlPluginManager::unloadPlugin(const nixl_backend_t& plugin_name) {
    // Do no unload static plugins
    for (const auto& splugin : getStaticPlugins()) {
        if (splugin.name == plugin_name) {
            return;
        }
    }

    lock_guard lg(lock);

    loaded_plugins_.erase(plugin_name);
}

std::shared_ptr<const nixlPluginHandle> nixlPluginManager::getPlugin(const nixl_backend_t& plugin_name) {
    lock_guard lg(lock);

    auto it = loaded_plugins_.find(plugin_name);
    if (it != loaded_plugins_.end()) {
        return it->second;
    }
    return nullptr;
}

nixl_b_params_t nixlPluginHandle::getBackendOptions() const {
    nixl_b_params_t params;
    if (plugin_ && plugin_->get_backend_options) {
        return plugin_->get_backend_options();
    }
    return params; // Return empty params if not implemented
}

nixl_mem_list_t nixlPluginHandle::getBackendMems() const {
    nixl_mem_list_t mems;
    if (plugin_ && plugin_->get_backend_mems) {
        return plugin_->get_backend_mems();
    }
    return mems; // Return empty mems if not implemented
}

std::vector<nixl_backend_t> nixlPluginManager::getLoadedPluginNames() {
    lock_guard lg(lock);

    std::vector<nixl_backend_t> names;
    for (const auto& pair : loaded_plugins_) {
        names.push_back(pair.first);
    }
    return names;
}

void nixlPluginManager::registerStaticPlugin(const char* name, nixlStaticPluginCreatorFunc creator) {
    lock_guard lg(lock);

    nixlStaticPluginInfo info;
    info.name = name;
    info.createFunc = creator;
    static_plugins_.push_back(info);

    //Static Plugins are considered pre-loaded
    nixlBackendPlugin* plugin = info.createFunc();
    if (plugin) {
        // Register the loaded plugin
        auto plugin_handle = std::make_shared<const nixlPluginHandle>(nullptr, plugin);
        loaded_plugins_[name] = plugin_handle;
    }
}

const std::vector<nixlStaticPluginInfo>& nixlPluginManager::getStaticPlugins() {
    return static_plugins_;
}

void nixlPluginManager::registerBuiltinPlugins() {
    #ifdef STATIC_PLUGIN_UCX
        extern nixlBackendPlugin* createStaticUcxPlugin();
        registerStaticPlugin("UCX", createStaticUcxPlugin);
    #endif

    #ifdef STATIC_PLUGIN_UCX_MO
        extern nixlBackendPlugin* createStaticUcxMoPlugin();
        registerStaticPlugin("UCX_MO", createStaticUcxMoPlugin);
    #endif

    #ifdef STATIC_PLUGIN_GDS
    #ifndef DISABLE_GDS_BACKEND
        extern nixlBackendPlugin* createStaticGdsPlugin();
        registerStaticPlugin("GDS", createStaticGdsPlugin);
    #endif
    #endif
}<|MERGE_RESOLUTION|>--- conflicted
+++ resolved
@@ -209,20 +209,8 @@
     }
 
     // Check if directory exists
-<<<<<<< HEAD
-    if (access(directory.c_str(), F_OK | R_OK) != 0) {
+    if (!std::filesystem::exists(directory) || !std::filesystem::is_directory(directory)) {
         NIXL_ERROR << "Plugin directory does not exist or is not readable: " << directory;
-        return;
-    }
-
-    // Check if directory is already in the list
-    for (const auto& dir : plugin_dirs_) {
-        if (dir == directory) {
-            NIXL_WARN << "Plugin directory already registered: " << directory;
-            return;
-=======
-    if (!std::filesystem::exists(directory) || !std::filesystem::is_directory(directory)) {
-        std::cerr << "Plugin directory does not exist or is not readable: " << directory << std::endl;
         return;
     }
 
@@ -232,10 +220,9 @@
         // Check if directory is already in the list
         for (const auto& dir : plugin_dirs_) {
             if (dir == directory) {
-                std::cout << "WARNING: Plugin directory already registered: " << directory << std::endl;
+                NIXL_WARN << "Plugin directory already registered: " << directory;
                 return;
             }
->>>>>>> 9ea0d6e4
         }
 
         // Prioritize the new directory by inserting it at the beginning
@@ -268,13 +255,8 @@
         }
 
         // Check if the plugin file exists before attempting to load i
-<<<<<<< HEAD
-        if (access(plugin_path.c_str(), F_OK) != 0) {
-            NIXL_WARN << "Plugin file does not exist, skipping: " << plugin_path;
-=======
         if (!std::filesystem::exists(plugin_path)) {
-            std::cerr << "Plugin file does not exist: " << plugin_path << std::endl;
->>>>>>> 9ea0d6e4
+            NIXL_WARN << "Plugin file does not exist: " << plugin_path;
             continue;
         }
 
