--- conflicted
+++ resolved
@@ -94,20 +94,12 @@
 
         // State/methods for listener thread
         nixlMDStreamListener *listener;
-<<<<<<< HEAD
         nixl_socket_map_t remoteSockets;
-        std::thread commThread;
-        std::vector<nixl_comm_req_t> commQueue;
-        std::mutex commLock;
-        bool commThreadStop;
-=======
-        std::map<nixl_socket_peer_t, int> remoteSockets;
         std::thread commThread;
         std::vector<nixl_comm_req_t> commQueue;
         std::mutex commLock;
         std::atomic<bool> commThreadStop;
         std::atomic<bool> agentShutdown;
->>>>>>> 8f8e98ea
         bool useEtcd;
         std::unique_ptr<nixlTelemetry> telemetry_;
         std::exception_ptr commThreadException_;
