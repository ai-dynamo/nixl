/*
 * SPDX-FileCopyrightText: Copyright (c) 2025 NVIDIA CORPORATION & AFFILIATES. All rights reserved.
 * SPDX-License-Identifier: Apache-2.0
 *
 * Licensed under the Apache License, Version 2.0 (the "License");
 * you may not use this file except in compliance with the License.
 * You may obtain a copy of the License at
 *
 * http://www.apache.org/licenses/LICENSE-2.0
 *
 * Unless required by applicable law or agreed to in writing, software
 * distributed under the License is distributed on an "AS IS" BASIS,
 * WITHOUT WARRANTIES OR CONDITIONS OF ANY KIND, either express or implied.
 * See the License for the specific language governing permissions and
 * limitations under the License.
 */
#ifndef __AGENT_DATA_H_
#define __AGENT_DATA_H_

#include "common/str_tools.h"
#include "mem_section.h"
#include "stream/metadata_stream.h"
#include "sync.h"

#if HAVE_ETCD
#include <etcd/SyncClient.hpp>

namespace etcd {
class SyncClient;
}

#define NIXL_ETCD_NAMESPACE_DEFAULT "/nixl/agents/"
#endif // HAVE_ETCD

using backend_list_t = std::vector<nixlBackendEngine*>;

//Internal typedef to define metadata communication request types
//To be extended with ETCD operations
enum nixl_comm_t {
    SOCK_SEND,
    SOCK_FETCH,
    SOCK_INVAL,
    SOCK_MAX,
#if HAVE_ETCD
    ETCD_SEND,
    ETCD_FETCH,
    ETCD_INVAL
#endif // HAVE_ETCD
};

//Command to be sent to listener thread from NIXL API
// 1) Command type
// 2) IP Address
// 3) Port
// 4) Metadata to send (for sendLocalMD calls)
using nixl_comm_req_t = std::tuple<nixl_comm_t, std::string, int, nixl_blob_t>;

using nixl_socket_peer_t = std::pair<std::string, int>;

class nixlAgentData {
    private:
        std::string     name;
        nixlAgentConfig config;
        nixlLock        lock;
        bool telemetryEnabled = false;

        // some handle that can be used to instantiate an object from the lib
        std::map<std::string, void*> backendLibs;

        // Bookkeeping from backend type and memory type to backend engine
        backend_list_t                         notifEngines;
        backend_map_t                          backendEngines;
        std::array<backend_list_t, FILE_SEG+1> memToBackend;

        // Bookkeping for local connection metadata and user handles per backend
        std::unordered_map<nixl_backend_t, nixlBackendH*> backendHandles;
        std::unordered_map<nixl_backend_t, nixl_blob_t>   connMD;

        // Local section, and Remote sections and their available common backends
        nixlLocalSection*                                        memorySection;

        std::unordered_map<std::string,
                           std::unordered_map<nixl_backend_t, nixl_blob_t>,
                           std::hash<std::string>, strEqual>     remoteBackends;
        std::unordered_map<std::string, nixlRemoteSection*,
                           std::hash<std::string>, strEqual>     remoteSections;

        // State/methods for listener thread
        nixlMDStreamListener               *listener;
        std::map<nixl_socket_peer_t, int>  remoteSockets;
        std::thread                        commThread;
        std::vector<nixl_comm_req_t>       commQueue;
        std::mutex                         commLock;
        bool                               commThreadStop;
        bool                               useEtcd;

        void commWorker(nixlAgent* myAgent);
        void enqueueCommWork(nixl_comm_req_t request);
        void getCommWork(std::vector<nixl_comm_req_t> &req_list);
        nixl_status_t
<<<<<<< HEAD
        loadConnInfo(const std::string &remote_name,
                     const nixl_backend_t &backend,
                     const nixl_blob_t &conn_info);
        nixl_status_t
        loadRemoteSections(const std::string &remote_name, nixlSerDes &sd);
=======
        invalidateRemoteData(const std::string &remote_name);
>>>>>>> ca630a13

    public:
        nixlAgentData(const std::string &name, const nixlAgentConfig &cfg);
        ~nixlAgentData();

    friend class nixlAgent;
};

class nixlBackendEngine;
// This class hides away the nixlBackendEngine from user of the Agent API
class nixlBackendH {
    private:
        nixlBackendEngine* engine;

        nixlBackendH(nixlBackendEngine* &engine) { this->engine = engine; }
        ~nixlBackendH () {}

    public:
        nixl_backend_t getType () const { return engine->getType(); }

        bool supportsRemote () const { return engine->supportsRemote(); }
        bool supportsLocal  () const { return engine->supportsLocal (); }
        bool supportsNotif  () const { return engine->supportsNotif (); }
        bool supportsProgTh () const { return engine->supportsProgTh(); }

    friend class nixlAgentData;
    friend class nixlAgent;
};

#endif<|MERGE_RESOLUTION|>--- conflicted
+++ resolved
@@ -98,15 +98,13 @@
         void enqueueCommWork(nixl_comm_req_t request);
         void getCommWork(std::vector<nixl_comm_req_t> &req_list);
         nixl_status_t
-<<<<<<< HEAD
         loadConnInfo(const std::string &remote_name,
                      const nixl_backend_t &backend,
                      const nixl_blob_t &conn_info);
         nixl_status_t
         loadRemoteSections(const std::string &remote_name, nixlSerDes &sd);
-=======
+        nixl_status_t
         invalidateRemoteData(const std::string &remote_name);
->>>>>>> ca630a13
 
     public:
         nixlAgentData(const std::string &name, const nixlAgentConfig &cfg);
