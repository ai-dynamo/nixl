--- conflicted
+++ resolved
@@ -22,13 +22,6 @@
 #include "stream/metadata_stream.h"
 #include "sync.h"
 
-<<<<<<< HEAD
-using backend_list_t = std::vector<nixlBackendEngine*>;
-
-//Internal typedef to define metadata communication request types
-//To be extended with ETCD operations
-enum nixl_comm_t { SOCK_SEND, SOCK_FETCH, SOCK_INVAL };
-=======
 #if HAVE_ETCD
 #include <etcd/Client.hpp>
 
@@ -39,7 +32,7 @@
 #define NIXL_ETCD_NAMESPACE_DEFAULT "/nixl/agents/"
 #endif // HAVE_ETCD
 
-typedef std::vector<nixlBackendEngine*> backend_list_t;
+using backend_list_t = std::vector<nixlBackendEngine*>;
 
 //Internal typedef to define metadata communication request types
 //To be extended with ETCD operations
@@ -53,7 +46,6 @@
     ETCD_INVAL
 #endif // HAVE_ETCD
 };
->>>>>>> 092c632a
 
 //Command to be sent to listener thread from NIXL API
 // 1) Command type
