/*
 * SPDX-FileCopyrightText: Copyright (c) 2025 NVIDIA CORPORATION & AFFILIATES. All rights reserved.
 * SPDX-License-Identifier: Apache-2.0
 *
 * Licensed under the Apache License, Version 2.0 (the "License");
 * you may not use this file except in compliance with the License.
 * You may obtain a copy of the License at
 *
 * http://www.apache.org/licenses/LICENSE-2.0
 *
 * Unless required by applicable law or agreed to in writing, software
 * distributed under the License is distributed on an "AS IS" BASIS,
 * WITHOUT WARRANTIES OR CONDITIONS OF ANY KIND, either express or implied.
 * See the License for the specific language governing permissions and
 * limitations under the License.
 */
#ifndef _NIXL_TYPES_H
#define _NIXL_TYPES_H
#include <vector>
#include <string>
#include <unordered_map>
<<<<<<< HEAD
#include "absl/strings/numbers.h"
=======
#include <optional>

>>>>>>> 75251068

/*** Forward declarations ***/
class nixlSerDes;
class nixlDlistH;
class nixlBackendH;
class nixlXferReqH;
class nixlAgentData;


/*** NIXL memory type, operation and status enums ***/

/**
 * @enum   nixl_mem_t
 * @brief  An enumeration of segment types for NIXL
 *         FILE_SEG must be last
 */
enum nixl_mem_t {DRAM_SEG, VRAM_SEG, BLK_SEG, OBJ_SEG, FILE_SEG};

/**
 * @enum   nixl_xfer_op_t
 * @brief  An enumeration of different transfer types for NIXL
 */
enum nixl_xfer_op_t {NIXL_READ, NIXL_WRITE};

/**
 * @enum   nixl_status_t
 * @brief  An enumeration of status values and error codes for NIXL
 */
enum nixl_status_t {
    NIXL_IN_PROG = 1,
    NIXL_SUCCESS = 0,
    NIXL_ERR_NOT_POSTED = -1,
    NIXL_ERR_INVALID_PARAM = -2,
    NIXL_ERR_BACKEND = -3,
    NIXL_ERR_NOT_FOUND = -4,
    NIXL_ERR_MISMATCH = -5,
    NIXL_ERR_NOT_ALLOWED = -6,
    NIXL_ERR_REPOST_ACTIVE = -7,
    NIXL_ERR_UNKNOWN = -8,
    NIXL_ERR_NOT_SUPPORTED = -9,
    NIXL_ERR_REMOTE_DISCONNECT = -10
};

/**
 * @enum nixl_thread_sync_t
 * @brief An enumeration of supported synchronization modes for NIXL
 */
enum class nixl_thread_sync_t {
    NIXL_THREAD_SYNC_NONE,
    NIXL_THREAD_SYNC_STRICT,
    NIXL_THREAD_SYNC_RW,
    NIXL_THREAD_SYNC_DEFAULT = NIXL_THREAD_SYNC_NONE,
};

/**
 * @namespace nixlEnumStrings
 * @brief     This namespace to get string representation
 *            of different enums
 */
namespace nixlEnumStrings {
    std::string memTypeStr(const nixl_mem_t &mem);
    std::string xferOpStr (const nixl_xfer_op_t &op);
    std::string statusStr (const nixl_status_t &status);
}


/*** NIXL typedefs and defines used in the API ***/

/**
 * @brief A typedef for a std::string to identify nixl backends
 */
using nixl_backend_t = std::string;

/**
 * @brief A typedef for a std::string as nixl blob
 *        std::string supports \0 natively, so it can be looked as a void* of data,
 *        with specified length. Giving it a new name to be clear in the API and
 *        preventing users to think it's a string and call c_str().
 */
using nixl_blob_t = std::string;

/**
 * @brief A typedef for a std::vector<nixl_mem_t> to create nixl_mem_list_t objects.
 */
using nixl_mem_list_t = std::vector<nixl_mem_t>;

/**
 * @brief A typedef for a  std::unordered_map<std::string, std::string>
 *        to hold nixl_b_params_t .
 */
using nixl_b_params_t = std::unordered_map<std::string, std::string>;

template<typename T>
T
nixl_b_params_get(const nixl_b_params_t *customParams, const std::string &key, T defaultValue) {
    if (!customParams) {
        return defaultValue;
    }

    auto it = customParams->find(key);
    if (it == customParams->end()) {
        return defaultValue;
    }

    T result;
    if constexpr (std::is_same_v<T, int>)
        return absl::SimpleAtoi(it->second, &result) ? result : defaultValue;
}

/**
 * @brief A typedef for a  std::unordered_map<std::string, std::vector<nixl_blob_t>>
 *        to hold nixl_notifs_t (nixl notifications)
 */
using nixl_notifs_t = std::unordered_map<std::string, std::vector<nixl_blob_t>>;

/**
 * @brief A constant to define the default communication port.
 */
constexpr int default_comm_port = 8888;

/**
 * @brief A constant to define the default metadata label for ETCD server key.
 *        Appended to the agent's key prefix to form the full key for metadata.
 */
extern const std::string default_metadata_label;

/**
 * @brief A constant to define the default partial metadata label for ETCD server key.
 *        Appended to the agent's key prefix to form the full key for partial metadata.
 */
extern const std::string default_partial_metadata_label;


/**
 * @enum nixl_cost_t
 * @brief An enumeration of cost types for transfer cost estimation.
 */
enum class nixl_cost_t {
    ANALYTICAL_BACKEND = 0, // Analytical backend cost estimate
};

/**
 * @brief A typedef for std::optional<nixl_b_params_t> for querying memory results
 *        Validity of a nixl_query_resp_t can be checked by has_value() method,
 *        and if true, the dictionary can be accessed by value() method.
 */
using nixl_query_resp_t = std::optional<nixl_b_params_t>;


/**
 * @struct nixlAgentOptionalArgs
 * @brief A structure for optional argument that can be provided to relevant agent methods.
 */
struct nixlAgentOptionalArgs {
    /**
     * @var backends vector to specify a list of backend handles, to limit the list
     *      of backends to be considered. Used in registerMem / deregisterMem
     *      makeConnection / prepXferDlist / makeXferReq / createXferReq / GetNotifs / GenNotif
     */
    std::vector<nixlBackendH*> backends;

    /**
     * @var notifMsg A message to be used in createXferReq / makeXferReq / postXferReq,
     *               if a notification message is desired
     */
    nixl_blob_t notifMsg;

    /**
     * @var hasNotif boolean value to indicate that a notification is provided, or to
     *      remove notification during a repost. If set to false, notifMsg is not checked.
     */
    bool hasNotif = false;

    /**
     * @var makeXferReq boolean to skip merging consecutive descriptors, used in makeXferReq.
     */
    bool skipDescMerge = false;

    /**
     * @var includeConnInfo boolean to include connection information in the metadata,
     *                      used in getLocalPartialMD.
     */
    bool includeConnInfo = false;

    /**
     * @var ipAddr Used to specify the IP address of a remote peer for metadata transfer.
     *                      used in sendLocalMD, fetchRemoteMD, invalidateLocalMD, sendLocalPartialMD.
     */
    std::string ipAddr;

    /**
     * @var port Used to specify the port of a remote peer, ipAddr must also be set
     *                      used in sendLocalMD, fetchRemoteMD, invalidateLocalMD, sendLocalPartialMD.
     */
    int port = default_comm_port;

    /**
     * @var metadataLabel Used to specify the label of the metadata to be sent/fetched
     *                    when working with ETCD metadata server. The label will be appended to the
     *                    agent's key prefix, and the full key will be used to store/fetch
     *                    the metadata key-value pair from the server.
     *                    Used in fetchRemoteMD, sendLocalPartialMD.
     *                    Note that sendLocalMD always uses default_metadata_label and ignores this parameter.
     *                    Note that invalidateLocalMD invalidates all labels and ignores this parameter.
     */
    std::string metadataLabel;

    /**
     * @var Backend custom parameter
     */
    nixl_blob_t customParam;
};
/**
 * @brief A typedef for a nixlAgentOptionalArgs
 *        for providing extra optional arguments
 */
using nixl_opt_args_t = nixlAgentOptionalArgs;

/**
 * @brief A define for an empty string, that indicates the descriptor list is being
 *        prepared for the local agent as an initiator in prepXferDlist method.
 */
#define NIXL_INIT_AGENT ""

#endif<|MERGE_RESOLUTION|>--- conflicted
+++ resolved
@@ -19,12 +19,8 @@
 #include <vector>
 #include <string>
 #include <unordered_map>
-<<<<<<< HEAD
 #include "absl/strings/numbers.h"
-=======
 #include <optional>
-
->>>>>>> 75251068
 
 /*** Forward declarations ***/
 class nixlSerDes;
