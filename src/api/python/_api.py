# SPDX-FileCopyrightText: Copyright (c) 2025 NVIDIA CORPORATION & AFFILIATES. All rights reserved.
# SPDX-License-Identifier: Apache-2.0
#
# Licensed under the Apache License, Version 2.0 (the "License");
# you may not use this file except in compliance with the License.
# You may obtain a copy of the License at
#
# http://www.apache.org/licenses/LICENSE-2.0
#
# Unless required by applicable law or agreed to in writing, software
# distributed under the License is distributed on an "AS IS" BASIS,
# WITHOUT WARRANTIES OR CONDITIONS OF ANY KIND, either express or implied.
# See the License for the specific language governing permissions and
# limitations under the License.

import pickle
from typing import Optional, Union

import numpy as np
import torch

import nixl._bindings as nixlBind
from nixl.logging import get_logger

# Get logger using centralized configuration
logger = get_logger(__name__)

DEFAULT_COMM_PORT = nixlBind.DEFAULT_COMM_PORT

# Opaque nixl handle types
nixl_backend_handle = int
nixl_prepped_dlist_handle = int
nixl_xfer_handle = int

"""
@brief Configuration class for NIXL agent.

@param enable_prog_thread Whether to enable the progress thread, if available.
@param enable_listen_thread Whether to enable the listener thread for metadata communication.
@param listen_port Specify the port for the listener thread to listen on.

@param backends List of backend names for agent to initialize.
        Default is UCX, other backends can be added to the list, or after
        agent creation, can be initialized with create_backend.
"""


class nixl_agent_config:
    def __init__(
        self,
        enable_prog_thread: bool = True,
        enable_listen_thread: bool = False,
        listen_port: int = 0,
        backends: Optional[list[str]] = None,
    ):
        # TODO: add backend init parameters
        if backends is None:
            backends = ["UCX"]

        self.backends = backends
        self.enable_pthread = enable_prog_thread
        self.enable_listen = enable_listen_thread
        self.port = listen_port


"""
@brief Main class for creating a NIXL agent and performing transfers.
        This class provides methods for initializing backends, creating descriptor lists,
        registering memory, performing data transfers, and destroying NIXL objects.

@param agent_name Name of the agent, should be unique for clarity.
@param nixl_conf Optional configuration for the agent, described in nixl_agent_config.
@param instantiate_all Whether to instantiate all available backend plugins.
"""


class nixl_agent:
    def __init__(
        self,
        agent_name: str,
        nixl_conf: Optional[nixl_agent_config] = None,
        instantiate_all: bool = False,
    ):
        if nixl_conf and instantiate_all:
            instantiate_all = False
            logger.warning(
                "Ignoring instantiate_all based on the provided config in agent creation."
            )
        if not nixl_conf:
            nixl_conf = nixl_agent_config()  # Using defaults set in nixl_agent_config

        thread_config = (
            nixlBind.NIXL_THREAD_SYNC_STRICT
            if nixl_conf.enable_listen
            else nixlBind.NIXL_THREAD_SYNC_NONE
        )

        # Set agent config and instantiate an agent
        agent_config = nixlBind.nixlAgentConfig(
            nixl_conf.enable_pthread,
            nixl_conf.enable_listen,
            nixl_conf.port,
            thread_config,
        )
        self.agent = nixlBind.nixlAgent(agent_name, agent_config)

        self.name = agent_name
        self.notifs: dict[str, list[bytes]] = {}
        self.backends: dict[str, nixl_backend_handle] = {}
        self.backend_mems: dict[str, list[str]] = {}
        self.backend_options: dict[str, dict[str, str]] = {}

        self.plugin_list = self.agent.getAvailPlugins()
        if len(self.plugin_list) == 0:
            logger.error("No plugins available, cannot start transfers!")
            raise RuntimeError("No plugins available for NIXL, cannot start transfers!")

        self.plugin_b_options: dict[str, dict[str, str]] = {}
        self.plugin_mem_types: dict[str, list[str]] = {}
        for plugin in self.plugin_list:
            (backend_options, mem_types) = self.agent.getPluginParams(plugin)
            self.plugin_b_options[plugin] = backend_options
            self.plugin_mem_types[plugin] = mem_types

        # TODO: populate init from default parameters, or define a set of params in python
        init: dict[str, str] = {}

        if instantiate_all:
            for plugin in self.plugin_list:
                self.create_backend(plugin, init)
        else:
            for bknd in nixl_conf.backends:
                # TODO: populate init from nixl_conf when added
                if bknd not in self.plugin_list:
                    logger.warning(
                        "Skipping backend registration %s due to the missing plugin.",
                        bknd,
                    )
                else:
                    self.create_backend(bknd, init)

        self.nixl_mems = {
            "DRAM": nixlBind.DRAM_SEG,
            "VRAM": nixlBind.VRAM_SEG,
            "FILE": nixlBind.FILE_SEG,
            "BLOCK": nixlBind.BLK_SEG,
            "OBJ": nixlBind.OBJ_SEG,
            "cpu": nixlBind.DRAM_SEG,
            "cuda": nixlBind.VRAM_SEG,
        }
        self.nixl_ops = {
            "WRITE": nixlBind.NIXL_WRITE,
            "READ": nixlBind.NIXL_READ,
        }

        logger.info("Initialized NIXL agent: %s", agent_name)

    """
    @brief Get the list of available plugins.

    @return List of plugin names.
    """

    def get_plugin_list(self) -> list[str]:
        return self.plugin_list

    """
    @brief Get the memory types supported by a plugin.

    @param backend Name of the plugin.
    @return List of supported memory types.
    """

    def get_plugin_mem_types(self, backend: str) -> list[str]:
        if backend in self.plugin_mem_types:
            return self.plugin_mem_types[backend]
<<<<<<< HEAD

        print("Plugin", backend, "is not available to get its supported mem types.")
        return []
=======
        else:
            logger.warning(
                "Plugin %s is not available to get its supported mem types.", backend
            )
            return []
>>>>>>> 5cfb4dd6

    """
    @brief Get the initialization parameters of a plugin.
           This is a dictionary of strings (option name) to strings (default value for that option).

    @param backend Name of the plugin to get params for.
    @return Dictionary of plugin parameters, described above.
    """

    def get_plugin_params(self, backend: str) -> dict[str, str]:
        if backend in self.plugin_b_options:
            return self.plugin_b_options[backend]
<<<<<<< HEAD

        print("Plugin", backend, "is not available to get its parameters.")
        return {}
=======
        else:
            logger.warning("Plugin %s is not available to get its parameters.", backend)
            return {}
>>>>>>> 5cfb4dd6

    """
    @brief  Get the memory types supported by a backend.
            Here, a backend means an initialized plugin.
            After a plugin is initialized, the supported memory types might have changed.
            This function is for getting a refreshed list of those memory types.

    @param backend Name of the backend.
    @return List of supported memory types.
    """

    def get_backend_mem_types(self, backend: str) -> list[str]:
        if backend in self.backend_mems:
            return self.backend_mems[backend]
<<<<<<< HEAD

        print("Backend", backend, "not instantiated to get its supported mem types.")
        return []
=======
        else:
            logger.warning(
                "Backend %s not instantiated to get its supported mem types.", backend
            )
            return []
>>>>>>> 5cfb4dd6

    """
    @brief  Get the parameters of a backend.
            Here, a backend means an initialized plugin.
            Available initialization parameters (described above) might have changed after initialization.
            This function is for getting a refreshed list of those parameters.

    @param backend Name of the backend.
    @return Dictionary of backend parameters, described in get_plugin_params.
    """

    def get_backend_params(self, backend: str) -> dict[str, str]:
        if backend in self.backend_options:
            return self.backend_options[backend]
<<<<<<< HEAD

        print("Backend", backend, "not instantiated to get its parameters.")
        return {}
=======
        else:
            logger.warning(
                "Backend %s not instantiated to get its parameters.", backend
            )
            return {}
>>>>>>> 5cfb4dd6

    """
    @brief  Initialize a backend with the specified initialization parameters, described above.

    @param backend Name of the backend.
    @param initParams Dictionary of initialization parameters.
    """

    def create_backend(self, backend: str, initParams: Optional[dict[str, str]] = None):
        if initParams is None:
            initParams = {}

        self.backends[backend] = self.agent.createBackend(backend, initParams)

        (backend_options, mem_types) = self.agent.getBackendParams(
            self.backends[backend]
        )
        self.backend_mems[backend] = mem_types
        self.backend_options[backend] = backend_options
        logger.info("Backend %s was instantiated", backend)

    """
    @brief Register memory regions, optionally with specified backends.

    @param reg_list List of either memory regions, tensors, or nixlRegDList to register.
    @param mem_type Optional memory type, necessary if specifying a list of memory regions.
    @param is_sorted Optional bool for a list of memory regions or tensors for if they are sorted.
    @param backends Optional list of backend names for registration, otherwise NIXL will try to
            register with all backends that support this memory type.
    @return nixlRegDList for the registered memory, can be used with deregister_memory.
    """

    def register_memory(
        self,
        reg_list,
        mem_type: Optional[str] = None,
        is_sorted: bool = False,
        backends: Optional[list[str]] = None,
    ) -> nixlBind.nixlRegDList:
        if backends is None:
            backends = []

        reg_descs = self.get_reg_descs(reg_list, mem_type, is_sorted)

        handle_list = []
        for backend_string in backends:
            handle_list.append(self.backends[backend_string])
        self.agent.registerMem(reg_descs, handle_list)

        return reg_descs

    """
    @brief Deregister memory regions from the specified backends.

    @param dereg_list nixlRegDList of memory to deregister, received from register_memory or get_reg_descs.
    @param backends Optional list of backend names for deregistration, otherwise NIXL will deregister
            with all the backends that have these memory regions registered.
    """

    def deregister_memory(
        self, dereg_list: nixlBind.nixlRegDList, backends: Optional[list[str]] = None
    ):
        if backends is None:
            backends = []

        handle_list = []
        for backend_string in backends:
            handle_list.append(self.backends[backend_string])
        self.agent.deregisterMem(dereg_list, handle_list)

    """
    @brief Query information about memory/storage for a specific backend.

    @param reg_list List of either memory regions, tensors, or nixlRegDList to query.
    @param backend Backend name for querying.
    @param mem_type Optional memory type, necessary if specifying a list of memory regions.
    @return List of query results where each item is either None if not found, or a dictionary with the info
    """

    def query_memory(
        self, reg_list, backend: str, mem_type: Optional[str] = None
    ) -> list[Optional[dict[str, str]]]:
        reg_descs = self.get_reg_descs(reg_list, mem_type, False)

        # Get the backend handle
        if backend not in self.backends:
            raise ValueError(
                f"Backend '{backend}' not found. Available backends: {list(self.backends.keys())}"
            )

        return self.agent.queryMem(reg_descs, self.backends[backend])

    """
    @brief  Proactively establish a connection with a remote agent,
            which will reduce the time spent in the first transfer between the two agents.
            NIXL will establish the connection for all the backends that talk to that remote
            agent, or limit to the set of backends passed through the backends argument.
            This function is optional.

    @param backends Optional list of backend names to limit the connections to specific backends
    @param remote_agent Name of the remote agent.
    """

    def make_connection(self, remote_agent: str, backends: Optional[list[str]] = None):
        if backends is None:
            backends = []

        handle_list = []
        for backend_string in backends:
            handle_list.append(self.backends[backend_string])

        self.agent.makeConnection(remote_agent, handle_list)

    """
    @brief  Prepare a transfer descriptor list for data transfer.
            Later, elements from this list can be used to create a transfer request by index.
            It should be done on the initiator agent, and for both sides of an transfer.
            Considering loopback, there are 3 modes for agent_name:
              - For local descriptors, it is set to NIXL_INIT_AGENT,
                indicating that this is a local preparation to be used as local_side handle.
              - For remote descriptors, it is set to the remote name, indicating
                that this is remote side preparation to be used for remote_side handle.
              - For loopback descriptors, it is set to local agent's name, indicating that
                this is for a loopback (local) transfer to be used for remote_side handle

    @param agent_name Name of the agent. It can be "NIXL_INIT_AGENT", local agent name, or remote agent name
    @param xfer_list List of transfer descriptors, can be list of memory region tuples, tensors,
                     Nx3 numpy array, or nixlXferDList. See get_xfer_descs for more details on the structure.
    @param mem_type Optional memory type necessary for list of memory regions.
    @param is_sorted Optional bool for whether memory region list or tensor list are sorted.
                     For long lists of transfer descriptors, sorting can speed up transfer preparation.
    @param backends Optional list of backend names to limit which backends are used during preparation
    @return Opaque handle to the prepared transfer descriptor list.
    """

    def prep_xfer_dlist(
        self,
        agent_name: str,
        xfer_list,
        mem_type: Optional[str] = None,
        is_sorted: bool = False,
        backends: Optional[list[str]] = None,
    ) -> nixl_prepped_dlist_handle:
        if backends is None:
            backends = []

        descs = self.get_xfer_descs(xfer_list, mem_type, is_sorted)

        if agent_name in ("NIXL_INIT_AGENT", ""):
            agent_name = nixlBind.NIXL_INIT_AGENT

        handle_list = []
        for backend_string in backends:
            handle_list.append(self.backends[backend_string])

        handle = self.agent.prepXferDlist(agent_name, descs, handle_list)

        return handle

    """
    @brief Estimate the cost of a transfer operation.
           Times are in microseconds and the method indicates how the estimation was performed.

    @param req_handle Handle to the transfer operation.
    @return Tuple of duration, error margin, method
    """

    def estimate_xfer_cost(self, req_handle: nixl_xfer_handle) -> tuple[int, int, int]:
        duration, err_margin, method = self.agent.estimateXferCost(req_handle)
        if method == nixlBind.NIXL_COST_ANALYTICAL_BACKEND:
            method = "ANALYTICAL_BACKEND"
        else:
            method = "UNKNOWN"
        return duration, err_margin, method

    """
    @brief Prepare a transfer operation using prep_xfer_dlist handles.

    @param operation Type of operation ("WRITE" or "READ").
    @param local_xfer_side Handle to the local transfer descriptor list,
            received from prep_xfer_dlist.
    @param local_indices List or numpy array (dtype=int32) of indices for selecting local descriptors.
    @param remote_xfer_side Handle to the remote (or loopback) transfer descriptor list,
            received from prep_xfer_dlist.
    @param remote_indices List or numpy array (dtype=int32) of indices for selecting remote descriptors.
    @param notif_msg Optional notification message to send after transfer is done.
           notif_msg should be bytes, as that is what will be returned to the target, but will work with str too.
    @param backends Optional list of backend names to limit which backends NIXL can use.
    @param skip_desc_merge Whether to skip descriptor merging optimization.
    @return Opaque handle for posting/checking transfer.
    """

    def make_prepped_xfer(
        self,
        operation: str,
        local_xfer_side: nixl_prepped_dlist_handle,
        local_indices: Union[list[int], np.ndarray],
        remote_xfer_side: nixl_prepped_dlist_handle,
        remote_indices: Union[list[int], np.ndarray],
        notif_msg: bytes = b"",
        backends: Optional[list[str]] = None,
        skip_desc_merge: bool = False,
    ) -> nixl_xfer_handle:
        if backends is None:
            backends = []

        op = self.nixl_ops[operation]
        handle_list = []
        for backend_string in backends:
            handle_list.append(self.backends[backend_string])

        handle = self.agent.makeXferReq(
            op,
            local_xfer_side,
            local_indices,
            remote_xfer_side,
            remote_indices,
            notif_msg,
            handle_list,
            skip_desc_merge,
        )

        return handle

    """
    @brief  Initialize a transfer operation. This is a combined API, to create a transfer request
            from two descriptor lists, where NIXL prepares the descriptor lists and then the transfer.
            If there are common descriptors across different transfer requests, using
            this combined API will result in repeated computation, such as validity checks and
            pre-processing done in the preparation step.

    @param operation Type of operation ("WRITE" or "READ").
    @param local_descs List of local transfer descriptors, from get_xfer_descs.
    @param remote_descs List of remote (or loopback) transfer descriptors, from get_xfer_descs.
    @param remote_agent Name of the remote agent.
    @param notif_msg Optional notification message.
           notif_msg should be bytes, as that is what will be returned to the target, but will work with str too.
    @param backends Optional list of backend names to limit which backends NIXL can use.
    @return Opaque handle for posting/checking transfer.
    """

    def initialize_xfer(
        self,
        operation: str,
        local_descs: nixlBind.nixlXferDList,
        remote_descs: nixlBind.nixlXferDList,
        remote_agent: str,
        notif_msg: bytes = b"",
        backends: Optional[list[str]] = None,
    ) -> nixl_xfer_handle:
        if backends is None:
            backends = []

        op = self.nixl_ops[operation]
        handle_list = []
        for backend_string in backends:
            handle_list.append(self.backends[backend_string])

        handle = self.agent.createXferReq(
            op, local_descs, remote_descs, remote_agent, notif_msg, handle_list
        )

        return handle

    """
    @brief  Initiate a data transfer operation.
            After calling this, the transfer state can be checked asynchronously till completion.
            In case of small transfers that are completed as part of the call itself, return value
            will be "DONE", otherwise "PROC" or "ERR".

    @param handle Handle to the transfer operation, from make_prepped_xfer, or initialize_xfer.
    @param notif_msg Optional notification message can be specified or updated per transfer call.
           notif_msg should be bytes, as that is what will be returned to the target, but will work with str too.
    @return Status of the transfer operation ("DONE", "PROC", or "ERR").
    """

    def transfer(self, handle: nixl_xfer_handle, notif_msg: bytes = b"") -> str:
        status = self.agent.postXferReq(handle, notif_msg)
        if status == nixlBind.NIXL_SUCCESS:
            return "DONE"

        if status == nixlBind.NIXL_IN_PROG:
            return "PROC"

        return "ERR"

    """
    @brief Check the state of a transfer operation.

    @param handle Handle to the transfer operation, from make_prepped_xfer, or initialize_xfer.
    @return Status of the transfer operation ("DONE", "PROC", or "ERR").
    """

    def check_xfer_state(self, handle: nixl_xfer_handle) -> str:
        status = self.agent.getXferStatus(handle)
        if status == nixlBind.NIXL_SUCCESS:
            return "DONE"

        if status == nixlBind.NIXL_IN_PROG:
            return "PROC"

        return "ERR"

    """
    @brief Query the backend that was chosen for a transfer operation.

    @param handle Handle to the transfer operation.
    @return Name of the backend decided for the transfer.
    """

    def query_xfer_backend(self, handle: nixl_xfer_handle) -> str:
        b_handle = self.agent.queryXferBackend(handle)
        # this works because there should not be multiple matching handles in the Dict
        return next(
            backendS
            for backendS, backendH in self.backends.items()
            if backendH == b_handle
        )

    """
    @brief  Releases a transfer handle, which internally frees the memory used for the handle.
            If the transfer is active, NIXL will attempt to cancel it.
            If it cannot be canceled, an error will be returned and the handle will not be freed.

    @param handle Handle to the transfer operation from initialize_xfer or make_xfer.
    """

    def release_xfer_handle(self, handle: nixl_xfer_handle):
        self.agent.releaseXferReq(handle)

    """
    @brief Release a descriptor list handle, which internally frees the memory used for the handle.

    @param handle Handle to the descriptor list from make_prepped_dlist.
    """

    def release_dlist_handle(self, handle: nixl_prepped_dlist_handle):
        self.agent.releasedDlistH(handle)

    """
    @brief Get new notifications that have come to the agent.

    @param backends Optional list of backend names to limit which backends are checked for notifications.
    @return Dictionary of new notifications.
            Return Dict is a map of remote agent names to a list of notification messages from that agent.
    """

    def get_new_notifs(
        self,
        backends: Optional[list[str]] = None,
    ) -> dict[str, list[bytes]]:
        if backends is None:
            backends = []

        handle_list = []
        for backend_string in backends:
            handle_list.append(self.backends[backend_string])
        return self.agent.getNotifs({}, handle_list)

    """
    @brief Update notifications in a map
            Same as get_new_notifs, but returns all unhandled notifications in agent.

    @param backends Optional list of backend names to limit which backends are checked for notifications.
    @return Dictionary of updated notifications.
    """

    def update_notifs(
        self,
        backends: Optional[list[str]] = None,
    ) -> dict[str, list[bytes]]:
        if backends is None:
            backends = []

        handle_list = []
        for backend_string in backends:
            handle_list.append(self.backends[backend_string])
        self.notifs = self.agent.getNotifs(self.notifs, handle_list)  # Adds new notifs
        return self.notifs

    """
    @brief Check if a remote transfer is done with a specific notification.
           Will only remove the notification that is found.

    @param remote_agent_name Name of the remote agent.
    @param lookup_tag A tag to match against available messages in the notification map.
           The tag Can be the same as the entire expected message.
    @param backends Optional list of backend names to limit which backends are checked for notifications.
    @param tag_is_prefix Optionally specify that the tag you want to search with is just a prefix, or can be search as a substring of the full message.
    @return True if the notification is found, False otherwise.
    """

    def check_remote_xfer_done(
        self,
        remote_agent_name: str,
        lookup_tag: bytes,
        backends: Optional[list[str]] = None,
        tag_is_prefix=True,
    ) -> bool:
        if backends is None:
            backends = []

        handle_list = []
        for backend_string in backends:
            handle_list.append(self.backends[backend_string])
        self.notifs = self.agent.getNotifs(self.notifs, handle_list)  # Adds new notifs
        found = False
        message = None

        if remote_agent_name in self.notifs:
            for msg in self.notifs[remote_agent_name]:
                if (tag_is_prefix and msg.startswith(lookup_tag)) or (
                    not tag_is_prefix and lookup_tag in msg
                ):
                    message = msg
                    found = True
                    break
        if message:
            self.notifs[remote_agent_name].remove(message)
        return found

    """
    @brief Send a standalone notification to a remote agent, not bound to a transfer.

    @param remote_agent_name Name of the remote agent.
    @param notif_msg Message to send, it will be received as bytes.
           notif_msg should be bytes, as that is what will be returned to the target, but will work with str too.
    @param backends Optional a backend name to use to send the notifications.
    """

    def send_notif(
        self, remote_agent_name: str, notif_msg: bytes, backend: Optional[str] = None
    ):
        if backend is None:
            self.agent.genNotif(remote_agent_name, notif_msg)
        else:
            self.agent.genNotif(remote_agent_name, notif_msg, self.backends[backend])

    """
    @brief Get the full metadata of the local agent.

    @return Metadata of the local agent, in bytes.
    """

    def get_agent_metadata(self) -> bytes:
        return self.agent.getLocalMD()

    """
    @brief Get partial metadata of the local agent.

    @param descs         The list of descriptors to include metadata about.
                         List can be empty if only trying to send connection info.
    @param inc_conn_info Whether to include connection info in the metadata.
    @param backends      List of backends to consider when constructing partial metadata.

    @return Metadata of the local agent, in bytes.
    """

    def get_partial_agent_metadata(
        self,
        descs: nixlBind.nixlRegDList,
        inc_conn_info: bool = False,
        backends: Optional[list[str]] = None,
    ) -> bytes:
        if backends is None:
            backends = []

        handle_list = []
        for backend_string in backends:
            handle_list.append(self.backends[backend_string])
        return self.agent.getLocalPartialMD(descs, inc_conn_info, handle_list)

    """
    @brief Add a remote agent using its metadata. After this call, current agent can
            initiate transfers towards the remote agent.

    @param metadata Metadata of the remote agent, received out-of-band in bytes.
    @return Name of the added remote agent.
    """

    def add_remote_agent(self, metadata: bytes) -> str:
        agent_name = self.agent.loadRemoteMD(metadata)
        return agent_name

    """
    @brief Remove a remote agent. After this call, current agent cannot initiate
            transfers towards the remote agent specified in the call anymore.
            This call will also result in a disconnect between the two agents.

    @param agent Name of the remote agent.
    """

    def remove_remote_agent(self, agent: str):
        self.agent.invalidateRemoteMD(agent)

    """
    @brief Send all of your metadata to a peer or central metadata server.

    @param ip_addr If specified, will only send metadata to one peer by IP address.
                   Otherwise, metadata will be sent to central metadata server, if supported.
    @param port    If specified next to ip_addr, will try to send to this specific port of a peer.
                   Ignored when sending to a central metadata server.
    """

    def send_local_metadata(self, ip_addr: str = "", port: int = DEFAULT_COMM_PORT):
        self.agent.sendLocalMD(ip_addr, port)

    """
    @brief Send partial metadata of the local agent to a peer or central metadata server.

    @param descs         The list of descriptors to include metadata about.
                         List can be empty if only trying to send connection info.
    @param inc_conn_info Whether to include connection info in the metadata.
    @param backends      List of backends to consider when constructing partial metadata.
    @param ip_addr       If specified, will only send metadata to one peer by IP address.
                         Otherwise, metadata will be sent to central metadata server, if supported.
    @param port          If specified next to ip_addr, will try to send to this specific port of a peer.
                         Ignored when sending to a central metadata server.
    @param label         Label to use for the metadata when sending to central metadata server.
                         Ignored when sending to a peer.
    """

    def send_partial_agent_metadata(
        self,
        descs: nixlBind.nixlRegDList,
        inc_conn_info: bool = False,
        backends: Optional[list[str]] = None,
        ip_addr: str = "",
        port: int = DEFAULT_COMM_PORT,
        label: str = "",
    ):
        if backends is None:
            backends = []

        handle_list = []
        for backend_string in backends:
            handle_list.append(self.backends[backend_string])
        self.agent.sendLocalPartialMD(
            descs, inc_conn_info, handle_list, ip_addr, port, label
        )

    """
    @brief Request metadata be retrieved from central metadata server or sent by peer.

    @param ip_addr If specified, will request metadata from one peer by IP address.
    @param port    If specified, will try to request on specific port.
    """

    def fetch_remote_metadata(
        self,
        remote_agent: str,
        ip_addr: str = "",
        port: int = DEFAULT_COMM_PORT,
        label: str = "",
    ):
        self.agent.fetchRemoteMD(remote_agent, ip_addr, port, label)

    """
    @brief Invalidate your own metadata in the central metadata server, or from a specific peer.

    @param ip_addr If specified, will only send invalidation to one peer by IP address.
    @param port    If specified, will try to send to specific port.
    """

    def invalidate_local_metadata(
        self, ip_addr: str = "", port: int = DEFAULT_COMM_PORT
    ):
        self.agent.invalidateLocalMD(ip_addr, port)

    """
    @brief Check if the remote metadata for a specific agent is available.
           When partial metadata methods are used, the descriptor list in question can be specified.

    @param agent Name of the remote agent.

    @return True if available, False otherwise
    """

    def check_remote_metadata(
        self, agent: str, descs: nixlBind.nixlXferDList = None
    ) -> bool:
        if descs is None:  # Just empty list, mem_type not important
            descs = nixlBind.nixlXferDList(nixlBind.DRAM_SEG)

        return self.agent.checkRemoteMD(agent, descs) == nixlBind.NIXL_SUCCESS

    """
    @brief Get nixlXferDList from different input types:
            a) list of 3 element tuples (address, len, device ID) alongside a mandatory memory type
            b) a tensor
            c) a list of tensors
            d) a Nx3 2D numpy array, each row defines a single descriptor (address, len, device ID),
               alongside a mandatory memory type
            e) passes along if an xfer_dlist is given.

    @param descs List of any of the above types
    @param mem_type Optional memory type necessary for (a).
    @param is_sorted Optional bool for if the descriptors are sorted for (a) and (c)
            sort criteria has the comparison order of devID, then addr, then len.
    @return Transfer descriptor list, nixlXferDList.
    """

    def get_xfer_descs(
        self,
        descs,
        mem_type: Optional[str] = None,
        is_sorted: bool = False,
    ) -> nixlBind.nixlXferDList:
        # can add check for DLPack input

        if isinstance(descs, nixlBind.nixlXferDList):
            return descs
<<<<<<< HEAD

        if isinstance(descs, nixlBind.nixlRegDList):
            print("RegList type detected for transfer, please use XferList")
=======
        elif isinstance(descs, nixlBind.nixlRegDList):
            logger.error("RegList type detected for transfer, please use XferList")
>>>>>>> 5cfb4dd6
            new_descs = None
        elif isinstance(descs[0], tuple):
            if mem_type is not None and len(descs[0]) == 3:
                new_descs = nixlBind.nixlXferDList(
                    self.nixl_mems[mem_type], descs, is_sorted
                )
            elif mem_type is None:
                logger.error("Please specify a mem type if not using Tensors")
                new_descs = None
            else:
                logger.error("3-tuple list needed for transfer")
                new_descs = None
        elif isinstance(descs, np.ndarray):
            if mem_type is not None and descs.ndim == 2 and descs.shape[1] == 3:
                new_descs = nixlBind.nixlXferDList(
                    self.nixl_mems[mem_type], descs, is_sorted
                )
            elif mem_type is None:
                logger.error("Please specify a mem type if not using Tensors")
                new_descs = None
            else:
                logger.error(
                    "Nx3 shape required for transfer descriptor list from numpy array"
                )
                new_descs = None
        elif isinstance(descs, torch.Tensor):
            if descs.is_contiguous():
                mem_type = "cuda" if str(descs.device).startswith("cuda") else "cpu"
                base_addr = descs.data_ptr()
                region_len = descs.numel() * descs.element_size()
                gpu_id = descs.get_device()
                if gpu_id == -1:  # DRAM
                    gpu_id = 0
                new_descs = nixlBind.nixlXferDList(
                    self.nixl_mems[mem_type],
                    [(base_addr, region_len, gpu_id)],
                    is_sorted,
                )
            else:
                logger.error("Please use a list of contiguous Tensors")
                new_descs = None
        elif isinstance(descs[0], torch.Tensor):  # List[torch.Tensor]:
            tensor_type = descs[0].device
            dlist = np.zeros((len(descs), 3), dtype=np.uint64)

            for i, desc in enumerate(descs):
                if desc.device != tensor_type:
                    return None
<<<<<<< HEAD
                if not desc.is_contiguous():
                    print("Please use a list of contiguous Tensors")
=======
                if not descs[i].is_contiguous():
                    logger.error("Please use a list of contiguous Tensors")
>>>>>>> 5cfb4dd6
                    return None

                base_addr = desc.data_ptr()
                region_len = desc.numel() * desc.element_size()
                gpu_id = desc.get_device()
                if gpu_id == -1:  # DRAM
                    gpu_id = 0
                dlist[i, :] = (base_addr, region_len, gpu_id)
            mem_type = "cuda" if str(tensor_type).startswith("cuda") else "cpu"
            new_descs = nixlBind.nixlXferDList(
                self.nixl_mems[mem_type], dlist, is_sorted
            )
        else:
            new_descs = None

        return new_descs

    """
    @brief Get nixlRegDList from different input types:
            a) list of 4 element tuples (address, len, device ID, meta info) alongside a mandatory memory type
            b) a tensor
            c) a list of tensors
            d) a Nx3 2D numpy array, each row defines a single descriptor (address, len, device ID),
               alongside a mandatory memory type. Empty meta info will be considered for each descriptor.
            e) passes along if a reg_dlist is given.

    @param descs List of any of the above types
    @param mem_type Optional memory type necessary for (a).
    @param is_sorted Optional bool for if the descriptors are sorted for (a) and (c)
            sort criteria has the comparison order of devID, then addr, then len.
    @return Registration descriptor list, nixlRegDList.
    """

    def get_reg_descs(
        self,
        descs,
        mem_type: Optional[str] = None,
        is_sorted: bool = False,
    ) -> nixlBind.nixlRegDList:
        # can add check for DLPack input

        if isinstance(descs, nixlBind.nixlRegDList):
            return descs
<<<<<<< HEAD

        if isinstance(descs, nixlBind.nixlXferDList):
            print("XferList type detected for registration, please use RegList")
=======
        elif isinstance(descs, nixlBind.nixlXferDList):
            logger.error("XferList type detected for registration, please use RegList")
>>>>>>> 5cfb4dd6
            new_descs = None
        elif isinstance(descs[0], tuple):
            if mem_type is not None and len(descs[0]) == 4:
                new_descs = nixlBind.nixlRegDList(
                    self.nixl_mems[mem_type], descs, is_sorted
                )
            elif mem_type is None:
                logger.error("Please specify a mem type if not using Tensors")
                new_descs = None
            else:
                logger.error("4-tuple list needed for registration")
                new_descs = None
        elif isinstance(descs, np.ndarray):
            if mem_type is not None and descs.ndim == 2 and descs.shape[1] == 3:
                new_descs = nixlBind.nixlRegDList(
                    self.nixl_mems[mem_type], descs, is_sorted
                )
            elif mem_type is None:
                logger.error("Please specify a mem type if not using Tensors")
                new_descs = None
            else:
                logger.error(
                    "Nx3 shape required for transfer descriptor list from numpy array"
                )
                new_descs = None
        elif isinstance(descs, torch.Tensor):
            if descs.is_contiguous():
                mem_type = "cuda" if str(descs.device).startswith("cuda") else "cpu"
                base_addr = descs.data_ptr()
                region_len = descs.numel() * descs.element_size()
                gpu_id = descs.get_device()
                if gpu_id == -1:  # DRAM
                    gpu_id = 0
                new_descs = nixlBind.nixlRegDList(
                    self.nixl_mems[mem_type],
                    [(base_addr, region_len, gpu_id, "")],
                    is_sorted,
                )
            else:
                logger.error("Please use a list of contiguous Tensors")
                new_descs = None
        elif isinstance(descs[0], torch.Tensor):  # List[torch.Tensor]:
            tensor_type = descs[0].device
            dlist = np.zeros((len(descs), 3), dtype=np.uint64)

            for i, desc in enumerate(descs):
                if desc.device != tensor_type:
                    return None
<<<<<<< HEAD
                if not desc.is_contiguous():
                    print("Please use a list of contiguous Tensors")
=======
                if not descs[i].is_contiguous():
                    logger.error("Please use a list of contiguous Tensors")
>>>>>>> 5cfb4dd6
                    return None
                base_addr = desc.data_ptr()
                region_len = desc.numel() * desc.element_size()
                gpu_id = desc.get_device()
                if gpu_id == -1:  # DRAM
                    gpu_id = 0
                dlist[i, :] = (base_addr, region_len, gpu_id)
            mem_type = "cuda" if str(tensor_type).startswith("cuda") else "cpu"
            new_descs = nixlBind.nixlRegDList(
                self.nixl_mems[mem_type], dlist, is_sorted
            )
        else:
            new_descs = None

        return new_descs

    """
    @brief Serialize NIXL descriptor list with pickle.

    @param descs NIXL list to serialize.
    @return Serialized descriptor list.
    """

    def get_serialized_descs(self, descs) -> bytes:
        return pickle.dumps(descs)

    """
    @brief Deserialize NIXL descriptor list.

    @param serialized_descs Serialized NIXL descriptor list.
    @return Deserialized NIXL descriptor list.
    """

    def deserialize_descs(self, serialized_descs: bytes):
        return pickle.loads(serialized_descs)<|MERGE_RESOLUTION|>--- conflicted
+++ resolved
@@ -174,17 +174,11 @@
     def get_plugin_mem_types(self, backend: str) -> list[str]:
         if backend in self.plugin_mem_types:
             return self.plugin_mem_types[backend]
-<<<<<<< HEAD
-
-        print("Plugin", backend, "is not available to get its supported mem types.")
+
+        logger.warning(
+            "Plugin %s is not available to get its supported mem types.", backend
+        )
         return []
-=======
-        else:
-            logger.warning(
-                "Plugin %s is not available to get its supported mem types.", backend
-            )
-            return []
->>>>>>> 5cfb4dd6
 
     """
     @brief Get the initialization parameters of a plugin.
@@ -197,15 +191,9 @@
     def get_plugin_params(self, backend: str) -> dict[str, str]:
         if backend in self.plugin_b_options:
             return self.plugin_b_options[backend]
-<<<<<<< HEAD
-
-        print("Plugin", backend, "is not available to get its parameters.")
+
+        logger.warning("Plugin %s is not available to get its parameters.", backend)
         return {}
-=======
-        else:
-            logger.warning("Plugin %s is not available to get its parameters.", backend)
-            return {}
->>>>>>> 5cfb4dd6
 
     """
     @brief  Get the memory types supported by a backend.
@@ -220,17 +208,11 @@
     def get_backend_mem_types(self, backend: str) -> list[str]:
         if backend in self.backend_mems:
             return self.backend_mems[backend]
-<<<<<<< HEAD
-
-        print("Backend", backend, "not instantiated to get its supported mem types.")
+
+        logger.warning(
+            "Backend %s not instantiated to get its supported mem types.", backend
+        )
         return []
-=======
-        else:
-            logger.warning(
-                "Backend %s not instantiated to get its supported mem types.", backend
-            )
-            return []
->>>>>>> 5cfb4dd6
 
     """
     @brief  Get the parameters of a backend.
@@ -245,17 +227,11 @@
     def get_backend_params(self, backend: str) -> dict[str, str]:
         if backend in self.backend_options:
             return self.backend_options[backend]
-<<<<<<< HEAD
-
-        print("Backend", backend, "not instantiated to get its parameters.")
+
+        logger.warning(
+            "Backend %s not instantiated to get its parameters.", backend
+        )
         return {}
-=======
-        else:
-            logger.warning(
-                "Backend %s not instantiated to get its parameters.", backend
-            )
-            return {}
->>>>>>> 5cfb4dd6
 
     """
     @brief  Initialize a backend with the specified initialization parameters, described above.
@@ -868,14 +844,9 @@
 
         if isinstance(descs, nixlBind.nixlXferDList):
             return descs
-<<<<<<< HEAD
 
         if isinstance(descs, nixlBind.nixlRegDList):
-            print("RegList type detected for transfer, please use XferList")
-=======
-        elif isinstance(descs, nixlBind.nixlRegDList):
             logger.error("RegList type detected for transfer, please use XferList")
->>>>>>> 5cfb4dd6
             new_descs = None
         elif isinstance(descs[0], tuple):
             if mem_type is not None and len(descs[0]) == 3:
@@ -924,13 +895,8 @@
             for i, desc in enumerate(descs):
                 if desc.device != tensor_type:
                     return None
-<<<<<<< HEAD
                 if not desc.is_contiguous():
-                    print("Please use a list of contiguous Tensors")
-=======
-                if not descs[i].is_contiguous():
                     logger.error("Please use a list of contiguous Tensors")
->>>>>>> 5cfb4dd6
                     return None
 
                 base_addr = desc.data_ptr()
@@ -974,14 +940,9 @@
 
         if isinstance(descs, nixlBind.nixlRegDList):
             return descs
-<<<<<<< HEAD
 
         if isinstance(descs, nixlBind.nixlXferDList):
-            print("XferList type detected for registration, please use RegList")
-=======
-        elif isinstance(descs, nixlBind.nixlXferDList):
             logger.error("XferList type detected for registration, please use RegList")
->>>>>>> 5cfb4dd6
             new_descs = None
         elif isinstance(descs[0], tuple):
             if mem_type is not None and len(descs[0]) == 4:
@@ -1030,13 +991,8 @@
             for i, desc in enumerate(descs):
                 if desc.device != tensor_type:
                     return None
-<<<<<<< HEAD
                 if not desc.is_contiguous():
-                    print("Please use a list of contiguous Tensors")
-=======
-                if not descs[i].is_contiguous():
                     logger.error("Please use a list of contiguous Tensors")
->>>>>>> 5cfb4dd6
                     return None
                 base_addr = desc.data_ptr()
                 region_len = desc.numel() * desc.element_size()
