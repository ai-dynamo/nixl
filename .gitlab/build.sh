--- conflicted
+++ resolved
@@ -28,13 +28,10 @@
 EXTRA_BUILD_ARGS=${3:-""}
 # UCX_VERSION is the version of UCX to build override default with env variable.
 UCX_VERSION=${UCX_VERSION:-v1.19.0}
-<<<<<<< HEAD
 # EFA_INSTALLER_VERSION is the version of EFA installer to use, defaults to "latest"
 EFA_INSTALLER_VERSION=${EFA_INSTALLER_VERSION:-latest}
 # DOCA_VERSION is the version of DOCA to install, override default with env variable.
 DOCA_VERSION=${DOCA_VERSION:-3.1.0}
-=======
->>>>>>> 2a864462
 # LIBFABRIC_VERSION is the version of libfabric to build override default with env variable.
 LIBFABRIC_VERSION=${LIBFABRIC_VERSION:-v2.3.0}
 # LIBFABRIC_INSTALL_DIR can be set via environment variable, defaults to INSTALL_DIR
