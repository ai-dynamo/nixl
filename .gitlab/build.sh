#!/bin/bash
# SPDX-FileCopyrightText: Copyright (c) 2025 NVIDIA CORPORATION & AFFILIATES. All rights reserved.
# SPDX-License-Identifier: Apache-2.0
#
# Licensed under the Apache License, Version 2.0 (the "License");
# you may not use this file except in compliance with the License.
# You may obtain a copy of the License at
#
# http://www.apache.org/licenses/LICENSE-2.0
#
# Unless required by applicable law or agreed to in writing, software
# distributed under the License is distributed on an "AS IS" BASIS,
# WITHOUT WARRANTIES OR CONDITIONS OF ANY KIND, either express or implied.
# See the License for the specific language governing permissions and
# limitations under the License.

# shellcheck disable=SC1091
. "$(dirname "$0")/../.ci/scripts/common.sh"

set -e
set -x
set -o pipefail

# Parse commandline arguments with first argument being the install directory
# and second argument being the UCX installation directory.
INSTALL_DIR=$1
UCX_INSTALL_DIR=$2
EXTRA_BUILD_ARGS=${3:-""}
# UCX_VERSION is the version of UCX to build override default with env variable.
UCX_VERSION=${UCX_VERSION:-v1.19.0}
# LIBFABRIC_VERSION is the version of libfabric to build override default with env variable.
LIBFABRIC_VERSION=${LIBFABRIC_VERSION:-v2.3.0}
# LIBFABRIC_INSTALL_DIR can be set via environment variable, defaults to INSTALL_DIR
LIBFABRIC_INSTALL_DIR=${LIBFABRIC_INSTALL_DIR:-$INSTALL_DIR}

if [ -z "$INSTALL_DIR" ]; then
    echo "Usage: $0 <install_dir> <ucx_install_dir>"
    exit 1
fi

if [ -z "$UCX_INSTALL_DIR" ]; then
    UCX_INSTALL_DIR=$INSTALL_DIR
fi


# For running as user - check if running as root, if not set sudo variable
if [ "$(id -u)" -ne 0 ]; then
    SUDO=sudo
else
    SUDO=""
fi

ARCH=$(uname -m)
[ "$ARCH" = "arm64" ] && ARCH="aarch64"

# Some docker images are with broken installations:
$SUDO rm -rf /usr/lib/cmake/grpc /usr/lib/cmake/protobuf

$SUDO apt-get -qq update
$SUDO apt-get -qq install -y curl \
                             wget \
                             libnuma-dev \
                             numactl \
                             autotools-dev \
                             automake \
                             git \
                             libtool \
                             libz-dev \
                             libiberty-dev \
                             flex \
                             build-essential \
                             cmake \
                             libgoogle-glog-dev \
                             libgtest-dev \
                             libgmock-dev \
                             libjsoncpp-dev \
                             libpython3-dev \
                             libboost-all-dev \
                             libssl-dev \
                             libgrpc-dev \
                             libgrpc++-dev \
                             libprotobuf-dev \
                             libcpprest-dev \
                             libaio-dev \
                             liburing-dev \
                             meson \
                             ninja-build \
                             pkg-config \
                             protobuf-compiler-grpc \
                             pybind11-dev \
                             etcd-server \
                             net-tools \
                             iproute2 \
                             pciutils \
                             libpci-dev \
                             uuid-dev \
                             libibmad-dev \
                             doxygen \
                             clang \
                             hwloc \
                             libhwloc-dev \
                             libcurl4-openssl-dev zlib1g-dev # aws-sdk-cpp dependencies

# Add DOCA repository and install packages
ARCH_SUFFIX=$(if [ "${ARCH}" = "aarch64" ]; then echo "arm64"; else echo "amd64"; fi)
MELLANOX_OS="$(. /etc/lsb-release; echo ${DISTRIB_ID}${DISTRIB_RELEASE} | tr A-Z a-z | tr -d .)"
wget --tries=3 --waitretry=5 --no-verbose https://www.mellanox.com/downloads/DOCA/DOCA_v3.1.0/host/doca-host_3.1.0-091000-25.07-${MELLANOX_OS}_${ARCH_SUFFIX}.deb -O doca-host.deb
$SUDO dpkg -i doca-host.deb
$SUDO apt-get update
$SUDO apt-get upgrade -y
$SUDO apt-get install -y --no-install-recommends doca-sdk-gpunetio libdoca-sdk-gpunetio-dev libdoca-sdk-verbs-dev

# Force reinstall of RDMA packages from DOCA repository
# Reinstall needed to fix broken libibverbs-dev, which may lead to lack of Infiniband support.
# Upgrade is not sufficient if the version is the same since apt skips the installation.
$SUDO apt-get -qq -y install \
    --reinstall libibverbs-dev rdma-core ibverbs-utils libibumad-dev \
    libnuma-dev librdmacm-dev ibverbs-providers

wget --tries=3 --waitretry=5 https://static.rust-lang.org/rustup/dist/${ARCH}-unknown-linux-gnu/rustup-init
chmod +x rustup-init
./rustup-init -y --default-toolchain 1.86.0
export PATH="$HOME/.cargo/bin:$PATH"

curl -fSsL "https://github.com/openucx/ucx/tarball/${UCX_VERSION}" | tar xz
( \
  cd openucx-ucx* && \
  ./autogen.sh && \
  ./configure \
          --prefix="${UCX_INSTALL_DIR}" \
          --enable-shared \
          --disable-static \
          --disable-doxygen-doc \
          --enable-optimizations \
          --enable-cma \
          --enable-devel-headers \
          --with-verbs \
          --with-dm \
          ${UCX_CUDA_BUILD_ARGS} \
          --enable-mt && \
        make -j && \
        make -j install-strip && \
        $SUDO ldconfig \
)

wget --tries=3 --waitretry=5 -O "libfabric-${LIBFABRIC_VERSION#v}.tar.bz2" "https://github.com/ofiwg/libfabric/releases/download/${LIBFABRIC_VERSION}/libfabric-${LIBFABRIC_VERSION#v}.tar.bz2"
tar xjf "libfabric-${LIBFABRIC_VERSION#v}.tar.bz2"
rm "libfabric-${LIBFABRIC_VERSION#v}.tar.bz2"
( \
  cd libfabric-* && \
  ./autogen.sh && \
  ./configure --prefix="${LIBFABRIC_INSTALL_DIR}" \
              --disable-verbs \
              --disable-psm3 \
              --disable-opx \
              --disable-usnic \
              --disable-rstream \
              --enable-efa && \
  make -j && \
  make install && \
  $SUDO ldconfig \
)

( \
  cd /tmp && \
  git clone --depth 1 https://github.com/etcd-cpp-apiv3/etcd-cpp-apiv3.git && \
  cd etcd-cpp-apiv3 && \
  mkdir build && cd build && \
  cmake .. && \
  make -j"${NPROC:-$(nproc)}" && \
  $SUDO make install && \
  $SUDO ldconfig \
)

( \
  cd /tmp && \
  git clone --recurse-submodules --depth 1 --shallow-submodules https://github.com/aws/aws-sdk-cpp.git --branch 1.11.581 && \
  mkdir aws_sdk_build && \
  cd aws_sdk_build && \
  cmake ../aws-sdk-cpp/ -DCMAKE_BUILD_TYPE=Release -DBUILD_ONLY="s3" -DENABLE_TESTING=OFF -DCMAKE_INSTALL_PREFIX=/usr/local && \
  make -j"${NPROC:-$(nproc)}" && \
  $SUDO make install
)

( \
  cd /tmp && \
<<<<<<< HEAD
  ARCH_SUFFIX=$(if [ "${ARCH}" = "aarch64" ]; then echo "arm64"; else echo "amd64"; fi) && \
  MELLANOX_OS="$(. /etc/lsb-release; echo ${DISTRIB_ID}${DISTRIB_RELEASE} | tr A-Z a-z | tr -d .)" && \
  wget --tries=3 --waitretry=5 https://www.mellanox.com/downloads/DOCA/DOCA_v3.1.0/host/doca-host_3.1.0-091000-25.07-${MELLANOX_OS}_${ARCH_SUFFIX}.deb -O doca-host.deb && \
  $SUDO dpkg -i doca-host.deb && \
  $SUDO apt-get update && \
  $SUDO apt-get install -y --no-install-recommends doca-sdk-gpunetio libdoca-sdk-gpunetio-dev libdoca-sdk-verbs-dev doca-ofed mstflint \
=======
  git clone https://github.com/nvidia/gusli.git && \
  cd gusli && \
  $SUDO make all BUILD_RELEASE=1 BUILD_FOR_UNITEST=0 VERBOSE=1 ALLOW_USE_URING=0 && \
  $SUDO ldconfig
>>>>>>> f8fb132c
)

( \
  cd /tmp &&
  git clone --depth 1 https://github.com/google/gtest-parallel.git &&
  mkdir -p ${INSTALL_DIR}/bin &&
  cp gtest-parallel/* ${INSTALL_DIR}/bin/
)

export LD_LIBRARY_PATH="${INSTALL_DIR}/lib:${INSTALL_DIR}/lib/$ARCH-linux-gnu:${INSTALL_DIR}/lib64:$LD_LIBRARY_PATH:${LIBFABRIC_INSTALL_DIR}/lib"
export CPATH="${INSTALL_DIR}/include:${LIBFABRIC_INSTALL_DIR}/include:$CPATH"
export PATH="${INSTALL_DIR}/bin:$PATH"
export PKG_CONFIG_PATH="${INSTALL_DIR}/lib/pkgconfig:${INSTALL_DIR}/lib64/pkgconfig:${INSTALL_DIR}:${LIBFABRIC_INSTALL_DIR}/lib/pkgconfig:$PKG_CONFIG_PATH"
export NIXL_PLUGIN_DIR="${INSTALL_DIR}/lib/$ARCH-linux-gnu/plugins"
export CMAKE_PREFIX_PATH="${INSTALL_DIR}:${CMAKE_PREFIX_PATH}"

# Disabling CUDA IPC not to use NVLINK, as it slows down local
# UCX transfers and can cause contention with local collectives.
export UCX_TLS=^cuda_ipc

# shellcheck disable=SC2086
meson setup nixl_build --prefix=${INSTALL_DIR} -Ducx_path=${UCX_INSTALL_DIR} -Dbuild_docs=true -Drust=false ${EXTRA_BUILD_ARGS} -Dlibfabric_path="${LIBFABRIC_INSTALL_DIR}" -Dbuildtype=release
ninja -C nixl_build && ninja -C nixl_build install

# TODO(kapila): Copy the nixl.pc file to the install directory if needed.
# cp ${BUILD_DIR}/nixl.pc ${INSTALL_DIR}/lib/pkgconfig/nixl.pc

cd benchmark/nixlbench
meson setup nixlbench_build -Dnixl_path=${INSTALL_DIR} -Dprefix=${INSTALL_DIR} -Dbuildtype=release
ninja -C nixlbench_build && ninja -C nixlbench_build install<|MERGE_RESOLUTION|>--- conflicted
+++ resolved
@@ -184,19 +184,10 @@
 
 ( \
   cd /tmp && \
-<<<<<<< HEAD
-  ARCH_SUFFIX=$(if [ "${ARCH}" = "aarch64" ]; then echo "arm64"; else echo "amd64"; fi) && \
-  MELLANOX_OS="$(. /etc/lsb-release; echo ${DISTRIB_ID}${DISTRIB_RELEASE} | tr A-Z a-z | tr -d .)" && \
-  wget --tries=3 --waitretry=5 https://www.mellanox.com/downloads/DOCA/DOCA_v3.1.0/host/doca-host_3.1.0-091000-25.07-${MELLANOX_OS}_${ARCH_SUFFIX}.deb -O doca-host.deb && \
-  $SUDO dpkg -i doca-host.deb && \
-  $SUDO apt-get update && \
-  $SUDO apt-get install -y --no-install-recommends doca-sdk-gpunetio libdoca-sdk-gpunetio-dev libdoca-sdk-verbs-dev doca-ofed mstflint \
-=======
   git clone https://github.com/nvidia/gusli.git && \
   cd gusli && \
   $SUDO make all BUILD_RELEASE=1 BUILD_FOR_UNITEST=0 VERBOSE=1 ALLOW_USE_URING=0 && \
   $SUDO ldconfig
->>>>>>> f8fb132c
 )
 
 ( \
