#!/bin/bash
# SPDX-FileCopyrightText: Copyright (c) 2025 NVIDIA CORPORATION & AFFILIATES. All rights reserved.
# SPDX-License-Identifier: Apache-2.0
#
# Licensed under the Apache License, Version 2.0 (the "License");
# you may not use this file except in compliance with the License.
# You may obtain a copy of the License at
#
# http://www.apache.org/licenses/LICENSE-2.0
#
# Unless required by applicable law or agreed to in writing, software
# distributed under the License is distributed on an "AS IS" BASIS,
# WITHOUT WARRANTIES OR CONDITIONS OF ANY KIND, either express or implied.
# See the License for the specific language governing permissions and
# limitations under the License.

set -e
set -x
set -o pipefail

# Parse commandline arguments with first argument being the install directory
# and second argument being the UCX installation directory.
INSTALL_DIR=$1
UCX_INSTALL_DIR=$2
EXTRA_BUILD_ARGS=${3:-""}
# UCX_VERSION is the version of UCX to build override default with env variable.
UCX_VERSION=${UCX_VERSION:-v1.19.0}
# EFA_INSTALLER_VERSION is the version of EFA installer to use, defaults to "latest"
EFA_INSTALLER_VERSION=${EFA_INSTALLER_VERSION:-latest}
<<<<<<< HEAD
# DOCA_VERSION is the version of DOCA to install, override default with env variable.
DOCA_VERSION=${DOCA_VERSION:-3.1.0}
=======
# LIBFABRIC_VERSION is the version of libfabric to build override default with env variable.
LIBFABRIC_VERSION=${LIBFABRIC_VERSION:-v2.3.0}
# LIBFABRIC_INSTALL_DIR can be set via environment variable, defaults to INSTALL_DIR
LIBFABRIC_INSTALL_DIR=${LIBFABRIC_INSTALL_DIR:-$INSTALL_DIR}
>>>>>>> 9b488eba

if [ -z "$INSTALL_DIR" ]; then
    echo "Usage: $0 <install_dir> <ucx_install_dir>"
    exit 1
fi

if [ -z "$UCX_INSTALL_DIR" ]; then
    UCX_INSTALL_DIR=$INSTALL_DIR
fi


# For running as user - check if running as root, if not set sudo variable
if [ "$(id -u)" -ne 0 ]; then
    SUDO=sudo
else
    SUDO=""
fi

ARCH=$(uname -m)
[ "$ARCH" = "arm64" ] && ARCH="aarch64"

# Some docker images are with broken installations:
$SUDO rm -rf /usr/lib/cmake/grpc /usr/lib/cmake/protobuf

$SUDO apt-get -qq update
$SUDO apt-get -qq install -y curl \
                             gnupg \
                             wget \
                             libnuma-dev \
                             numactl \
                             autotools-dev \
                             automake \
                             git \
                             libtool \
                             libz-dev \
                             libiberty-dev \
                             flex \
                             build-essential \
                             cmake \
                             libibverbs-dev \
                             libgoogle-glog-dev \
                             libgtest-dev \
                             libgmock-dev \
                             libjsoncpp-dev \
                             libpython3-dev \
                             libboost-all-dev \
                             libssl-dev \
                             libgrpc-dev \
                             libgrpc++-dev \
                             libprotobuf-dev \
                             libcpprest-dev \
                             libaio-dev \
                             liburing-dev \
                             meson \
                             ninja-build \
                             pkg-config \
                             protobuf-compiler-grpc \
                             pybind11-dev \
                             etcd-server \
                             net-tools \
                             iproute2 \
                             pciutils \
                             libpci-dev \
                             uuid-dev \
                             ibverbs-utils \
                             libibmad-dev \
                             doxygen \
                             clang \
                             hwloc \
                             libhwloc-dev \
                             libcurl4-openssl-dev zlib1g-dev # aws-sdk-cpp dependencies

wget --tries=3 --waitretry=5 https://static.rust-lang.org/rustup/dist/${ARCH}-unknown-linux-gnu/rustup-init
chmod +x rustup-init
./rustup-init -y --default-toolchain 1.86.0
export PATH="$HOME/.cargo/bin:$PATH"

curl -fSsL "https://github.com/openucx/ucx/tarball/${UCX_VERSION}" | tar xz
( \
  cd openucx-ucx* && \
  ./autogen.sh && \
  ./configure \
          --prefix="${UCX_INSTALL_DIR}" \
          --enable-shared \
          --disable-static \
          --disable-doxygen-doc \
          --enable-optimizations \
          --enable-cma \
          --enable-devel-headers \
          --with-verbs \
          --with-dm \
          --enable-mt && \
        make -j && \
        make -j install-strip && \
        $SUDO ldconfig \
)

wget --tries=3 --waitretry=5 -O "aws-efa-installer-${EFA_INSTALLER_VERSION}.tar.gz" "https://efa-installer.amazonaws.com/aws-efa-installer-${EFA_INSTALLER_VERSION}.tar.gz"
tar xzf "aws-efa-installer-${EFA_INSTALLER_VERSION}.tar.gz"
rm "aws-efa-installer-${EFA_INSTALLER_VERSION}.tar.gz"
( \
  cd aws-efa-installer && \
  $SUDO ./efa_installer.sh -y --minimal --skip-kmod --skip-limit-conf --no-verify && \
  $SUDO ldconfig \
)

wget --tries=3 --waitretry=5 -O "libfabric-${LIBFABRIC_VERSION#v}.tar.bz2" "https://github.com/ofiwg/libfabric/releases/download/${LIBFABRIC_VERSION}/libfabric-${LIBFABRIC_VERSION#v}.tar.bz2"
tar xjf "libfabric-${LIBFABRIC_VERSION#v}.tar.bz2"
rm "libfabric-${LIBFABRIC_VERSION#v}.tar.bz2"
( \
  cd libfabric-* && \
  ./autogen.sh && \
  ./configure --prefix="${LIBFABRIC_INSTALL_DIR}" \
              --disable-verbs \
              --disable-psm3 \
              --disable-opx \
              --disable-usnic \
              --disable-rstream \
              --enable-efa && \
  make -j && \
  make install && \
  $SUDO ldconfig \
)

# Install DOCA & GPUNETIO packages after EFA to avoid MPI conflicts
UBUNTU_VER=$(grep '^VERSION_ID=' /etc/os-release | cut -d'"' -f2)
DOCA_REPO="https://linux.mellanox.com/public/repo/doca/3.1.0/ubuntu${UBUNTU_VER}/${ARCH}"
$SUDO curl -fsSL "${DOCA_REPO}"/GPG-KEY-Mellanox.pub | $SUDO gpg --dearmor -o /usr/share/keyrings/doca.gpg
echo "deb [signed-by=/usr/share/keyrings/doca.gpg] ${DOCA_REPO}/ ./" | $SUDO tee /etc/apt/sources.list.d/doca.list >/dev/null
$SUDO apt-get -qq update
$SUDO apt-get install -y --no-install-recommends \
    doca-sdk-common \
    doca-sdk-gpunetio \
    libdoca-sdk-common-dev \
    libdoca-sdk-gpunetio-dev \
    libdoca-sdk-verbs-dev

( \
  cd /tmp && \
  git clone --depth 1 https://github.com/etcd-cpp-apiv3/etcd-cpp-apiv3.git && \
  cd etcd-cpp-apiv3 && \
  mkdir build && cd build && \
  cmake .. && \
  make -j"${NPROC:-$(nproc)}" && \
  $SUDO make install && \
  $SUDO ldconfig \
)

( \
  cd /tmp && \
  git clone --recurse-submodules --depth 1 --shallow-submodules https://github.com/aws/aws-sdk-cpp.git --branch 1.11.581 && \
  mkdir aws_sdk_build && \
  cd aws_sdk_build && \
  cmake ../aws-sdk-cpp/ -DCMAKE_BUILD_TYPE=Release -DBUILD_ONLY="s3" -DENABLE_TESTING=OFF -DCMAKE_INSTALL_PREFIX=/usr/local && \
  make -j"${NPROC:-$(nproc)}" && \
  $SUDO make install
)

export LIBRARY_PATH="$LIBRARY_PATH:/usr/local/cuda/lib64"
export LD_LIBRARY_PATH="${INSTALL_DIR}/lib:${INSTALL_DIR}/lib/$ARCH-linux-gnu:${INSTALL_DIR}/lib64:$LD_LIBRARY_PATH:/usr/local/cuda/lib64:/usr/local/cuda/lib64/stubs:${INSTALL_DIR}/lib:${LIBFABRIC_INSTALL_DIR}/lib"
export CPATH="${INSTALL_DIR}/include:${LIBFABRIC_INSTALL_DIR}/include:$CPATH"
export PATH="${INSTALL_DIR}/bin:$PATH"
export PKG_CONFIG_PATH="${INSTALL_DIR}/lib/pkgconfig:${INSTALL_DIR}/lib64/pkgconfig:${INSTALL_DIR}:${LIBFABRIC_INSTALL_DIR}/lib/pkgconfig:$PKG_CONFIG_PATH"
export NIXL_PLUGIN_DIR="${INSTALL_DIR}/lib/$ARCH-linux-gnu/plugins"
export CMAKE_PREFIX_PATH="${INSTALL_DIR}:${CMAKE_PREFIX_PATH}"

# Disabling CUDA IPC not to use NVLINK, as it slows down local
# UCX transfers and can cause contention with local collectives.
export UCX_TLS=^cuda_ipc

# shellcheck disable=SC2086
meson setup nixl_build --prefix=${INSTALL_DIR} -Ducx_path=${UCX_INSTALL_DIR} -Dbuild_docs=true -Drust=false ${EXTRA_BUILD_ARGS} -Dlibfabric_path="${LIBFABRIC_INSTALL_DIR}"
ninja -C nixl_build && ninja -C nixl_build install

# TODO(kapila): Copy the nixl.pc file to the install directory if needed.
# cp ${BUILD_DIR}/nixl.pc ${INSTALL_DIR}/lib/pkgconfig/nixl.pc

cd benchmark/nixlbench
meson setup nixlbench_build -Dnixl_path=${INSTALL_DIR} -Dprefix=${INSTALL_DIR}
ninja -C nixlbench_build && ninja -C nixlbench_build install<|MERGE_RESOLUTION|>--- conflicted
+++ resolved
@@ -27,15 +27,12 @@
 UCX_VERSION=${UCX_VERSION:-v1.19.0}
 # EFA_INSTALLER_VERSION is the version of EFA installer to use, defaults to "latest"
 EFA_INSTALLER_VERSION=${EFA_INSTALLER_VERSION:-latest}
-<<<<<<< HEAD
 # DOCA_VERSION is the version of DOCA to install, override default with env variable.
 DOCA_VERSION=${DOCA_VERSION:-3.1.0}
-=======
 # LIBFABRIC_VERSION is the version of libfabric to build override default with env variable.
 LIBFABRIC_VERSION=${LIBFABRIC_VERSION:-v2.3.0}
 # LIBFABRIC_INSTALL_DIR can be set via environment variable, defaults to INSTALL_DIR
 LIBFABRIC_INSTALL_DIR=${LIBFABRIC_INSTALL_DIR:-$INSTALL_DIR}
->>>>>>> 9b488eba
 
 if [ -z "$INSTALL_DIR" ]; then
     echo "Usage: $0 <install_dir> <ucx_install_dir>"
