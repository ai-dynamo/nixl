#!/bin/bash
# SPDX-FileCopyrightText: Copyright (c) 2025 NVIDIA CORPORATION & AFFILIATES. All rights reserved.
# SPDX-License-Identifier: Apache-2.0
#
# Licensed under the Apache License, Version 2.0 (the "License");
# you may not use this file except in compliance with the License.
# You may obtain a copy of the License at
#
# http://www.apache.org/licenses/LICENSE-2.0
#
# Unless required by applicable law or agreed to in writing, software
# distributed under the License is distributed on an "AS IS" BASIS,
# WITHOUT WARRANTIES OR CONDITIONS OF ANY KIND, either express or implied.
# See the License for the specific language governing permissions and
# limitations under the License.

# shellcheck disable=SC1091
. "$(dirname "$0")/../.ci/scripts/common.sh"

set -e
set -x
set -o pipefail

# Parse commandline arguments with first argument being the install directory
# and second argument being the UCX installation directory.
INSTALL_DIR=$1
UCX_INSTALL_DIR=$2
EXTRA_BUILD_ARGS=${3:-""}
# UCX_VERSION is the version of UCX to build override default with env variable.
UCX_VERSION=${UCX_VERSION:-v1.19.0}
# LIBFABRIC_VERSION is the version of libfabric to build override default with env variable.
LIBFABRIC_VERSION=${LIBFABRIC_VERSION:-v2.3.0}
# LIBFABRIC_INSTALL_DIR can be set via environment variable, defaults to INSTALL_DIR
LIBFABRIC_INSTALL_DIR=${LIBFABRIC_INSTALL_DIR:-$INSTALL_DIR}

if [ -z "$INSTALL_DIR" ]; then
    echo "Usage: $0 <install_dir> <ucx_install_dir>"
    exit 1
fi

if [ -z "$UCX_INSTALL_DIR" ]; then
    UCX_INSTALL_DIR=$INSTALL_DIR
fi


# For running as user - check if running as root, if not set sudo variable
if [ "$(id -u)" -ne 0 ]; then
    SUDO=sudo
else
    SUDO=""
fi

ARCH=$(uname -m)
[ "$ARCH" = "arm64" ] && ARCH="aarch64"

# Some docker images are with broken installations:
$SUDO rm -rf /usr/lib/cmake/grpc /usr/lib/cmake/protobuf

$SUDO apt-get -qq update
$SUDO apt-get -qq install -y python3-dev \
                             python3-pip \
                             curl \
                             wget \
                             libnuma-dev \
                             numactl \
                             autotools-dev \
                             automake \
                             git \
                             libtool \
                             libz-dev \
                             libiberty-dev \
                             flex \
                             build-essential \
                             cmake \
                             libgoogle-glog-dev \
                             libgtest-dev \
                             libgmock-dev \
                             libjsoncpp-dev \
                             libpython3-dev \
                             libboost-all-dev \
                             libssl-dev \
                             libgrpc-dev \
                             libgrpc++-dev \
                             libprotobuf-dev \
                             libcpprest-dev \
                             libaio-dev \
                             liburing-dev \
                             meson \
                             ninja-build \
                             pkg-config \
                             protobuf-compiler-grpc \
                             pybind11-dev \
                             etcd-server \
                             net-tools \
                             iproute2 \
                             pciutils \
                             libpci-dev \
                             uuid-dev \
                             libibmad-dev \
                             doxygen \
                             clang \
                             hwloc \
                             libhwloc-dev \
                             libcurl4-openssl-dev zlib1g-dev # aws-sdk-cpp dependencies

# Ubuntu 22.04 specific setup
if grep -q "Ubuntu 22.04" /etc/os-release 2>/dev/null; then
    # Upgrade pip for '--break-system-packages' support
    $SUDO pip3 install --upgrade pip

    # Upgrade meson (distro version 0.61.2 is too old, project requires >= 0.64.0)
    $SUDO pip3 install --upgrade meson
    # Ensure pip3's meson takes precedence over apt's version
    export PATH="$HOME/.local/bin:/usr/local/bin:$PATH"
fi

# Add DOCA repository and install packages
ARCH_SUFFIX=$(if [ "${ARCH}" = "aarch64" ]; then echo "arm64"; else echo "amd64"; fi)
MELLANOX_OS="$(. /etc/lsb-release; echo ${DISTRIB_ID}${DISTRIB_RELEASE} | tr A-Z a-z | tr -d .)"
wget --tries=3 --waitretry=5 --no-verbose https://www.mellanox.com/downloads/DOCA/DOCA_v3.1.0/host/doca-host_3.1.0-091000-25.07-${MELLANOX_OS}_${ARCH_SUFFIX}.deb -O doca-host.deb
$SUDO dpkg -i doca-host.deb
$SUDO apt-get update
$SUDO apt-get upgrade -y
$SUDO apt-get install -y --no-install-recommends doca-sdk-gpunetio libdoca-sdk-gpunetio-dev libdoca-sdk-verbs-dev

# Force reinstall of RDMA packages from DOCA repository
# Reinstall needed to fix broken libibverbs-dev, which may lead to lack of Infiniband support.
# Upgrade is not sufficient if the version is the same since apt skips the installation.
$SUDO apt-get -qq -y install \
    --reinstall libibverbs-dev rdma-core ibverbs-utils libibumad-dev \
    libnuma-dev librdmacm-dev ibverbs-providers

wget --tries=3 --waitretry=5 https://static.rust-lang.org/rustup/dist/${ARCH}-unknown-linux-gnu/rustup-init
chmod +x rustup-init
./rustup-init -y --default-toolchain 1.86.0
export PATH="$HOME/.cargo/bin:$PATH"

wget --tries=3 --waitretry=5 "https://astral.sh/uv/install.sh" -O install_uv.sh
chmod +x install_uv.sh
./install_uv.sh
export PATH="$HOME/.local/bin:$PATH"

curl -fSsL "https://github.com/openucx/ucx/tarball/${UCX_VERSION}" | tar xz
( \
  cd openucx-ucx* && \
  ./autogen.sh && \
  ./configure \
          --prefix="${UCX_INSTALL_DIR}" \
          --enable-shared \
          --disable-static \
          --disable-doxygen-doc \
          --enable-optimizations \
          --enable-cma \
          --enable-devel-headers \
          --with-verbs \
          --with-dm \
          ${UCX_CUDA_BUILD_ARGS} \
          --enable-mt && \
        make -j && \
        make -j install-strip && \
        $SUDO ldconfig \
)

wget --tries=3 --waitretry=5 -O "libfabric-${LIBFABRIC_VERSION#v}.tar.bz2" "https://github.com/ofiwg/libfabric/releases/download/${LIBFABRIC_VERSION}/libfabric-${LIBFABRIC_VERSION#v}.tar.bz2"
tar xjf "libfabric-${LIBFABRIC_VERSION#v}.tar.bz2"
rm "libfabric-${LIBFABRIC_VERSION#v}.tar.bz2"
( \
  cd libfabric-* && \
  ./autogen.sh && \
  ./configure --prefix="${LIBFABRIC_INSTALL_DIR}" \
              --disable-verbs \
              --disable-psm3 \
              --disable-opx \
              --disable-usnic \
              --disable-rstream \
              --enable-efa && \
  make -j && \
  make install && \
  $SUDO ldconfig \
)

( \
  cd /tmp && \
  git clone --depth 1 https://github.com/etcd-cpp-apiv3/etcd-cpp-apiv3.git && \
  cd etcd-cpp-apiv3 && \
  mkdir build && cd build && \
  cmake .. && \
  make -j"$NPROC" && \
  $SUDO make install && \
  $SUDO ldconfig \
)

( \
  cd /tmp && \
  git clone --recurse-submodules --depth 1 --shallow-submodules https://github.com/aws/aws-sdk-cpp.git --branch 1.11.581 && \
  mkdir aws_sdk_build && \
  cd aws_sdk_build && \
  cmake ../aws-sdk-cpp/ -DCMAKE_BUILD_TYPE=Release -DBUILD_ONLY="s3" -DENABLE_TESTING=OFF -DCMAKE_INSTALL_PREFIX=/usr/local && \
  make -j"$NPROC" && \
  $SUDO make install
)

( \
  cd /tmp && \
  git clone https://github.com/nvidia/gusli.git && \
  cd gusli && \
  $SUDO make all BUILD_RELEASE=1 BUILD_FOR_UNITEST=0 VERBOSE=1 ALLOW_USE_URING=0 && \
  $SUDO ldconfig
)

( \
  cd /tmp &&
  git clone --depth 1 https://github.com/google/gtest-parallel.git &&
  mkdir -p ${INSTALL_DIR}/bin &&
  cp gtest-parallel/* ${INSTALL_DIR}/bin/
)

export LD_LIBRARY_PATH="${INSTALL_DIR}/lib:${INSTALL_DIR}/lib/$ARCH-linux-gnu:${INSTALL_DIR}/lib64:$LD_LIBRARY_PATH:${LIBFABRIC_INSTALL_DIR}/lib"
export CPATH="${INSTALL_DIR}/include:${LIBFABRIC_INSTALL_DIR}/include:$CPATH"
export PATH="${INSTALL_DIR}/bin:$PATH"
export PKG_CONFIG_PATH="${INSTALL_DIR}/lib/pkgconfig:${INSTALL_DIR}/lib64/pkgconfig:${INSTALL_DIR}:${LIBFABRIC_INSTALL_DIR}/lib/pkgconfig:$PKG_CONFIG_PATH"
export NIXL_PLUGIN_DIR="${INSTALL_DIR}/lib/$ARCH-linux-gnu/plugins"
export CMAKE_PREFIX_PATH="${INSTALL_DIR}:${CMAKE_PREFIX_PATH}"

# Disabling CUDA IPC not to use NVLINK, as it slows down local
# UCX transfers and can cause contention with local collectives.
export UCX_TLS=^cuda_ipc

# shellcheck disable=SC2086
meson setup nixl_build --prefix=${INSTALL_DIR} -Ducx_path=${UCX_INSTALL_DIR} -Dbuild_docs=true -Drust=false ${EXTRA_BUILD_ARGS} -Dlibfabric_path="${LIBFABRIC_INSTALL_DIR}"
<<<<<<< HEAD
ninja -j"$NPROC" -C nixl_build && ninja -j"$NPROC" -C nixl_build install
=======
ninja -C nixl_build && ninja -C nixl_build install
mkdir -p dist && cp nixl_build/src/bindings/python/nixl-meta/nixl-*.whl dist/
>>>>>>> 0c480361

# TODO(kapila): Copy the nixl.pc file to the install directory if needed.
# cp ${BUILD_DIR}/nixl.pc ${INSTALL_DIR}/lib/pkgconfig/nixl.pc

cd benchmark/nixlbench
meson setup nixlbench_build -Dnixl_path=${INSTALL_DIR} -Dprefix=${INSTALL_DIR}
ninja -j"$NPROC" -C nixlbench_build && ninja -j"$NPROC" -C nixlbench_build install<|MERGE_RESOLUTION|>--- conflicted
+++ resolved
@@ -228,12 +228,8 @@
 
 # shellcheck disable=SC2086
 meson setup nixl_build --prefix=${INSTALL_DIR} -Ducx_path=${UCX_INSTALL_DIR} -Dbuild_docs=true -Drust=false ${EXTRA_BUILD_ARGS} -Dlibfabric_path="${LIBFABRIC_INSTALL_DIR}"
-<<<<<<< HEAD
 ninja -j"$NPROC" -C nixl_build && ninja -j"$NPROC" -C nixl_build install
-=======
-ninja -C nixl_build && ninja -C nixl_build install
 mkdir -p dist && cp nixl_build/src/bindings/python/nixl-meta/nixl-*.whl dist/
->>>>>>> 0c480361
 
 # TODO(kapila): Copy the nixl.pc file to the install directory if needed.
 # cp ${BUILD_DIR}/nixl.pc ${INSTALL_DIR}/lib/pkgconfig/nixl.pc
