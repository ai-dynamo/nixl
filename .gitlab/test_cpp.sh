--- conflicted
+++ resolved
@@ -60,19 +60,6 @@
 
 echo "==== Running C++ tests ===="
 cd ${INSTALL_DIR}
-<<<<<<< HEAD
-for i in $(seq 1 10); do
-    ./bin/desc_example
-    ./bin/agent_example
-    ./bin/nixl_example
-    ./bin/nixl_etcd_example
-    ./bin/ucx_backend_test
-done
-# Skip UCX_MO backend test on GPU worker, fails VRAM transfers
-if ! $HAS_GPU ; then
-    ./bin/ucx_mo_backend_test
-fi
-=======
 ./bin/desc_example
 ./bin/agent_example
 ./bin/nixl_example
@@ -81,7 +68,6 @@
 fi
 ./bin/nixl_etcd_example
 ./bin/ucx_backend_test
->>>>>>> 8f8e98ea
 mkdir -p /tmp/telemetry_test
 NIXL_TELEMETRY_ENABLE=y NIXL_TELEMETRY_DIR=/tmp/telemetry_test ./bin/agent_example &
 sleep 1
