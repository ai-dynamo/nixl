/*
 * SPDX-FileCopyrightText: Copyright (c) 2025 NVIDIA CORPORATION & AFFILIATES. All rights reserved.
 * SPDX-License-Identifier: Apache-2.0
 *
 * Licensed under the Apache License, Version 2.0 (the "License");
 * you may not use this file except in compliance with the License.
 * You may obtain a copy of the License at
 *
 * http://www.apache.org/licenses/LICENSE-2.0
 *
 * Unless required by applicable law or agreed to in writing, software
 * distributed under the License is distributed on an "AS IS" BASIS,
 * WITHOUT WARRANTIES OR CONDITIONS OF ANY KIND, either express or implied.
 * See the License for the specific language governing permissions and
 * limitations under the License.
 */

#include <iostream>
#include <set>
#include <string>
#include "nixl.h"
#include "plugin_manager.h"

void print_usage(const char* program_name) {
    std::cout << "Usage: " << program_name << " [plugin_directory]" << std::endl;
    std::cout << "Environment variables:" << std::endl;
    std::cout << "  NIXL_PLUGIN_DIR   - Single directory containing plugins" << std::endl;
}

void printParams(const nixl_b_params_t& params) {
    if (params.empty()) {
        std::cout << "Parameters: (empty)" << std::endl;
        return;
    }

    std::cout << "Parameters:" << std::endl;
    for (const auto& pair : params) {
        std::cout << "  " << pair.first << " = " << pair.second << std::endl;
    }
}

int verify_plugin(std::string name, nixlPluginManager& plugin_manager)
{
    // Discover available plugins
    std::cout << "\nLoading " << name << " plugin..." << std::endl;

    // Load the plugin
    auto plugin_ = plugin_manager.loadPlugin(name);
    if (!plugin_) {
        std::cerr << "Failed to load " << name << " plugin" << std::endl;
        return -1;
    }

    // Display plugin information
    std::cout << "Plugin name: " << plugin_->getName() << std::endl;
    std::cout << "Plugin version: " << plugin_->getVersion() << std::endl;

    // Get backend options
    printParams(plugin_->getBackendOptions());

    return 0;
}

int main(int argc, char** argv) {
    char *plugindir = NULL;
    std::set<nixl_backend_t> staticPlugs;

<<<<<<< HEAD
    std::set<std::string> plugins = {
        "UCX", "GDS", "POSIX", "UCX_MO", "MOCK_BACKEND", "GPUNETIO", "OBJ", "GDS_MT", "LIBFABRIC", "UCCL"};
=======
    std::set<std::string> plugins = {"UCX",
                                     "GDS",
                                     "POSIX",
                                     "UCX_MO",
                                     "MOCK_BACKEND",
                                     "GPUNETIO",
                                     "OBJ",
                                     "GDS_MT",
                                     "LIBFABRIC",
                                     "GUSLI"};
>>>>>>> 3e799489

    if (argc > 1 && (std::string(argv[1]) == "-h" || std::string(argv[1]) == "--help")) {
        print_usage(argv[0]);
        return 0;
    }

    // Initialize the plugin manager (will read env vars)
    auto& plugin_manager = nixlPluginManager::getInstance();

    // If a directory is provided as command line argument, set it as NIXL_PLUGIN_DIR
    if (argc > 1) {
        std::cout << "Adding NIXL_PLUGIN_DIR to list: " << argv[1] << std::endl;
        plugindir = argv[1];

        // Add custom plugin directory
        plugin_manager.addPluginDirectory(plugindir);
    }

    // Print list of static plugins available
    std::cout << "Available static plugins:" << std::endl;
    for (const auto& plugin : plugin_manager.getStaticPlugins()) {
        std::cout << " - " << plugin.name << std::endl;
        staticPlugs.insert(plugin.name);
    }

    // First make sure tested plugins are not already loaded
    for (const auto& plugin : plugins) {
        plugin_manager.unloadPlugin(plugin);
    }

    for (const auto& plugin : plugins) {
        verify_plugin(plugin, plugin_manager);
    }

    // List all loaded plugins
    std::cout << "\nLoaded plugins:" << std::endl;
    for (const auto& name : plugin_manager.getLoadedPluginNames()) {
        std::cout << " - " << name << std::endl;
    }

    for (const auto& plugin : plugins) {
        plugin_manager.unloadPlugin(plugin);
    }

    // List all loaded plugins and make sure static plugins are present
    std::cout << "Loaded plugins after unload:" << std::endl;
    for (const auto& name : plugin_manager.getLoadedPluginNames()) {
        std::cout << " - " << name << std::endl;
    }

    // Plugins loaded should only be the static plugins
    if (plugin_manager.getLoadedPluginNames().size() !=
        staticPlugs.size()) {
        std::cerr << "TEST FAILED: Dynamic Plugins are still loaded." << std::endl;
        return -1;
    }

    std::cout << std::endl << "TEST PASSED" << std::endl;

    return 0;
}<|MERGE_RESOLUTION|>--- conflicted
+++ resolved
@@ -65,10 +65,6 @@
     char *plugindir = NULL;
     std::set<nixl_backend_t> staticPlugs;
 
-<<<<<<< HEAD
-    std::set<std::string> plugins = {
-        "UCX", "GDS", "POSIX", "UCX_MO", "MOCK_BACKEND", "GPUNETIO", "OBJ", "GDS_MT", "LIBFABRIC", "UCCL"};
-=======
     std::set<std::string> plugins = {"UCX",
                                      "GDS",
                                      "POSIX",
@@ -78,8 +74,8 @@
                                      "OBJ",
                                      "GDS_MT",
                                      "LIBFABRIC",
-                                     "GUSLI"};
->>>>>>> 3e799489
+                                     "GUSLI",
+                                     "UCCL"};
 
     if (argc > 1 && (std::string(argv[1]) == "-h" || std::string(argv[1]) == "--help")) {
         print_usage(argv[0]);
