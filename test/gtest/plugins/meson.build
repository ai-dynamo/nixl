--- conflicted
+++ resolved
@@ -13,14 +13,14 @@
 # See the License for the specific language governing permissions and
 # limitations under the License.
 
-<<<<<<< HEAD
+if enabled_plugins.get('UCCL')
+    subdir('uccl')
+endif
+
 if not enabled_plugins.get('OBJ')
     message('OBJ plugin not enabled, skipping plugins_gtest build')
     subdir_done()
 endif
-=======
-subdir('uccl')
->>>>>>> 4749b354
 
 aws_s3 = dependency('aws-cpp-sdk-s3', static: false, required: false)
 if not aws_s3.found()
