/*
 * SPDX-FileCopyrightText: Copyright (c) 2025 NVIDIA CORPORATION & AFFILIATES. All rights reserved.
 * SPDX-License-Identifier: Apache-2.0
 *
 * Licensed under the Apache License, Version 2.0 (the "License");
 * you may not use this file except in compliance with the License.
 * You may obtain a copy of the License at
 *
 * http://www.apache.org/licenses/LICENSE-2.0
 *
 * Unless required by applicable law or agreed to in writing, software
 * distributed under the License is distributed on an "AS IS" BASIS,
 * WITHOUT WARRANTIES OR CONDITIONS OF ANY KIND, either express or implied.
 * See the License for the specific language governing permissions and
 * limitations under the License.
 */

#include "common.h"
#include "gtest/gtest.h"

#include "nixl.h"
#include "nixl_types.h"

#include <absl/strings/str_format.h>
#include <absl/time/clock.h>
#include <gtest/gtest.h>
#include <memory>
#include <string>
#include <thread>
#include <vector>
#include <thread>

#ifdef HAVE_CUDA
#include <cuda_runtime.h>
#endif

namespace gtest {

class MemBuffer : std::shared_ptr<void> {
public:
    MemBuffer(size_t size, nixl_mem_t mem_type = DRAM_SEG) :
        std::shared_ptr<void>(allocate(size, mem_type),
                              [&mem_type](void *ptr) {
                                  release(ptr, mem_type);
                              }),
        size(size)
    {
    }

    operator uintptr_t() const
    {
        return reinterpret_cast<uintptr_t>(get());
    }

    size_t getSize() const
    {
        return size;
    }

private:
    static void *allocate(size_t size, nixl_mem_t mem_type)
    {
        switch (mem_type) {
        case DRAM_SEG:
            return malloc(size);
#ifdef HAVE_CUDA
        case VRAM_SEG:
            void *ptr;
            return cudaSuccess == cudaMalloc(&ptr, size)? ptr : nullptr;
#endif
        default:
            return nullptr; // TODO
        }
    }

    static void release(void *ptr, nixl_mem_t mem_type)
    {
        switch (mem_type) {
        case DRAM_SEG:
            free(ptr);
            break;
#ifdef HAVE_CUDA
        case VRAM_SEG:
            cudaFree(ptr);
            break;
#endif
        default:
            return; // TODO
        }
    }

    const size_t size;
};

class TestTransfer : public testing::TestWithParam<std::string> {
protected:
    static nixlAgentConfig getConfig(int listen_port)
    {
        return nixlAgentConfig(true, listen_port > 0, listen_port,
                               nixl_thread_sync_t::NIXL_THREAD_SYNC_RW, 0,
                               100000);
    }

    static int getPort(int i)
    {
        return 9000 + i;
    }

    nixl_b_params_t getBackendParams()
    {
        nixl_b_params_t params;

        if (getBackendName() == "UCX" || getBackendName() == "UCX_MO") {
            params["num_workers"] = "2";
        }

        return params;
    }

    void SetUp() override
    {
#ifdef HAVE_CUDA
        m_cuda_device = (cudaSetDevice(0) == cudaSuccess);
#endif

        // Create two agents
        for (size_t i = 0; i < 2; i++) {
            agents.emplace_back(std::make_unique<nixlAgent>(getAgentName(i),
                                                            getConfig(getPort(i))));
            nixlBackendH *backend_handle = nullptr;
            nixl_status_t status = agents.back()->createBackend(
                    getBackendName(), getBackendParams(), backend_handle);
            ASSERT_EQ(status, NIXL_SUCCESS);
            EXPECT_NE(backend_handle, nullptr);
        }
    }

    void TearDown() override
    {
        agents.clear();
    }

    std::string getBackendName() const
    {
        return GetParam();
    }

    static nixl_opt_args_t extra_params_ip(int remote)
    {
        nixl_opt_args_t extra_params;

        extra_params.ipAddr = "127.0.0.1";
        extra_params.port   = getPort(remote);
        return extra_params;
    }

    nixl_status_t fetchRemoteMD(int local = 0, int remote = 1)
    {
        auto extra_params = extra_params_ip(remote);

        return agents[local]->fetchRemoteMD(getAgentName(remote),
                                            &extra_params);
    }

    nixl_status_t checkRemoteMD(int local = 0, int remote = 1)
    {
        nixl_xfer_dlist_t descs(DRAM_SEG);
        return agents[local]->checkRemoteMD(getAgentName(remote), descs);
    }

    template<typename Desc>
    nixlDescList<Desc>
    makeDescList(const std::vector<MemBuffer> &buffers, nixl_mem_t mem_type)
    {
        nixlDescList<Desc> desc_list(mem_type);
        for (const auto &buffer : buffers) {
            desc_list.addDesc(Desc(buffer, buffer.getSize(), DEV_ID));
        }
        return desc_list;
    }

    void registerMem(nixlAgent &agent, const std::vector<MemBuffer> &buffers,
                     nixl_mem_t mem_type)
    {
        auto reg_list = makeDescList<nixlBlobDesc>(buffers, mem_type);
        agent.registerMem(reg_list);
    }

    static bool wait_until_true(std::function<bool()> func, int retries = 500) {
        bool result;

        while (!(result = func()) && retries-- > 0) {
            std::this_thread::sleep_for(std::chrono::milliseconds(10));
        }

        return result;
    }

    void exchangeMDIP()
    {
        for (size_t i = 0; i < agents.size(); i++) {
            for (size_t j = 0; j < agents.size(); j++) {
                if (i == j) {
                    continue;
                }

                auto status = fetchRemoteMD(i, j);
                ASSERT_EQ(NIXL_SUCCESS, status);
                ASSERT_TRUE(wait_until_true(
                    [&]() { return checkRemoteMD(i, j) == NIXL_SUCCESS; }));
            }
        }
    }

    void exchangeMD()
    {
        // Connect the existing agents and exchange metadata
        for (size_t i = 0; i < agents.size(); i++) {
            nixl_blob_t md;
            nixl_status_t status = agents[i]->getLocalMD(md);
            ASSERT_EQ(status, NIXL_SUCCESS);

            for (size_t j = 0; j < agents.size(); j++) {
                if (i == j)
                    continue;
                std::string remote_agent_name;
                status = agents[j]->loadRemoteMD(md, remote_agent_name);
                ASSERT_EQ(status, NIXL_SUCCESS);
                EXPECT_EQ(remote_agent_name, getAgentName(i));
            }
        }
    }

    void invalidateMD()
    {
        // Disconnect the agents and invalidate remote metadata
        for (size_t i = 0; i < agents.size(); i++) {
            for (size_t j = 0; j < agents.size(); j++) {
                if (i == j)
                    continue;
                nixl_status_t status = agents[j]->invalidateRemoteMD(
                        getAgentName(i));
                ASSERT_EQ(status, NIXL_SUCCESS);
            }
        }
    }

    void waitForXfer(nixlAgent &from, const std::string &from_name,
                     nixlAgent &to, nixlXferReqH *xfer_req)
    {
        nixl_notifs_t notif_map;
        bool xfer_done;
        do {
            // progress on "from" agent while waiting for notification
            nixl_status_t status = from.getXferStatus(xfer_req);
            EXPECT_TRUE((status == NIXL_SUCCESS) || (status == NIXL_IN_PROG));
            xfer_done = (status == NIXL_SUCCESS);

            // Get notifications and progress all agents to avoid deadlocks
            status = to.getNotifs(notif_map);
            ASSERT_EQ(status, NIXL_SUCCESS);
        } while (notif_map.empty() || !xfer_done);

        // Expect the notification from the right agent
        auto &notif_list = notif_map[from_name];
        EXPECT_EQ(notif_list.size(), 1u);
        EXPECT_EQ(notif_list.front(), NOTIF_MSG);
    }

    void createRegisteredMem(nixlAgent& agent,
                             size_t size, size_t count,
                             nixl_mem_t mem_type,
                             std::vector<MemBuffer>& out)
    {
        while (count-- != 0) {
            out.emplace_back(size, mem_type);
        }

        registerMem(agent, out, mem_type);
    }

    void verifyNotifs(nixlAgent &agent, const std::string &from_name, size_t expected_count)
    {
        nixl_notifs_t notif_map;

        for (int i = 0; i < retry_count; i++) {
            nixl_status_t status = agent.getNotifs(notif_map);
            ASSERT_EQ(status, NIXL_SUCCESS);

            if (notif_map[from_name].size() >= expected_count) {
                break;
            }
            std::this_thread::sleep_for(retry_timeout);
        }

        auto& notif_list = notif_map[from_name];
        EXPECT_EQ(notif_list.size(), expected_count);

        for (const auto& notif : notif_list) {
            EXPECT_EQ(notif, NOTIF_MSG);
        }
    }

    void
    doNotificationTest(nixlAgent &from,
                       const std::string &from_name,
                       nixlAgent &to,
                       const std::string &to_name,
                       size_t repeat,
                       size_t num_threads) {
        const size_t total_notifs = repeat * num_threads;

        exchangeMD();

        std::vector<std::thread> threads;
        for (size_t thread = 0; thread < num_threads; ++thread) {
            threads.emplace_back([&]() {
                for (size_t i = 0; i < repeat; ++i) {
                    nixl_status_t status = from.genNotif(to_name, NOTIF_MSG);
                    ASSERT_EQ(status, NIXL_SUCCESS);
                }
            });
        }

        for (auto &thread : threads) {
            thread.join();
        }

        verifyNotifs(to, from_name, total_notifs);

        invalidateMD();
    }

    void doTransfer(nixlAgent &from, const std::string &from_name,
                    nixlAgent &to, const std::string &to_name, size_t size,
                    size_t count, size_t repeat, size_t num_threads,
                    nixl_mem_t src_mem_type,
                    std::vector<MemBuffer> src_buffers,
                    nixl_mem_t dst_mem_type,
                    std::vector<MemBuffer> dst_buffers)
    {
        std::vector<std::thread> threads;
        for (size_t thread = 0; thread < num_threads; ++thread) {
            threads.emplace_back([&, thread]() {
                nixl_opt_args_t extra_params;
                extra_params.hasNotif = true;
                extra_params.notifMsg = NOTIF_MSG;

                nixlXferReqH *xfer_req = nullptr;
                nixl_status_t status = from.createXferReq(
                        NIXL_WRITE,
                        makeDescList<nixlBasicDesc>(src_buffers, src_mem_type),
                        makeDescList<nixlBasicDesc>(dst_buffers, dst_mem_type), to_name,
                        xfer_req, &extra_params);
                ASSERT_EQ(status, NIXL_SUCCESS);
                EXPECT_NE(xfer_req, nullptr);

                auto start_time = absl::Now();

                for (size_t i = 0; i < repeat; i++) {
                    status = from.postXferReq(xfer_req);
                    ASSERT_TRUE((status == NIXL_SUCCESS) || (status == NIXL_IN_PROG));

                    for (int i = 0; i < retry_count; i++) {
                        status = from.getXferStatus(xfer_req);
                        EXPECT_TRUE((status == NIXL_SUCCESS) || (status == NIXL_IN_PROG));
                        if (status == NIXL_SUCCESS) {
                            break;
                        }
                        std::this_thread::sleep_for(retry_timeout);
                    }
                    EXPECT_TRUE(status == NIXL_SUCCESS);
                }

                auto total_time = absl::ToDoubleSeconds(absl::Now() - start_time);
                auto total_size = size * count * repeat;
                auto bandwidth  = total_size / total_time / (1024 * 1024 * 1024);
                Logger() << "Thread " << thread << ": " << size << "x" << count << "x" << repeat
                         << "=" << total_size << " bytes in " << total_time << " seconds "
                         << "(" << bandwidth << " GB/s)";

                status = from.releaseXferReq(xfer_req);
                EXPECT_EQ(status, NIXL_SUCCESS);
            });
        }

        for (auto& thread : threads) {
            thread.join();
        }

        verifyNotifs(to, from_name, repeat * num_threads);

        invalidateMD();
    }

    nixlAgent &getAgent(size_t idx)
    {
        return *agents[idx];
    }

    std::string getAgentName(size_t idx)
    {
        return absl::StrFormat("agent_%d", idx);
    }

    bool m_cuda_device = false;

private:
    static constexpr uint64_t DEV_ID = 0;
    static const std::string NOTIF_MSG;
    static constexpr int retry_count{1000};
    static constexpr std::chrono::milliseconds retry_timeout{1};

    std::vector<std::unique_ptr<nixlAgent>> agents;
};

const std::string TestTransfer::NOTIF_MSG = "notification";

TEST_P(TestTransfer, RandomSizes)
{
    // Tuple fields are: size, count, repeat, num_threads
    constexpr std::array<std::tuple<size_t, size_t, size_t, size_t>, 4> test_cases = {
        {{4096, 8, 3, 1},
         {32768, 64, 3, 2},
         {1000000, 100, 3, 4},
         {40, 1000, 1, 4}}
    };

    for (const auto &[size, count, repeat, num_threads] : test_cases) {
        std::vector<MemBuffer> src_buffers, dst_buffers;

        createRegisteredMem(getAgent(0), size, count, DRAM_SEG, src_buffers);
        createRegisteredMem(getAgent(1), size, count, DRAM_SEG, dst_buffers);

        exchangeMD();
        doTransfer(getAgent(0), getAgentName(0), getAgent(1), getAgentName(1),
                   size, count, repeat, num_threads,
                   DRAM_SEG, src_buffers,
                   DRAM_SEG, dst_buffers);
    }
}

TEST_P(TestTransfer, remoteMDFromSocket)
{
    std::vector<MemBuffer> src_buffers, dst_buffers;
    constexpr size_t size = 16 * 1024;
    constexpr size_t count = 4;
    nixl_mem_t mem_type = m_cuda_device? VRAM_SEG : DRAM_SEG;

    createRegisteredMem(getAgent(0), size, count, mem_type, src_buffers);
    createRegisteredMem(getAgent(1), size, count, mem_type, dst_buffers);

    exchangeMDIP();
    doTransfer(getAgent(0), getAgentName(0), getAgent(1), getAgentName(1),
               size, count, 1, 1,
               mem_type, src_buffers,
               mem_type, dst_buffers);
}

<<<<<<< HEAD
TEST_P(TestTransfer, ListenerCommSize) {
    std::vector<MemBuffer> buffers;
    createRegisteredMem(getAgent(1), 64, 10000, DRAM_SEG, buffers);
    auto status = fetchRemoteMD(0, 1);
    ASSERT_EQ(NIXL_SUCCESS, status);
    ASSERT_TRUE(
        wait_until_true([&]() { return checkRemoteMD(0, 1) == NIXL_SUCCESS; }));
=======
TEST_P(TestTransfer, NotificationOnly) {
    constexpr size_t repeat = 100;
    constexpr size_t num_threads = 4;
    doNotificationTest(
            getAgent(0), getAgentName(0), getAgent(1), getAgentName(1), repeat, num_threads);
>>>>>>> 2a88836d
}

INSTANTIATE_TEST_SUITE_P(ucx, TestTransfer, testing::Values("UCX"));
INSTANTIATE_TEST_SUITE_P(ucx_mo, TestTransfer, testing::Values("UCX_MO"));

} // namespace gtest<|MERGE_RESOLUTION|>--- conflicted
+++ resolved
@@ -457,7 +457,13 @@
                mem_type, dst_buffers);
 }
 
-<<<<<<< HEAD
+TEST_P(TestTransfer, NotificationOnly) {
+    constexpr size_t repeat = 100;
+    constexpr size_t num_threads = 4;
+    doNotificationTest(
+            getAgent(0), getAgentName(0), getAgent(1), getAgentName(1), repeat, num_threads);
+}
+
 TEST_P(TestTransfer, ListenerCommSize) {
     std::vector<MemBuffer> buffers;
     createRegisteredMem(getAgent(1), 64, 10000, DRAM_SEG, buffers);
@@ -465,13 +471,6 @@
     ASSERT_EQ(NIXL_SUCCESS, status);
     ASSERT_TRUE(
         wait_until_true([&]() { return checkRemoteMD(0, 1) == NIXL_SUCCESS; }));
-=======
-TEST_P(TestTransfer, NotificationOnly) {
-    constexpr size_t repeat = 100;
-    constexpr size_t num_threads = 4;
-    doNotificationTest(
-            getAgent(0), getAgentName(0), getAgent(1), getAgentName(1), repeat, num_threads);
->>>>>>> 2a88836d
 }
 
 INSTANTIATE_TEST_SUITE_P(ucx, TestTransfer, testing::Values("UCX"));
