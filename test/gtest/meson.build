# SPDX-FileCopyrightText: Copyright (c) 2025 NVIDIA CORPORATION & AFFILIATES. All rights reserved.
# SPDX-License-Identifier: Apache-2.0
#
# Licensed under the Apache License, Version 2.0 (the "License");
# you may not use this file except in compliance with the License.
# You may obtain a copy of the License at
#
# http://www.apache.org/licenses/LICENSE-2.0
#
# Unless required by applicable law or agreed to in writing, software
# distributed under the License is distributed on an "AS IS" BASIS,
# WITHOUT WARRANTIES OR CONDITIONS OF ANY KIND, either express or implied.
# See the License for the specific language governing permissions and
# limitations under the License.

gtest_dep = dependency('gtest', version : '>=1.11.0', required : false)

if not gtest_dep.found()
    message('GTest not found, skipping gtest build')
    subdir_done()
endif

if cuda_dep.found()
    cuda_dependencies = [cuda_dep]
else
    cuda_dependencies = []
endif

subdir('mocks')

plugin_dirs_arg = '--tests_plugin_dirs=' + mocks_dep.get_variable('path')

cpp_flags = []

if get_option('test_all_plugins')
  cpp_flags+='-DTEST_ALL_PLUGINS'
endif

# for loading plugins from build directory
cpp_flags += '-DBUILD_DIR="' + meson.project_build_root() + '"'

test_exe = executable('gtest',
<<<<<<< HEAD
    sources : ['main.cpp', 'plugin_manager.cpp', 'test_transfer.cpp'],
    include_directories: [nixl_inc_dirs, utils_inc_dirs],
    cpp_args : cpp_flags,
    dependencies : [nixl_dep, nixl_infra, nixl_common_dep, cuda_dep, gtest_dep, absl_strings_dep],
=======
    sources : ['main.cpp', 'plugin_manager.cpp', 'ucx_tests.cpp'],
    include_directories: [nixl_inc_dirs, utils_inc_dirs],
    cpp_args : cpp_flags,
    dependencies : [nixl_dep, cuda_dep, gtest_dep],
    link_with: [nixl_build_lib],
>>>>>>> 1705e82e
    install : true
)

test('gtest', test_exe, args: [plugin_dirs_arg])

if get_option('b_sanitize').split(',').contains('thread')
    test_env = environment()
    test_env.set('TSAN_OPTIONS', 'halt_on_error=1')
    test_env.set('NIXL_PLUGIN_DIR', mocks_dep.get_variable('path'))

    mt_test_exe = executable('mt_test',
        sources : ['main.cpp', 'multi_threading.cpp'],
        include_directories: [nixl_inc_dirs, utils_inc_dirs],
        cpp_args : cpp_flags,
        dependencies : [nixl_dep, nixl_infra, cuda_dep, gtest_dep],
        link_with: [nixl_build_lib],
    )

    test('mt_test', mt_test_exe, is_parallel: false, env: test_env)
endif<|MERGE_RESOLUTION|>--- conflicted
+++ resolved
@@ -14,6 +14,8 @@
 # limitations under the License.
 
 gtest_dep = dependency('gtest', version : '>=1.11.0', required : false)
+absl_strings_dep = abseil_proj.get_variable('absl_strings_dep')
+absl_time_dep = abseil_proj.get_variable('absl_time_dep')
 
 if not gtest_dep.found()
     message('GTest not found, skipping gtest build')
@@ -40,18 +42,11 @@
 cpp_flags += '-DBUILD_DIR="' + meson.project_build_root() + '"'
 
 test_exe = executable('gtest',
-<<<<<<< HEAD
-    sources : ['main.cpp', 'plugin_manager.cpp', 'test_transfer.cpp'],
+    sources : ['main.cpp', 'plugin_manager.cpp', 'ucx_tests.cpp', 'test_transfer.cpp'],
     include_directories: [nixl_inc_dirs, utils_inc_dirs],
     cpp_args : cpp_flags,
-    dependencies : [nixl_dep, nixl_infra, nixl_common_dep, cuda_dep, gtest_dep, absl_strings_dep],
-=======
-    sources : ['main.cpp', 'plugin_manager.cpp', 'ucx_tests.cpp'],
-    include_directories: [nixl_inc_dirs, utils_inc_dirs],
-    cpp_args : cpp_flags,
-    dependencies : [nixl_dep, cuda_dep, gtest_dep],
+    dependencies : [nixl_dep, cuda_dep, gtest_dep, absl_strings_dep, absl_time_dep],
     link_with: [nixl_build_lib],
->>>>>>> 1705e82e
     install : true
 )
 
