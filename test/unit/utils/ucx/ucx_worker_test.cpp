--- conflicted
+++ resolved
@@ -212,12 +212,7 @@
 
     /* Test shutdown */
     for(i = 0; i < 2; i++) {
-<<<<<<< HEAD
-        ep[i]->rkeyDestroy(rkey[i]);
         c[i].memDereg(mem[i]);
-=======
-        c[i]->memDereg(mem[i]);
->>>>>>> d6adf389
         assert(ep[i].release());
     }
 
