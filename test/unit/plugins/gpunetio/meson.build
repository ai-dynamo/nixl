# SPDX-FileCopyrightText: Copyright (c) 2025 NVIDIA CORPORATION & AFFILIATES. All rights reserved.
# SPDX-License-Identifier: Apache-2.0
#
# Licensed under the Apache License, Version 2.0 (the "License");
# you may not use this file except in compliance with the License.
# You may obtain a copy of the License at
#
# http://www.apache.org/licenses/LICENSE-2.0
#
# Unless required by applicable law or agreed to in writing, software
# distributed under the License is distributed on an "AS IS" BASIS,
# WITHOUT WARRANTIES OR CONDITIONS OF ANY KIND, either express or implied.
# See the License for the specific language governing permissions and
# limitations under the License.

compile_flags = []

if cuda_dep.found()
        cuda_dependencies = [cuda_dep]
        compile_flags += '-DHAVE_CUDA'
<<<<<<< HEAD

        nixl_gpunetio_stream_app = executable ('nixl_gpunetio_stream_test', 'nixl_gpunetio_stream_test.cu',
                                                dependencies: [nixl_dep, nixl_infra, stream_interface] + cuda_dep,
=======
        nvtx_dep = nvcc.find_library('nvToolsExt', dirs: '/usr/local/cuda/lib64', required: false)
        dl_dep = dependency('dl', required: true)
        if nvtx_dep.found()
                compile_flags += '-DUSE_NVTX'
        else
                message('nvtx dependency not found')
        endif

        nixl_gpunetio_stream_app = executable ('nixl_gpunetio_stream_test', 'nixl_gpunetio_stream_test.cu',
                                                dependencies: [nixl_dep, nixl_infra, stream_interface] + cuda_dep + nvtx_dep + dl_dep + nixl_test_utils_dep,
>>>>>>> f8fb132c
                                                include_directories: [nixl_inc_dirs, utils_inc_dirs, '../../../../src/utils/serdes'],
                                                cpp_args: compile_flags,
                                                cuda_args: compile_flags,
                                                link_with: [serdes_lib],
                                                install: true)
endif<|MERGE_RESOLUTION|>--- conflicted
+++ resolved
@@ -18,11 +18,6 @@
 if cuda_dep.found()
         cuda_dependencies = [cuda_dep]
         compile_flags += '-DHAVE_CUDA'
-<<<<<<< HEAD
-
-        nixl_gpunetio_stream_app = executable ('nixl_gpunetio_stream_test', 'nixl_gpunetio_stream_test.cu',
-                                                dependencies: [nixl_dep, nixl_infra, stream_interface] + cuda_dep,
-=======
         nvtx_dep = nvcc.find_library('nvToolsExt', dirs: '/usr/local/cuda/lib64', required: false)
         dl_dep = dependency('dl', required: true)
         if nvtx_dep.found()
@@ -33,7 +28,6 @@
 
         nixl_gpunetio_stream_app = executable ('nixl_gpunetio_stream_test', 'nixl_gpunetio_stream_test.cu',
                                                 dependencies: [nixl_dep, nixl_infra, stream_interface] + cuda_dep + nvtx_dep + dl_dep + nixl_test_utils_dep,
->>>>>>> f8fb132c
                                                 include_directories: [nixl_inc_dirs, utils_inc_dirs, '../../../../src/utils/serdes'],
                                                 cpp_args: compile_flags,
                                                 cuda_args: compile_flags,
