# SPDX-FileCopyrightText: Copyright (c) 2025 NVIDIA CORPORATION & AFFILIATES. All rights reserved.
# SPDX-License-Identifier: Apache-2.0
#
# Licensed under the Apache License, Version 2.0 (the "License");
# you may not use this file except in compliance with the License.
# You may obtain a copy of the License at
#
# http://www.apache.org/licenses/LICENSE-2.0
#
# Unless required by applicable law or agreed to in writing, software
# distributed under the License is distributed on an "AS IS" BASIS,
# WITHOUT WARRANTIES OR CONDITIONS OF ANY KIND, either express or implied.
# See the License for the specific language governing permissions and
# limitations under the License.

ARG BASE_IMAGE="nvcr.io/nvidia/cuda-dl-base"
ARG BASE_IMAGE_TAG="25.03-cuda12.8-devel-ubuntu24.04"
ARG OS

FROM ${BASE_IMAGE}:${BASE_IMAGE_TAG}

# Set default OS if not provided
ARG OS=${OS:-ubuntu24}
ARG ARCH="x86_64"
ARG DEFAULT_PYTHON_VERSION="3.12"
ARG UCX_REF="v1.19.x"
ARG UCX_PREFIX="/usr"
ARG UCX_PLUGIN_DIR="$UCX_PREFIX/lib/ucx"
ARG NIXL_PREFIX="/usr/local/nixl"
ARG NIXL_PLUGIN_DIR="$NIXL_PREFIX/lib/$ARCH-linux-gnu/plugins"
<<<<<<< HEAD
ARG NPROC
=======
ARG WHL_DEFAULT_PYTHON_VERSIONS="3.12"
>>>>>>> 75fd6e2e

RUN apt-get update -y && \
    apt-get install -y ubuntu-keyring && \
    apt-get update -y && \
    DEBIAN_FRONTEND=noninteractive apt-get -y install \
    ninja-build \
    libclang-dev \
    cmake \
    libgflags-dev \
    libgrpc-dev \
    libgrpc++-dev \
    libprotobuf-dev \
    libaio-dev \
    liburing-dev \
    protobuf-compiler-grpc \
    libcpprest-dev \
    etcd-server \
    etcd-client \
    autotools-dev \
    automake \
    libtool \
    libz-dev \
    flex \
    libgtest-dev \
    build-essential \
    python3.12-dev \
    libcurl4-openssl-dev libssl-dev uuid-dev zlib1g-dev # aws-sdk-cpp dependencies

RUN DEBIAN_FRONTEND=noninteractive apt-get -y install \
    --reinstall libibverbs-dev rdma-core ibverbs-utils libibumad-dev \
    libnuma-dev librdmacm-dev ibverbs-providers

WORKDIR /workspace
RUN git clone https://github.com/etcd-cpp-apiv3/etcd-cpp-apiv3.git && \
    cd etcd-cpp-apiv3 && \
    sed -i '/^find_dependency(cpprestsdk)$/d' etcd-cpp-api-config.in.cmake && \
    mkdir build && cd build && \
    cmake .. -DBUILD_ETCD_CORE_ONLY=ON -DCMAKE_BUILD_TYPE=Release && make -j${NPROC:-$(nproc)} && make install

RUN git clone --recurse-submodules https://github.com/aws/aws-sdk-cpp.git --branch 1.11.581 && \
    mkdir aws_sdk_build && cd aws_sdk_build && \
    cmake ../aws-sdk-cpp/ -DCMAKE_BUILD_TYPE=Release -DBUILD_ONLY="s3" -DENABLE_TESTING=OFF -DCMAKE_INSTALL_PREFIX=/usr/local && \
    make -j${NPROC:-$(nproc)} && make install

COPY --from=ghcr.io/astral-sh/uv:latest /uv /uvx /bin/

ENV RUSTUP_HOME=/usr/local/rustup \
    CARGO_HOME=/usr/local/cargo \
    PATH=/usr/local/cargo/bin:$PATH \
    RUST_VERSION=1.86.0 \
    RUSTARCH=${ARCH}-unknown-linux-gnu

# Download rustup-init and its checksum for the target architecture
RUN wget --tries=3 --waitretry=5 \
    "https://static.rust-lang.org/rustup/archive/1.28.1/${RUSTARCH}/rustup-init" \
    "https://static.rust-lang.org/rustup/archive/1.28.1/${RUSTARCH}/rustup-init.sha256" && \
    sha256sum -c rustup-init.sha256 && \
    chmod +x rustup-init && \
    ./rustup-init -y --no-modify-path --profile minimal --default-toolchain $RUST_VERSION --default-host ${RUSTARCH} && \
    rm rustup-init* && \
    chmod -R a+w $RUSTUP_HOME $CARGO_HOME

# Add Mellanox repository and install packages
RUN ARCH_SUFFIX=$(if [ "${ARCH}" = "aarch64" ]; then echo "arm64-sbsa"; else echo "${ARCH}"; fi) && \
    # Map OS names to Mellanox repository format
    MELLANOX_OS=$(if [ "${OS}" = "ubuntu22" ]; then echo "ubuntu22.04"; elif [ "${OS}" = "ubuntu24" ]; then echo "ubuntu24.04"; else echo "${OS}"; fi) && \
    export PKG_CONFIG_PATH="/opt/mellanox/doca/lib/${ARCH_SUFFIX}-linux-gnu/pkgconfig:/opt/mellanox/dpdk/lib/${ARCH_SUFFIX}-linux-gnu/pkgconfig:$PKG_CONFIG_PATH" && \
    curl -fsSL https://linux.mellanox.com/public/repo/doca/3.0.0/${MELLANOX_OS}/${ARCH_SUFFIX}/GPG-KEY-Mellanox.pub | \
    gpg --dearmor | tee /usr/share/keyrings/mellanox-archive-keyring.gpg && \
    echo "deb [signed-by=/usr/share/keyrings/mellanox-archive-keyring.gpg] https://linux.mellanox.com/public/repo/doca/3.0.0/${MELLANOX_OS}/${ARCH_SUFFIX} ./" | \
    tee /etc/apt/sources.list.d/mellanox.list && \
    apt-get update -y && \
    apt-get install -y --no-install-recommends \
        mlnx-dpdk mlnx-dpdk-dev \
        doca-sdk-common doca-sdk-dma doca-sdk-dpdk-bridge \
        doca-sdk-eth doca-sdk-flow doca-sdk-rdma doca-all

RUN if [ "$OS" = "ubuntu24" ]; then \
        apt-get install -y --no-install-recommends \
            doca-sdk-gpunetio libdoca-sdk-gpunetio-dev; \
    fi

WORKDIR /workspace/nixl
COPY . /workspace/nixl

ENV LD_LIBRARY_PATH=/usr/local/lib:$LD_LIBRARY_PATH

ENV VIRTUAL_ENV=/workspace/nixl/.venv
RUN rm -rf $VIRTUAL_ENV && uv venv $VIRTUAL_ENV --python $DEFAULT_PYTHON_VERSION && \
    uv pip install --upgrade "meson>=0.64.0" patchelf

# Install pybind11 via apt
RUN apt-get update && apt-get install -y --no-install-recommends pybind11-dev

RUN rm -rf /usr/lib/ucx
RUN rm -rf /opt/hpcx/ucx

RUN cd /usr/local/src && \
     git clone https://github.com/openucx/ucx.git && \
     cd ucx && 			     \
     git checkout $UCX_REF &&        \
     ./autogen.sh && ./configure     \
         --prefix=$UCX_PREFIX        \
         --enable-shared             \
         --disable-static            \
         --disable-doxygen-doc       \
         --enable-optimizations      \
         --enable-cma                \
         --enable-devel-headers      \
         --with-cuda=/usr/local/cuda \
         --with-verbs                \
         --with-dm                   \
         --with-gdrcopy=/usr/local   \
         --with-efa                  \
         --enable-mt &&              \
     make -j${NPROC:-$(nproc)} &&                \
     make -j${NPROC:-$(nproc)} install-strip &&  \
     ldconfig

ENV NIXL_PREFIX=$NIXL_PREFIX
RUN rm -rf build && \
    mkdir build && \
    uv run meson setup build/ --prefix=$NIXL_PREFIX && \
    cd build && \
    ninja && \
    ninja install

RUN echo "$NIXL_PREFIX/lib/$ARCH-linux-gnu" > /etc/ld.so.conf.d/nixl.conf && \
    echo "$NIXL_PLUGIN_DIR" >> /etc/ld.so.conf.d/nixl.conf && \
    ldconfig

RUN cd src/bindings/rust && cargo build --release --locked

# Build wheel using the build-wheel.sh script for better UCX plugin bundling and library management
RUN ./contrib/build-wheel.sh \
    --python-version $DEFAULT_PYTHON_VERSION \
    --platform manylinux_2_39_$ARCH \
    --ucx-plugins-dir $UCX_PLUGIN_DIR \
    --nixl-plugins-dir $NIXL_PLUGIN_DIR \
    --output-dir /workspace/nixl/dist

RUN uv pip install dist/nixl-*cp${DEFAULT_PYTHON_VERSION//./}*.whl<|MERGE_RESOLUTION|>--- conflicted
+++ resolved
@@ -28,11 +28,8 @@
 ARG UCX_PLUGIN_DIR="$UCX_PREFIX/lib/ucx"
 ARG NIXL_PREFIX="/usr/local/nixl"
 ARG NIXL_PLUGIN_DIR="$NIXL_PREFIX/lib/$ARCH-linux-gnu/plugins"
-<<<<<<< HEAD
 ARG NPROC
-=======
 ARG WHL_DEFAULT_PYTHON_VERSIONS="3.12"
->>>>>>> 75fd6e2e
 
 RUN apt-get update -y && \
     apt-get install -y ubuntu-keyring && \
