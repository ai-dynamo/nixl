--- conflicted
+++ resolved
@@ -75,7 +75,6 @@
     # pybind11 pip install needed for ubuntu 22.04
     uv pip install --upgrade meson pybind11 patchelf
 
-<<<<<<< HEAD
 COPY . /workspace/nixl
 
 RUN rm -rf /usr/lib/ucx
@@ -100,8 +99,6 @@
      make -j install-strip &&        \
      ldconfig
 
-=======
->>>>>>> a82ffa43
 RUN rm -rf build && \
     mkdir build && \
     uv run meson setup build/ --prefix=/usr/local/nixl && \
