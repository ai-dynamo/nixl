--- conflicted
+++ resolved
@@ -88,11 +88,9 @@
                 missing_requirement $1
             fi
             ;;
-<<<<<<< HEAD
         --ucx-upstream)
             # Master branch (v1.20) also containing EFA SRD support
             UCX_REF=7ec95b95e524a87e81cac92f5ca8523e3966b16b
-=======
         --arch)
             if [ "$2" ]; then
                 ARCH=$2
@@ -101,7 +99,6 @@
             else
                 missing_requirement $1
             fi
->>>>>>> 6a8df829
             ;;
         --)
             shift
@@ -150,11 +147,8 @@
     echo "  [--os [ubuntu24|ubuntu22] to select Ubuntu version]"
     echo "  [--tag tag for image]"
     echo "  [--python-versions python versions to build for, comma separated]"
-<<<<<<< HEAD
     echo "  [--ucx-upstream use ucx master branch]"
-=======
     echo "  [--arch [x86_64|aarch64] to select target architecture]"
->>>>>>> 6a8df829
     exit 0
 }
 
@@ -177,16 +171,9 @@
 BUILD_ARGS+=" --build-arg BASE_IMAGE=$BASE_IMAGE --build-arg BASE_IMAGE_TAG=$BASE_IMAGE_TAG"
 BUILD_ARGS+=" --build-arg WHL_PYTHON_VERSIONS=$WHL_PYTHON_VERSIONS"
 BUILD_ARGS+=" --build-arg WHL_PLATFORM=$WHL_PLATFORM"
-<<<<<<< HEAD
+BUILD_ARGS+=" --build-arg ARCH=$ARCH"
 BUILD_ARGS+=" --build-arg UCX_REF=$UCX_REF"
 
 show_build_options
 
-docker build -f $DOCKER_FILE $BUILD_ARGS $TAG $NO_CACHE $BUILD_CONTEXT
-=======
-BUILD_ARGS+=" --build-arg ARCH=$ARCH"
-
-show_build_options
-
-docker build --platform linux/$ARCH -f $DOCKER_FILE $BUILD_ARGS $TAG $NO_CACHE $BUILD_CONTEXT
->>>>>>> 6a8df829
+docker build --platform linux/$ARCH -f $DOCKER_FILE $BUILD_ARGS $TAG $NO_CACHE $BUILD_CONTEXT