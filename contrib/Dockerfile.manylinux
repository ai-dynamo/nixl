--- conflicted
+++ resolved
@@ -158,16 +158,10 @@
     for PYTHON_VERSION in "${PYTHON_VERSIONS[@]}"; do \
         uv build --wheel --out-dir /tmp/dist --python $PYTHON_VERSION; \
     done
-<<<<<<< HEAD
-RUN uv pip install auditwheel && \
-    uv run auditwheel repair /tmp/dist/nixl-*cp3*.whl --exclude 'libcuda*' --plat $WHL_PLATFORM --wheel-dir /workspace/nixl/dist
-
-RUN /workspace/nixl/contrib/wheel_add_ucx_plugins.py --ucx-lib-dir /usr/lib64 /workspace/nixl/dist/*.whl
-=======
->>>>>>> 93f3e8aa
 
 # Exclude libcuda.so.1 due to compatibility issues, should link with cuda driver library on host
 RUN uv pip install auditwheel && \
-    uv run auditwheel repair --exclude libcuda.so.1 /tmp/dist/nixl-*cp3*.whl --plat $WHL_PLATFORM --wheel-dir /workspace/nixl/dist
+    uv run auditwheel repair --exclude libcuda.so.1 /tmp/dist/nixl-*cp3*.whl --plat $WHL_PLATFORM --wheel-dir /workspace/nixl/dist && \
+    /workspace/nixl/contrib/wheel_add_ucx_plugins.py --ucx-lib-dir /usr/lib64 /workspace/nixl/dist/*.whl
 
 RUN uv pip install dist/nixl-*cp${DEFAULT_PYTHON_VERSION//./}*.whl