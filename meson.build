--- conflicted
+++ resolved
@@ -24,10 +24,9 @@
 # set up some global vars for compiler, platform, configuration, etc.
 cpp = meson.get_compiler('cpp')
 
-<<<<<<< HEAD
 dl_dep = cpp.find_library('dl', required: true)
 thread_dep = dependency('threads')
-=======
+
 # Forced to ignore this error due to:
 # https://github.com/abseil/abseil-cpp/issues/1779
 # This must be global since subprojects cannot be assigned with arguments.
@@ -37,7 +36,6 @@
   add_global_arguments(abseil_flags, language: 'cpp')
 endif
 abseil_proj = subproject('abseil-cpp')
->>>>>>> bd0ab7e7
 
 cuda_inc_path = get_option('cudapath_inc')
 cuda_lib_path = get_option('cudapath_lib')
