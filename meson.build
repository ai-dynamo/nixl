--- conflicted
+++ resolved
@@ -13,13 +13,8 @@
 # See the License for the specific language governing permissions and
 # limitations under the License.
 
-<<<<<<< HEAD
-project('nixl', 'CPP', version: '0.6.1',
+project('nixl', 'CPP', version: '0.7.1',
     default_options: ['buildtype=release',
-=======
-project('nixl', 'CPP', version: '0.7.1',
-    default_options: ['buildtype=debug',
->>>>>>> 41de7328
                 'werror=true',
                 'cpp_std=c++17',
                 'prefix=/opt/nvidia/nvda_nixl'],
