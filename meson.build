# SPDX-FileCopyrightText: Copyright (c) 2025 NVIDIA CORPORATION & AFFILIATES. All rights reserved.
# SPDX-License-Identifier: Apache-2.0
#
# Licensed under the Apache License, Version 2.0 (the "License");
# you may not use this file except in compliance with the License.
# You may obtain a copy of the License at
#
# http://www.apache.org/licenses/LICENSE-2.0
#
# Unless required by applicable law or agreed to in writing, software
# distributed under the License is distributed on an "AS IS" BASIS,
# WITHOUT WARRANTIES OR CONDITIONS OF ANY KIND, either express or implied.
# See the License for the specific language governing permissions and
# limitations under the License.

project('nixl', 'CPP', version: '0.7.1',
    default_options: ['buildtype=debug',
                'werror=true',
                'cpp_std=c++17',
                'prefix=/opt/nvidia/nvda_nixl'],
    meson_version: '>= 0.64.0'
)

# set up some global vars for compiler, platform, configuration, etc.
cpp = meson.get_compiler('cpp')
fs = import('fs')

dl_dep = cpp.find_library('dl', required: true)
rt_dep = cpp.find_library('rt', required: true)
thread_dep = dependency('threads')

# Check for libaio (for POSIX plugin and test)
aio_dep = cpp.find_library('aio', required: false)
posix_aio = false
if aio_dep.found()
    posix_aio = cpp.has_function('aio_cancel', prefix: '#include <aio.h>')
endif

# Forced to ignore this error due to:
# https://github.com/abseil/abseil-cpp/issues/1779
# This must be global since subprojects cannot be assigned with arguments.
# Adding this configuration only for release build to consider it while developing.
if get_option('buildtype') == 'release'
  abseil_flags = cpp.get_supported_arguments('-Wno-error=maybe-uninitialized', '-Wno-maybe-uninitialized')
  add_global_arguments(abseil_flags, language: 'cpp')
endif
abseil_proj = subproject('abseil-cpp')
taskflow_proj = dependency('taskflow', fallback: ['taskflow', 'taskflow_dep'])

cuda_inc_path = get_option('cudapath_inc')
cuda_lib_path = get_option('cudapath_lib')
cuda_stub_path = get_option('cudapath_stub')

if cuda_lib_path == ''
    cuda_dep = dependency('cuda', required : false, modules : [ 'cudart', 'cuda' ])
    if not cuda_dep.found()
        # Meson is not detecting CUDA reliably on ARM, fallback to default
        cuda_home = run_command('bash', '-c', 'echo $CUDA_HOME').stdout().strip()
        if cuda_home == ''
            cuda_home = '/usr/local/cuda'
        endif
        cuda_lib = cuda_home + '/lib64'
        cuda_inc = cuda_home + '/include'
        cuda_stub = cuda_lib + '/stubs'
        if fs.exists(cuda_lib) and fs.exists(cuda_inc)
            cuda_dep = declare_dependency(
              link_args : ['-L' + cuda_lib, '-L' + cuda_stub, '-lcuda', '-lcudart'],
              include_directories : include_directories(cuda_inc))
            if cuda_dep.found()
                message('Found CUDA installation through fallback method:', cuda_home)
            endif
        endif
    endif
else
    message('cuda lib path ', cuda_lib_path)
    if cuda_stub_path == ''
        cuda_stub_path = cuda_lib_path + '/stubs'
    endif
    cuda_dep = declare_dependency(
    link_args : ['-L' + cuda_lib_path, '-L' + cuda_stub_path, '-lcuda', '-lcudart'],
    include_directories : include_directories(cuda_inc_path))
endif

if cuda_dep.found()
    add_languages('CUDA')
    cuda = import('unstable-cuda')
    nvcc = meson.get_compiler('cuda')

    # Please extend with your arch if not present in the list
    nvcc_flags = []
    nvcc_flags += ['-gencode', 'arch=compute_80,code=sm_80']
    nvcc_flags += ['-gencode', 'arch=compute_90,code=sm_90']
    add_project_arguments(nvcc_flags, language: 'cuda')

    # Refer to https://mesonbuild.com/Cuda-module.html
    add_project_arguments('-forward-unknown-to-host-compiler', language: 'cuda')
    add_project_arguments('-rdc=true', language: 'cuda')

    nvcc_flags_link = []
    nvcc_flags_link += ['-gencode=arch=compute_80,code=sm_80']
    nvcc_flags_link += ['-gencode=arch=compute_90,code=sm_90']
    add_project_link_arguments(nvcc_flags_link, language: 'cuda')
    message('nvcc version: ' + nvcc.version())
    if nvcc.version().version_compare('>=12.8') and nvcc.version().version_compare('<13.0')
        doca_gpunetio_dep = dependency('doca-gpunetio', required : false)
    else
        warning('GPUNETIO plugin not supported in CUDA version: ' + nvcc.version())
        doca_gpunetio_dep = disabler()
    endif
<<<<<<< HEAD
=======

    # Set the Python CUDA-specific wheel directory
    cuda_version_major = nvcc.version().split('.')[0]
    if cuda_version_major == '12'
        cuda_wheel_dir = 'nixl_cu12'
    elif cuda_version_major == '13'
        cuda_wheel_dir = 'nixl_cu13'
    else
        error('Unsupported CUDA version: ' + cuda_version_major)
    endif
else
    warning('CUDA not found. UCX backend will be built without CUDA support, and some plugins will be disabled.')
    doca_gpunetio_dep = disabler()
    warning('CUDA not found, cannot autodetect wheel dir; defaulting to nixl_cu12')
    cuda_wheel_dir = 'nixl_cu12'
>>>>>>> 7f309024
endif

# DOCA GPUNETIO
if cuda_dep.found()
  nvcc_cmd = find_program('nvcc', required: false)
  if nvcc_cmd.found()
    if nvcc_cmd.version().version_compare('>=12.8') and nvcc_cmd.version().version_compare('<13.0')
      doca_gpunetio_dep = dependency('doca-gpunetio', required : false)
    else
      warning('CUDA version = ' + nvcc_cmd.version() + ', GPUNETIO plugin will be disabled')
      doca_gpunetio_dep = disabler()
    endif
  else
    warning('nvcc not found, GPUNETIO plugin will be disabled')
    doca_gpunetio_dep = disabler()
  endif
else
  warning('CUDA not found, GPUNETIO plugin will be disabled')
  doca_gpunetio_dep = disabler()
endif

# Check for etcd-cpp-api - use multiple methods for discovery
etcd_dep = dependency('etcd-cpp-api', required : false)
etcd_inc_path = get_option('etcd_inc_path')
etcd_lib_path = get_option('etcd_lib_path')
if not etcd_dep.found() and etcd_lib_path != ''
    etcd_lib = cpp.find_library('etcd-cpp-api', dirs: etcd_lib_path)
    if etcd_lib.found()
        if cpp.has_header('Client.hpp', args : '-I' + etcd_inc_path)
            etcd_inc = include_directories(etcd_inc_path, is_system: true)
            etcd_dep = declare_dependency(
                        include_directories : etcd_inc,
                        dependencies : etcd_lib)
            break
        endif
    endif
endif

if etcd_dep.found()
    add_project_arguments('-DHAVE_ETCD', language: 'cpp')
else
    message('ETCD CPP API library not found, will disable etcd support')
endif

prefix_path = get_option('prefix')
prefix_inc = prefix_path + '/include'

ucx_path = get_option('ucx_path')
if ucx_path != ''
  ucx_lib_path = ucx_path + '/lib'
  ucx_inc_path = ucx_path + '/include'
  # Check if path is absolute
  if ucx_inc_path.startswith('/')
    ucx_dep = declare_dependency(
      link_args : ['-L' + ucx_lib_path, '-lucp', '-lucs', '-luct'],
      compile_args : ['-I' + ucx_inc_path])
  else
    ucx_dep = declare_dependency(
      link_args : ['-L' + ucx_lib_path, '-lucp', '-lucs', '-luct'],
      include_directories : include_directories(ucx_inc_path))
  endif
else
  ucx_dep = dependency('ucx', modules: ['ucx::ucs', 'ucx::ucp', 'ucx::uct'], required: false)
endif

libfabric_path = get_option('libfabric_path')
if libfabric_path != ''
  libfabric_lib_path = libfabric_path + '/lib'
  libfabric_inc_path = libfabric_path + '/include'
  # Check if path is absolute
  if libfabric_inc_path.startswith('/')
    libfabric_dep = declare_dependency(
      link_args : ['-L' + libfabric_lib_path, '-lfabric'],
      compile_args : ['-I' + libfabric_inc_path])
  else
    libfabric_dep = declare_dependency(
      link_args : ['-L' + libfabric_lib_path, '-lfabric'],
      include_directories : include_directories(libfabric_inc_path))
  endif
else
  libfabric_dep = dependency('libfabric', required: false)
endif

# UCX GPU device API detection
nvcc_prog = find_program('nvcc', required: false)
ucx_gpu_device_api_available = false
if ucx_dep.found() and cuda_dep.found() and nvcc_prog.found()
    cuda = meson.get_compiler('cuda')
    have_gpu_side = cuda.compiles('''
            #include <ucp/api/device/ucp_device_impl.h>
            int main() { return 0; }
        ''', dependencies : ucx_dep, args: nvcc_flags)

    have_host_side = cpp.compiles('''
            #include <ucp/api/device/ucp_host.h>
            int main() { return 0; }
        ''', dependencies: ucx_dep)

    if have_gpu_side and have_host_side
        ucx_gpu_device_api_available = true
        add_project_arguments('-DHAVE_UCX_GPU_DEVICE_API', language: ['cpp', 'cuda'])
    endif

    summary({
    'UCX GPU Device API' : ucx_gpu_device_api_available,
    'GPU-side compile'   : have_gpu_side,
    'Host-side compile'  : have_host_side,
    'nvcc available'     : nvcc_prog.found(),
  }, section: 'UCX GPU Device API', bool_yn: true)
endif

if get_option('disable_gds_backend')
    add_project_arguments('-DDISABLE_GDS_BACKEND', language: 'cpp')
endif

# Configure NDEBUG for release builds
if get_option('buildtype') == 'release'
    # Used by Abseil to strip DCHECK assertions and DVLOG at compile time
    add_project_arguments('-DNDEBUG', language: 'cpp')
endif

static_plugins = []

# Check for static plugins, then set compiler flags to enable
if get_option('static_plugins') != ''
    static_plugins = get_option('static_plugins').split(',')
    foreach p : static_plugins
        flagname = '-DSTATIC_PLUGIN_' + p
        add_project_arguments(flagname, language: 'cpp')
    endforeach
endif

# Define a specific plugin directory
plugin_install_dir = join_paths(get_option('libdir'), 'plugins')
plugin_build_dir = meson.current_build_dir()

# Add to global args so plugin managers can find it
if get_option('buildtype') == 'debug'
    add_project_arguments('-DNIXL_USE_PLUGIN_FILE="' + plugin_build_dir + '/pluginlist"',  language: 'cpp')
    plugfile = join_paths(plugin_build_dir, 'pluginlist')
    run_command('truncate', '-s 0', plugfile, check: true)
endif

nixl_inc_dirs = include_directories('src/api/cpp', 'src/api/cpp/backend', 'src/infra', 'src/core')
nixl_gpu_inc_dirs = include_directories('src/api/gpu/ucx')
plugins_inc_dirs = include_directories('src/plugins')
utils_inc_dirs = include_directories('src/utils')

subdir('src')
if get_option('build_tests') and get_option('buildtype') != 'release'
  subdir('test')
endif
if get_option('build_examples')
    subdir('examples')
endif

if get_option('install_headers')
  install_headers('src/api/cpp/nixl.h', install_dir: prefix_inc)
  install_headers('src/api/cpp/nixl_types.h', install_dir: prefix_inc)
  install_headers('src/api/cpp/nixl_params.h', install_dir: prefix_inc)
  install_headers('src/api/cpp/nixl_descriptors.h', install_dir: prefix_inc)
  install_headers('src/utils/serdes/serdes.h', install_dir: prefix_inc + '/utils/serdes')
  install_headers('src/utils/common/nixl_time.h', install_dir: prefix_inc + '/utils/common')
  install_headers('src/api/cpp/backend/backend_engine.h', install_dir: prefix_inc + '/backend')
  install_headers('src/api/cpp/backend/backend_aux.h', install_dir: prefix_inc + '/backend')
  install_headers('src/core/transfer_request.h', install_dir: prefix_inc)
  install_headers('src/core/agent_data.h', install_dir: prefix_inc)
  install_headers('src/infra/mem_section.h', install_dir: prefix_inc)
  if ucx_gpu_device_api_available
    install_headers('src/api/gpu/ucx/nixl_device.cuh', install_dir: prefix_inc + '/gpu/ucx')
  endif
endif

# Doxygen documentation
if get_option('build_docs')
  doxygen = find_program('doxygen', required: false)
  if not doxygen.found()
    error('Doxygen not found, but documentation requested')
  endif

  docs_dir = join_paths(meson.current_build_dir(), 'docs')
  doxyfile = join_paths(meson.current_source_dir(), 'Doxyfile')
  doxygen_output_dir = join_paths(docs_dir, 'doxygen')

  # Create the output directory
  run_command('mkdir', '-p', doxygen_output_dir, check: true)

  # Configure Doxyfile with the correct output directory
  configure_file(
    input: doxyfile,
    output: 'Doxyfile.configured',
    configuration: {
      'DOXYGEN_OUTPUT_DIR': doxygen_output_dir,
    }
  )

  custom_target('docs',
    output: 'docs',
    command: [doxygen, join_paths(meson.current_build_dir(), 'Doxyfile.configured')],
    install: true,
    install_dir: join_paths(prefix_path),
    build_by_default: true
  )
endif<|MERGE_RESOLUTION|>--- conflicted
+++ resolved
@@ -107,8 +107,6 @@
         warning('GPUNETIO plugin not supported in CUDA version: ' + nvcc.version())
         doca_gpunetio_dep = disabler()
     endif
-<<<<<<< HEAD
-=======
 
     # Set the Python CUDA-specific wheel directory
     cuda_version_major = nvcc.version().split('.')[0]
@@ -124,7 +122,6 @@
     doca_gpunetio_dep = disabler()
     warning('CUDA not found, cannot autodetect wheel dir; defaulting to nixl_cu12')
     cuda_wheel_dir = 'nixl_cu12'
->>>>>>> 7f309024
 endif
 
 # DOCA GPUNETIO
